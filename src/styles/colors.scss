--- conflicted
+++ resolved
@@ -46,15 +46,13 @@
 
 $darkGrey: #808080;
 
-<<<<<<< HEAD
-$darkestGrey: #5b5b68;
-=======
 $mediumGrey: rgba(0, 0, 0, 0.03);
 
 $mediumDarkGrey: rgba(0, 0, 0, 0.08);
 
 $darkLightGrey: rgba(0, 0, 0, 0.135);
->>>>>>> ee35de7d
+
+$darkestGrey: #5b5b68;
 
 $paleGrey: #fbfafc;
 
