--- conflicted
+++ resolved
@@ -253,7 +253,6 @@
   }
 }
 
-<<<<<<< HEAD
 .link {
   color: var(--purple);
   cursor: pointer;
@@ -277,9 +276,9 @@
       background-image: $purpleDarkGradient;
     }
   }
-=======
+}
+
 .positionLink {
   color: $purple;
   cursor: pointer;
->>>>>>> 5a47a3ea
 }