import { useState, useEffect } from "react";
import useStoreSessionSelector from "./useStoreSessionSelector";
import tradeApi from "../services/tradeApiClient";
import { useDispatch } from "react-redux";
import { showErrorAlert } from "../store/actions/ui";

/**
 * @typedef {import("../services/tradeApiClient.types").ExchangeListEntity} ExchangeListEntity
 */

/**
 * Provides exchange list.
 * @param {boolean} [shouldExecute] Flag to indicate if we should execute the request.
 * @returns {Array<ExchangeListEntity>} Exchange list.
 */
const useExchangeList = (shouldExecute = true) => {
  const [exchanges, setExchanges] = useState(null);
  const dispatch = useDispatch();

  const storeSession = useStoreSessionSelector();
  const dispatch = useDispatch();

  const loadData = () => {
    if (shouldExecute) {
      const payload = {
        token: storeSession.tradeApi.accessToken,
      };

      tradeApi
        .exchangeListGet(payload)
        .then((data) => {
          setExchanges(data);
        })
        .catch((e) => {
          dispatch(showErrorAlert(e));
        });
    }
<<<<<<< HEAD
    // eslint-disable-next-line react-hooks/exhaustive-deps
  }, [storeSession.tradeApi.accessToken, shouldExecute]);
=======
  };

  useEffect(loadData, [storeSession.tradeApi.accessToken, shouldExecute]);
>>>>>>> 77f18a8c

  return exchanges;
};

export default useExchangeList;<|MERGE_RESOLUTION|>--- conflicted
+++ resolved
@@ -16,9 +16,7 @@
 const useExchangeList = (shouldExecute = true) => {
   const [exchanges, setExchanges] = useState(null);
   const dispatch = useDispatch();
-
   const storeSession = useStoreSessionSelector();
-  const dispatch = useDispatch();
 
   const loadData = () => {
     if (shouldExecute) {
@@ -35,14 +33,9 @@
           dispatch(showErrorAlert(e));
         });
     }
-<<<<<<< HEAD
-    // eslint-disable-next-line react-hooks/exhaustive-deps
-  }, [storeSession.tradeApi.accessToken, shouldExecute]);
-=======
   };
 
   useEffect(loadData, [storeSession.tradeApi.accessToken, shouldExecute]);
->>>>>>> 77f18a8c
 
   return exchanges;
 };
