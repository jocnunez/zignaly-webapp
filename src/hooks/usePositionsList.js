--- conflicted
+++ resolved
@@ -131,11 +131,6 @@
     let newPositions = { ...positions };
 
     if (fetchMethod) {
-<<<<<<< HEAD
-      if (type !== "open") {
-        setLoading(true);
-      }
-=======
       // Reset new positions state on exchange change.
       if (exchangeRef.current !== storeSettings.selectedExchange.internalId) {
         newPositions = cloneDeep(defaultPositionsState);
@@ -147,7 +142,6 @@
         setLoading(true);
       }
 
->>>>>>> 4a5c1361
       fetchMethod
         .then((fetchData) => {
           // Prevent other tabs request leftover to from race condition that override current tab data.
