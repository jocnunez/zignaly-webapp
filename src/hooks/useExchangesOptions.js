--- conflicted
+++ resolved
@@ -23,12 +23,6 @@
     : [];
 
   exchanges = exchanges.concat(
-<<<<<<< HEAD
-    ["Binance", "Zignaly", "BitMEX", "KuCoin"].map((label) => ({
-      val: label.toLowerCase(),
-      label,
-    })),
-=======
     data &&
       data.map(
         (item) =>
@@ -37,7 +31,6 @@
             label: item.name,
           },
       ),
->>>>>>> 54093cb2
   );
 
   return exchanges;
