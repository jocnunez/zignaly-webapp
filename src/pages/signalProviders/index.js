import React, { useEffect } from "react";
import { Router } from "@reach/router";
import Profile from "./profile";
import Edit from "./edit";
import Settings from "./settings";
import Analytics from "./providerAnalytics";
import Users from "./users";
import News from "./news";
import useStoreSessionSelector from "../../hooks/useStoreSessionSelector";
import useStoreSettingsSelector from "../../hooks/useStoreSettingsSelector";
import useStoreViewsSelector from "../../hooks/useStoreViewsSelector";
import { useDispatch } from "react-redux";
import { setProvider, unsetProvider } from "../../store/actions/views";
import { withPrefix } from "gatsby";
import ProviderLayout from "../../layouts/ProviderLayout";
import { ProviderRoute as SignalProviderRoute } from "../../components/RouteComponent/RouteComponent";
import BrowsePage from "./browse";

/**
 *
 * @typedef {Object} LocationObject
 * @property {String} pathname
 */

/**
 * @typedef {Object} ProviderProps
 * @property {LocationObject} location position ID dynamic route path parameter.
 */

/**
 * Position detail page component.
 *
 * @param {ProviderProps} props Component properties.
 * @returns {JSX.Element} Position page element.
 */

const SignalProviders = (props) => {
  const { location } = props;
  const storeSession = useStoreSessionSelector();
  const { selectedExchange } = useStoreSettingsSelector();
  const { provider } = useStoreViewsSelector();
  // On production the application is served through an /app directory, ID position is +1 level.
  const idIndex = process.env.GATSBY_BASE_PATH === "" ? 2 : 3;
  const providerId = location.pathname.split("/")[idIndex];
  const dispatch = useDispatch();

  useEffect(() => {
    const loadProvider = async () => {
      dispatch(unsetProvider());
      const payload = {
        token: storeSession.tradeApi.accessToken,
        providerId: providerId,
        version: 2,
      };
      dispatch(setProvider(payload));
    };
    if (providerId && providerId.length === 24) {
      loadProvider();
    }
    // eslint-disable-next-line react-hooks/exhaustive-deps
  }, [providerId]);

  if (!providerId) {
    // Render Browse page
    return <BrowsePage {...props} />;
  }

  const allowAdminRoutes = provider.isAdmin && !provider.isClone;

  return (
    <ProviderLayout>
      <Router>
        <SignalProviderRoute
          component={Profile}
          default
          path={withPrefix("/signalProviders/:providerId")}
          providerId={providerId}
        />
        {allowAdminRoutes && (
          <SignalProviderRoute
            component={Edit}
            path={withPrefix("/signalProviders/:providerId/edit")}
            providerId={providerId}
          />
        )}
        {!provider.disable && provider.exchangeInternalId === selectedExchange.internalId && (
          <SignalProviderRoute
            component={Settings}
            path={withPrefix("/signalProviders/:providerId/settings")}
            providerId={providerId}
          />
        )}
        <SignalProviderRoute
          component={Analytics}
          path={withPrefix("/signalProviders/:providerId/analytics")}
          providerId={providerId}
        />
<<<<<<< HEAD
        <SignalProviderRoute
          component={Users}
          path={withPrefix("/signalProviders/:providerId/users")}
          providerId={providerId}
        />
        <SignalProviderRoute
          component={News}
          path={withPrefix("/signalProviders/:providerId/news")}
          providerId={providerId}
        />
=======
        {allowAdminRoutes && (
          <SignalProviderRoute
            component={Users}
            path={withPrefix("/signalProviders/:providerId/users")}
            providerId={providerId}
          />
        )}
>>>>>>> 0d2201a7
      </Router>
    </ProviderLayout>
  );
};

export default SignalProviders;<|MERGE_RESOLUTION|>--- conflicted
+++ resolved
@@ -95,18 +95,6 @@
           path={withPrefix("/signalProviders/:providerId/analytics")}
           providerId={providerId}
         />
-<<<<<<< HEAD
-        <SignalProviderRoute
-          component={Users}
-          path={withPrefix("/signalProviders/:providerId/users")}
-          providerId={providerId}
-        />
-        <SignalProviderRoute
-          component={News}
-          path={withPrefix("/signalProviders/:providerId/news")}
-          providerId={providerId}
-        />
-=======
         {allowAdminRoutes && (
           <SignalProviderRoute
             component={Users}
@@ -114,7 +102,11 @@
             providerId={providerId}
           />
         )}
->>>>>>> 0d2201a7
+        <SignalProviderRoute
+          component={News}
+          path={withPrefix("/signalProviders/:providerId/news")}
+          providerId={providerId}
+        />
       </Router>
     </ProviderLayout>
   );
