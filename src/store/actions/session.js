--- conflicted
+++ resolved
@@ -41,18 +41,11 @@
 
     dispatch(action);
     // Add event type with user entity properties.
-<<<<<<< HEAD
     // console.log(gtmEventPush, eventType, response);
-    // console.log(assign(eventType, response || {}));
+    // console.log("test", assign(eventType, response || {}));
+    // // @ts-ignore
+    // console.log("win", window.dataLayer, window.dataLayer.push({ test: true }));
     // console.log(gtmEventPush(assign(eventType, response || {})));
-    // console.log(window.dataLayer.push({ test: true }));
-=======
-    console.log(gtmEventPush, eventType, response);
-    console.log("test", assign(eventType, response || {}));
-    // @ts-ignore
-    console.log("win", window.dataLayer, window.dataLayer.push({ test: true }));
-    console.log(gtmEventPush(assign(eventType, response || {})));
->>>>>>> 766e510c
     gtmEventPush(assign(eventType, response || {}));
     dispatch(refreshSessionData(response.token));
 
