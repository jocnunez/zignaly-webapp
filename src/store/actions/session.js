--- conflicted
+++ resolved
@@ -41,24 +41,16 @@
 
     dispatch(action);
     // Add event type with user entity properties.
-<<<<<<< HEAD
     // console.log(gtmEventPush, eventType, response);
     // console.log("test", assign(eventType, response || {}));
     // // @ts-ignore
-    // console.log("win", window.dataLayer, window.dataLayer.push({ test: true }));
+    // console.log(
+    //   "win",
+    //   window.dataLayer,
+    //   window.dataLayer.push({ test: true }),
+    //   window.dataLayer.push === gtmEventPush,
+    // );
     // console.log(gtmEventPush(assign(eventType, response || {})));
-=======
-    console.log(gtmEventPush, eventType, response);
-    console.log("test", assign(eventType, response || {}));
-    // @ts-ignore
-    console.log(
-      "win",
-      window.dataLayer,
-      window.dataLayer.push({ test: true }),
-      window.dataLayer.push === gtmEventPush,
-    );
-    console.log(gtmEventPush(assign(eventType, response || {})));
->>>>>>> 3c90a339
     gtmEventPush(assign(eventType, response || {}));
     dispatch(refreshSessionData(response.token));
 
