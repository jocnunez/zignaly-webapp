import { unsetUser, getUserExchanges, getUserData } from "./user";
import { unsetProvider } from "./views";
import { showErrorAlert } from "./ui";
import { assign } from "lodash";
import { navigate } from "gatsby";
import tradeApi from "../../services/tradeApiClient";
import gtmPushApi from "../../utils/gtmPushApi";

export const START_TRADE_API_SESSION = "START_TRADE_API_SESSION";
export const END_TRADE_API_SESSION = "END_TRADE_API_SESSION";
export const REFRESH_SESSION_DATA = "REFRESH_SESSION_DATA_ACTION";
export const CLEAR_SESSION_DATA = "CLEAR_SESSION_DATA_ACTION";
export const SET_APP_VERSION = "SET_APP_VERSION";

/**
 * @typedef {import("../../services/tradeApiClient.types").UserLoginPayload} UserLoginPayload
 * @typedef {import("../../services/tradeApiClient.types").UserRegisterPayload} UserRegisterPayload
 * @typedef {import("../../services/tradeApiClient.types").UserEntity} UserEntity
 * @typedef {import("../../services/tradeApiClient.types").TwoFAPayload} TwoFAPayload
 * @typedef {import('../../store/store').AppThunk} AppThunk
 * @typedef {import('redux').AnyAction} AnyAction
 */

/**
 * @param {UserEntity} response User login payload.
 * @returns {AppThunk} return action object.
 */
export const startTradeApiSession = (response) => {
  const { gtmEvent } = gtmPushApi();
  const eventType = {
    event: "login",
  };

  return async (dispatch) => {
    if (!response.token) return;

    const action = {
      type: START_TRADE_API_SESSION,
      payload: response,
    };

    dispatch(action);
    // Add event type with user entity properties.
<<<<<<< HEAD
    // console.log(gtmEventPush, eventType, response);
    // console.log("test", assign(eventType, response || {}));
    // // @ts-ignore
    // console.log(
    //   "win",
    //   window.dataLayer,
    //   window.dataLayer.push({ test: true }),
    //   window.dataLayer.push === gtmEventPush,
    // );
    // console.log(gtmEventPush(assign(eventType, response || {})));
    gtmEventPush(assign(eventType, response || {}));
=======
    if (gtmEvent) {
      gtmEvent.push(assign(eventType, response));
    }
>>>>>>> 050437d3
    dispatch(refreshSessionData(response.token));

    // Navigate to return url or dashboard
    const params = new URLSearchParams(typeof window !== "undefined" ? window.location.search : "");
    const path = params.get("ret") || "/dashboard";
    const pathPrefix = process.env.GATSBY_BASE_PATH || "";
    const pathWithoutPrefix = path.replace(pathPrefix, "");
    navigate(pathWithoutPrefix);
  };
};

/**
 * @returns {AppThunk} Thunk Action.
 */
export const endTradeApiSession = () => {
  return async (dispatch) => {
    try {
      const action = {
        type: END_TRADE_API_SESSION,
      };

      dispatch(action);
      dispatch(unsetUser());
      dispatch(unsetProvider());
      dispatch(clearSessionData());
    } catch (e) {
      dispatch(showErrorAlert(e));
    }
  };
};

/**
 * Set user session.
 *
 * @param {UserRegisterPayload} payload User login payload.
 * @param {React.SetStateAction<*>} setLoading State Action to hide loader.
 * @returns {AppThunk} Thunk action function.
 */
export const registerUser = (payload, setLoading) => {
  const { gtmEvent } = gtmPushApi();
  const eventType = {
    event: "signup",
  };

  return async (dispatch) => {
    try {
      const responseData = await tradeApi.userRegister(payload);
      // Add event type with user entity properties.
      gtmEvent.push(assign(eventType, responseData || {}));
      dispatch(startTradeApiSession(responseData));
      setLoading(false);
    } catch (e) {
      dispatch(showErrorAlert(e));
      setLoading(false);
    }
  };
};

/**
 * Function to preload user data.
 *
 * @param {string} token api token.
 * @returns {AppThunk} Thunk action.
 */
export const loadAppUserData = (token) => {
  return async (dispatch) => {
    if (token) {
      const authorizationPayload = {
        token,
      };

      dispatch(getUserExchanges(authorizationPayload));
      dispatch(getUserData(authorizationPayload));
    }
  };
};

/**
 * @param {string} token Access token.
 * @returns {AppThunk} Thunk Action.
 */
export const refreshSessionData = (token) => {
  return async (dispatch) => {
    try {
      const payload = {
        token: token,
      };
      const responseData = await tradeApi.sessionDataGet(payload);
      const action = {
        type: REFRESH_SESSION_DATA,
        payload: responseData,
      };

      dispatch(action);
    } catch (e) {
      dispatch(showErrorAlert(e));
    }
  };
};

/**
 * Set currently used app version.
 *
 * Triggers at the moment when app was loaded so we can identify which app
 * version is loaded in browser memory and perform automatic refresh when new
 * release was launched.
 *
 * @param {string} version Semantic version number.
 * @returns {*} Set version action object.
 */
export const setAppVersion = (version) => {
  return {
    type: SET_APP_VERSION,
    payload: version,
  };
};

export const clearSessionData = () => {
  return {
    type: CLEAR_SESSION_DATA,
  };
};<|MERGE_RESOLUTION|>--- conflicted
+++ resolved
@@ -41,23 +41,9 @@
 
     dispatch(action);
     // Add event type with user entity properties.
-<<<<<<< HEAD
-    // console.log(gtmEventPush, eventType, response);
-    // console.log("test", assign(eventType, response || {}));
-    // // @ts-ignore
-    // console.log(
-    //   "win",
-    //   window.dataLayer,
-    //   window.dataLayer.push({ test: true }),
-    //   window.dataLayer.push === gtmEventPush,
-    // );
-    // console.log(gtmEventPush(assign(eventType, response || {})));
-    gtmEventPush(assign(eventType, response || {}));
-=======
     if (gtmEvent) {
       gtmEvent.push(assign(eventType, response));
     }
->>>>>>> 050437d3
     dispatch(refreshSessionData(response.token));
 
     // Navigate to return url or dashboard
