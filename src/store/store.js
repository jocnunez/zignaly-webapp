import { createStore, applyMiddleware } from "redux";
import { cloneDeep } from "lodash";
import { persistStore, persistReducer, createMigrate } from "redux-persist";
import storage from "redux-persist/lib/storage";
import thunk from "redux-thunk";
import rootReducer from "../reducers/rootReducer";
import autoMergeLevel2 from "redux-persist/lib/stateReconciler/autoMergeLevel2";
import { composeWithDevTools } from "redux-devtools-extension";
import initialState from "./initialState";

/**
 * @typedef {import("redux").Action} Action
 * @typedef {import("redux-thunk").ThunkAction<void, Function, unknown, Action>} AppThunk
 * @typedef {import("redux-persist").PersistedState} PersistedState
 * @typedef {import("./initialState").DefaultState} DefaultState
 */

/**
 * @typedef {PersistedState & DefaultState} PersistedDefaultState
 */

const migrations = {
  2: (/** @type {PersistedDefaultState} */ state) => {
    return {
      ...state,
      ...cloneDeep(initialState),
    };
  },
  11: (/** @type {PersistedDefaultState} */ state) => {
    return {
      ...state,
      settings: {
        ...cloneDeep(initialState.settings),
      },
    };
  },
  13: (/** @type {PersistedDefaultState} */ state) => {
    return {
      ...state,
      settings: {
        ...state.settings,
        sort: { ...state.settings.sort, signalp: "" },
      },
    };
  },
  14: (/** @type {PersistedState} */ state) => {
    // @ts-ignore
    state.settings.balanceBox = true;
    return state;
  },
};

const persistConfig = {
  key: "zignaly-webapp2",
  storage,
  stateReconciler: autoMergeLevel2,
<<<<<<< HEAD
  version: 14,
=======
  version: 13,
>>>>>>> 780234e5
  migrate: createMigrate(migrations, { debug: false }),
  blacklist: ["ui"],
};

const persistedReducer = persistReducer(persistConfig, rootReducer);
export const store = createStore(persistedReducer, composeWithDevTools(applyMiddleware(thunk)));
export const persistor = persistStore(store);<|MERGE_RESOLUTION|>--- conflicted
+++ resolved
@@ -54,11 +54,7 @@
   key: "zignaly-webapp2",
   storage,
   stateReconciler: autoMergeLevel2,
-<<<<<<< HEAD
   version: 14,
-=======
-  version: 13,
->>>>>>> 780234e5
   migrate: createMigrate(migrations, { debug: false }),
   blacklist: ["ui"],
 };
