--- conflicted
+++ resolved
@@ -43,19 +43,16 @@
       },
     };
   },
-  15: (/** @type {PersistedDefaultState} */ state) => {
+  16: (/** @type {PersistedDefaultState} */ state) => {
     return {
       ...state,
       settings: {
         ...state.settings,
         displayColumns: {
           ...state.settings.displayColumns,
-<<<<<<< HEAD
           futuresDailyBalance: [...initialState.settings.displayColumns.futuresDailyBalance],
-=======
           providerContracts: [...initialState.settings.displayColumns.providerContracts],
           providerOrders: [...initialState.settings.displayColumns.providerOrders],
->>>>>>> 3e9b18f5
         },
       },
     };
@@ -66,7 +63,7 @@
   key: "zignaly-webapp2",
   storage,
   stateReconciler: autoMergeLevel2,
-  version: 15,
+  version: 16,
   migrate: createMigrate(migrations, { debug: false }),
   blacklist: ["ui"],
 };
