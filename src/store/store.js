--- conflicted
+++ resolved
@@ -123,21 +123,24 @@
   27: (/** @type {PersistedDefaultState} */ state) => {
     return {
       ...state,
-<<<<<<< HEAD
+      settings: {
+        ...state.settings,
+        selectedExchangeId: state.user.userData.exchanges.find(
+          // @ts-ignore
+          (e) => e.internalId === state.settings.selectedExchange.internalId,
+        ).internalId,
+      },
+    };
+  },
+  28: (/** @type {PersistedDefaultState} */ state) => {
+    return {
+      ...state,
       user: {
         ...state.user,
         userData: {
           ...state.user.userData,
           wall: initialState.user.userData.wall,
         },
-=======
-      settings: {
-        ...state.settings,
-        selectedExchangeId: state.user.userData.exchanges.find(
-          // @ts-ignore
-          (e) => e.internalId === state.settings.selectedExchange.internalId,
-        ).internalId,
->>>>>>> 1bb0ef2e
       },
     };
   },
@@ -147,7 +150,7 @@
   key: "zignaly-webapp2",
   storage,
   stateReconciler: autoMergeLevel2,
-  version: 27,
+  version: 28,
   migrate: createMigrate(migrations, { debug: false }),
   blacklist: ["ui", "views"],
 };
