--- conflicted
+++ resolved
@@ -43,26 +43,16 @@
       },
     };
   },
-<<<<<<< HEAD
-  17: (/** @type {PersistedDefaultState} */ state) => {
-=======
   18: (/** @type {PersistedDefaultState} */ state) => {
->>>>>>> 2658c55f
     return {
       ...state,
       settings: {
         ...state.settings,
         displayColumns: {
           ...state.settings.displayColumns,
-<<<<<<< HEAD
-          futuresDailyBalance: [...initialState.settings.displayColumns.futuresDailyBalance],
-          providerContracts: [...initialState.settings.displayColumns.providerContracts],
-          providerOrders: [...initialState.settings.displayColumns.providerOrders],
-=======
           futuresDailyBalance: initialState.settings.displayColumns.futuresDailyBalance,
           providerContracts: initialState.settings.displayColumns.providerContracts,
           providerOrders: initialState.settings.displayColumns.providerOrders,
->>>>>>> 2658c55f
         },
       },
     };
@@ -73,11 +63,7 @@
   key: "zignaly-webapp2",
   storage,
   stateReconciler: autoMergeLevel2,
-<<<<<<< HEAD
-  version: 17,
-=======
   version: 18,
->>>>>>> 2658c55f
   migrate: createMigrate(migrations, { debug: false }),
   blacklist: ["ui", "views"],
 };
