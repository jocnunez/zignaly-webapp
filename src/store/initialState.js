--- conflicted
+++ resolved
@@ -52,11 +52,7 @@
  * @typedef {Object} DefaultStateSettings
  * @property {String} languageCode
  * @property {Boolean} darkStyle
-<<<<<<< HEAD
- * @property {Boolean} showBalance
-=======
  * @property {Boolean} balanceBox
->>>>>>> e7dd0530
  * @property {DisplayColumns} displayColumns
  * @property {ExchangeConnectionEntity} selectedExchange
  */
@@ -116,11 +112,7 @@
   settings: {
     languageCode: "en",
     darkStyle: false,
-<<<<<<< HEAD
-    showBalance: true,
-=======
     balanceBox: false,
->>>>>>> e7dd0530
     displayColumns: {
       signalpAnalytics: [
         "percentageProfit",
