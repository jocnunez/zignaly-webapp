import fetch from "cross-fetch";
import {
  userCreateResponseTransform,
  userEntityResponseTransform,
  userPositionsResponseTransform,
  providersResponseTransform,
  providersStatsResponseTransform,
  userExchangeConnectionResponseTransform,
  userBalanceResponseTransform,
  userPositionItemTransform,
  userEquityResponseTransform,
  quotesResponseTransform,
<<<<<<< HEAD
  serverTimeResponseTransform,
  coinRayTokenResponseTransform,
=======
  basesResponseTransform,
  connectedProviderUserInfoResponseTransform,
>>>>>>> 1384b85d
} from "./tradeApiClient.types";

/**
 * @typedef {import('./tradeApiClient.types').AuthorizationPayload} AuthorizationPayload
 * @typedef {import('./tradeApiClient.types').UserEquityPayload} UserEquityPayload
 * @typedef {import('./tradeApiClient.types').PositionActionPayload} PositionActionPayload
 * @typedef {import('./tradeApiClient.types').PositionEntity} PositionEntity
 * @typedef {import('./tradeApiClient.types').PositionsListPayload} PositionsListPayload
 * @typedef {import('./tradeApiClient.types').ProvidersCollection} ProvidersCollection
 * @typedef {import('./tradeApiClient.types').ProvidersPayload} ProvidersPayload
 * @typedef {import('./tradeApiClient.types').ProvidersStatsCollection} ProvidersStatsCollection
 * @typedef {import('./tradeApiClient.types').ProvidersStatsPayload} ProvidersStatsPayload
 * @typedef {import('./tradeApiClient.types').UserCreatePayload} UserCreatePayload
 * @typedef {import('./tradeApiClient.types').UserCreateResponse} UserCreateResponse
 * @typedef {import('./tradeApiClient.types').UserLoginPayload} UserLoginPayload
 * @typedef {import('./tradeApiClient.types').UserLoginResponse} UserLoginResponse
 * @typedef {import('./tradeApiClient.types').UserPositionsCollection} UserPositionsCollection
<<<<<<< HEAD
 * @typedef {import('./tradeApiClient.types').CoinRayToken} CoinRayToken
=======
 * @typedef {import('./tradeApiClient.types').BaseAssetsPayload} BaseAssetsPayload
 * @typedef {import('./tradeApiClient.types').ConnectedProviderUserInfoPayload} ConnectedProviderUserInfoPayload
 * @typedef {import('./tradeApiClient.types').ConnectedProviderUserInfo} ConnectedProviderUserInfo
>>>>>>> 1384b85d
 */

/**
 * Trade API client service, provides integration to API endpoints.
 *
 * @constructor
 * @public
 * @class TradeApiClient
 */
class TradeApiClient {
  /**
   * Creates an instance of TradeApiClient.
   * @memberof TradeApiClient
   */
  constructor() {
    this.baseUrl = process.env.GATSBY_TRADEAPI_URL;
  }

  /**
   * Process API HTTP request.
   *
   * @param {string} endpointPath API endpoint path and action.
   * @param {Object} payload Request payload parameters object.
   * @returns {Promise<*>} Promise that resolves Trade API request response.
   *
   * @memberof TradeApiClient
   */
  async doRequest(endpointPath, payload) {
    let responseData = {};
    const requestUrl = this.baseUrl + endpointPath;
    const options = {
      method: "POST",
      body: JSON.stringify(payload),
      headers: {
        "Content-Type": "application/json",
      },
    };

    try {
      const response = await fetch(requestUrl, options);
      if (response.status === 200) {
        responseData = await response.json();
      } else {
        responseData.error = await response.text();
      }
    } catch (e) {
      responseData.error = e.message;
    }

    if (responseData.error) {
      const customError = new Error(`API ${requestUrl} request failed:` + responseData.error);
      throw customError;
    }

    return responseData;
  }

  /**
   * Login a user in Trade API.
   *
   * @param {UserLoginPayload} payload User login payload
   *
   * @returns {Promise<UserLoginResponse>} Promise that resolves user login response
   *
   * @memberof TradeApiClient
   */
  async userLogin(payload) {
    const endpointPath = "/fe/api.php?action=login";
    const responseData = await this.doRequest(endpointPath, payload);

    return userEntityResponseTransform(responseData);
  }

  userLogout() {}

  /**
   * Create user at Zignaly Trade API.
   *
   * @param {UserCreatePayload} payload User create payload.
   *
   * @returns {Promise<UserCreateResponse>} Promise that resolves user create response.
   *
   * @memberof TradeApiClient
   */
  async userCreate(payload) {
    const endpointPath = "/fe/api.php?action=signup";
    const responseData = await this.doRequest(endpointPath, payload);

    return userCreateResponseTransform(responseData);
  }

  /**
   * Get user open trading positions.
   *
   * @param {PositionsListPayload} payload User authorization payload.

   * @returns {Promise<UserPositionsCollection>} Promise that resolve user positions collection.
   *
   * @memberof TradeApiClient
   */
  async openPositionsGet(payload) {
    const endpointPath = "/fe/api.php?action=getOpenPositions";
    const responseData = await this.doRequest(endpointPath, payload);

    return userPositionsResponseTransform(responseData);
  }

  /**
   * Get user closed trading positions.
   *
   * @param {PositionsListPayload} payload User authorization payload.

   * @returns {Promise<UserPositionsCollection>} Promise that resolve user positions collection.
   *
   * @memberof TradeApiClient
   */
  async closedPositionsGet(payload) {
    const endpointPath = "/fe/api.php?action=getClosedPositions";
    const responseData = await this.doRequest(endpointPath, {
      type: "sold",
      ...payload,
    });

    return userPositionsResponseTransform(responseData);
  }

  /**
   * Get user unsold / unopened trading positions.
   *
   * @param {PositionsListPayload} payload User authorization payload.

   * @returns {Promise<UserPositionsCollection>} Promise that resolve user positions collection.
   *
   * @memberof TradeApiClient
   */
  async logPositionsGet(payload) {
    const endpointPath = "/fe/api.php?action=getClosedPositions";
    const responseData = await this.doRequest(endpointPath, {
      type: "allClosedExtended",
      ...payload,
    });

    return userPositionsResponseTransform(responseData);
  }

  /**
   * Get providers list.
   *
   * @param {ProvidersPayload} payload Get providers payload.

   * @returns {Promise<ProvidersCollection>} Promise that resolves providers collection.
   *
   * @memberof TradeApiClient
   */
  async providersGet(payload) {
    const endpointPath = "/fe/api.php?action=getProviderList2";
    const responseData = await this.doRequest(endpointPath, payload);

    return providersResponseTransform(responseData);
  }

  /**
   *
   *
   * @param {AuthorizationPayload} payload
   * @returns
   * @memberof TradeApiClient
   */

  async userExchangesGet(payload) {
    const endpointPath = "/fe/api.php?action=getUserExchanges";
    const responseData = await this.doRequest(endpointPath, payload);

    return userExchangeConnectionResponseTransform(responseData);
  }

  /**
   *
   *
   * @param {UserEquityPayload} payload
   * @returns
   * @memberof TradeApiClient
   */

  async userBalanceGet(payload) {
    const endpointPath = "/fe/api.php?action=getQuickExchangeSummary";
    const responseData = await this.doRequest(endpointPath, payload);

    return userBalanceResponseTransform(responseData);
  }

  /**
   *
   *
   * @param {UserEquityPayload} payload
   * @returns
   * @memberof TradeApiClient
   */

  async userEquityGet(payload) {
    const endpointPath = "/fe/api.php?action=getHistoricalBalance";
    const responseData = await this.doRequest(endpointPath, payload);

    return userEquityResponseTransform(responseData);
  }

  /**
   * Get providers profits stats.
   *
   * @param {ProvidersStatsPayload} payload Get providers stats payload.

   * @returns {Promise<ProvidersStatsCollection>} Promise that resolves providers stats collection.
   *
   * @memberof TradeApiClient
   */
  async providersStatsGet(payload) {
    const endpointPath = "/fe/api.php?action=getProviderProfitStats";
    const responseData = await this.doRequest(endpointPath, payload);

    return providersStatsResponseTransform(responseData);
  }

  /**
   * Close a position.
   *
   * @param {PositionActionPayload} payload User authorization payload.

   * @returns {Promise<PositionEntity>} Promise that resolve user affected position entity.
   *
   * @memberof TradeApiClient
   */
  async positionClose(payload) {
    const endpointPath = "/fe/api.php?action=closePosition";
    const responseData = await this.doRequest(endpointPath, payload);

    return userPositionItemTransform(responseData);
  }

  /**
   * Exit a position.
   *
   * @param {PositionActionPayload} payload User authorization payload.

   * @returns {Promise<PositionEntity>} Promise that resolve user affected position entity.
   *
   * @memberof TradeApiClient
   */
  async positionExit(payload) {
    const endpointPath = "/fe/api.php?action=sellPosition";
    const responseData = await this.doRequest(endpointPath, payload);

    return userPositionItemTransform(responseData);
  }

  /**
   * @typedef {import('./tradeApiClient.types').ReadOnlyPayload} ReadOnlyPayload
   * @typedef {import('./tradeApiClient.types').QuoteAssetsDict} QuoteAssetsDict
   * @typedef {import('./tradeApiClient.types').BaseAssetsDict} BaseAssetsDict
   */

  /**
   *
   * Get quote assets.
   *
   * @param {ReadOnlyPayload} payload
   * @returns {Promise<QuoteAssetsDict>} Promise that resolves quote assets.
   * @memberof TradeApiClient
   */

  async quotesAssetsGet(payload) {
    const endpointPath = "/fe/api.php?action=getQuoteAssets";
    const responseData = await this.doRequest(endpointPath, payload);

    return quotesResponseTransform(responseData);
  }

  /**
<<<<<<< HEAD
   * @typedef {import('./tradeApiClient.types').ServerTime} ServerTime
   */

  /**
   * Get Trade API server time.
   *
   * @param {AuthorizationPayload} payload User authorization.
   * @returns {Promise<ServerTime>} Promise that resolves server time value object.
   *
   * @memberof TradeApiClient
   */
  async serverTimeGet(payload) {
    const endpointPath = "/fe/ohlc.php?action=fetchTime";
    const responseData = await this.doRequest(endpointPath, payload);

    return serverTimeResponseTransform(responseData);
  }

  /**
   * Get a coinray access token for authenticated Trade API user.
   *
   * @param {AuthorizationPayload} payload User authorization.
   * @returns {Promise<CoinRayToken>} Promise that resolves server time value object.
   *
   * @memberof TradeApiClient
   */
  async coinRayTokenGet(payload) {
    const endpointPath = "/fe/api.php?action=getCoinRayToken";
    const responseData = await this.doRequest(endpointPath, payload);

    return coinRayTokenResponseTransform(responseData);
=======
   *
   * Get quote assets.
   *
   * @param {BaseAssetsPayload} payload
   * @returns {Promise<BaseAssetsDict>} Promise that resolves base assets.
   * @memberof TradeApiClient
   */

  async baseAssetsGet(payload) {
    const endpointPath = "/fe/api.php?action=getBaseAssets";
    const responseData = await this.doRequest(endpointPath, payload);

    return basesResponseTransform(responseData);
  }

  /**
   *
   * Get connected provider user info.
   *
   * @param {ConnectedProviderUserInfoPayload} payload
   * @returns {Promise<ConnectedProviderUserInfo>} Promise that resolves connected trader user info.
   * @memberof TradeApiClient
   */

  async connectedProviderUserInfoGet(payload) {
    const endpointPath = "/fe/api.php?action=getCurrentAllocatedAndProfitSinceFollowing";
    const responseData = await this.doRequest(endpointPath, payload);

    return connectedProviderUserInfoResponseTransform(responseData);
>>>>>>> 1384b85d
  }
}

// JS export by default guarantee a singleton instance if we export the class
// instance, see:
// https://medium.com/@lazlojuly/are-node-js-modules-singletons-764ae97519af
const client = new TradeApiClient();
Object.freeze(client);

export default client;<|MERGE_RESOLUTION|>--- conflicted
+++ resolved
@@ -10,13 +10,10 @@
   userPositionItemTransform,
   userEquityResponseTransform,
   quotesResponseTransform,
-<<<<<<< HEAD
+  basesResponseTransform,
+  connectedProviderUserInfoResponseTransform,
   serverTimeResponseTransform,
   coinRayTokenResponseTransform,
-=======
-  basesResponseTransform,
-  connectedProviderUserInfoResponseTransform,
->>>>>>> 1384b85d
 } from "./tradeApiClient.types";
 
 /**
@@ -34,13 +31,10 @@
  * @typedef {import('./tradeApiClient.types').UserLoginPayload} UserLoginPayload
  * @typedef {import('./tradeApiClient.types').UserLoginResponse} UserLoginResponse
  * @typedef {import('./tradeApiClient.types').UserPositionsCollection} UserPositionsCollection
-<<<<<<< HEAD
- * @typedef {import('./tradeApiClient.types').CoinRayToken} CoinRayToken
-=======
  * @typedef {import('./tradeApiClient.types').BaseAssetsPayload} BaseAssetsPayload
  * @typedef {import('./tradeApiClient.types').ConnectedProviderUserInfoPayload} ConnectedProviderUserInfoPayload
  * @typedef {import('./tradeApiClient.types').ConnectedProviderUserInfo} ConnectedProviderUserInfo
->>>>>>> 1384b85d
+ * @typedef {import('./tradeApiClient.types').CoinRayToken} CoinRayToken
  */
 
 /**
@@ -318,7 +312,6 @@
   }
 
   /**
-<<<<<<< HEAD
    * @typedef {import('./tradeApiClient.types').ServerTime} ServerTime
    */
 
@@ -350,7 +343,9 @@
     const responseData = await this.doRequest(endpointPath, payload);
 
     return coinRayTokenResponseTransform(responseData);
-=======
+  }
+
+  /**
    *
    * Get quote assets.
    *
@@ -380,7 +375,6 @@
     const responseData = await this.doRequest(endpointPath, payload);
 
     return connectedProviderUserInfoResponseTransform(responseData);
->>>>>>> 1384b85d
   }
 }
 
