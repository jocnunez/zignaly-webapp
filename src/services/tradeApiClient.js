import fetch from "cross-fetch";
import { navigate } from "gatsby";
import {
  userCreateResponseTransform,
  userEntityResponseTransform,
  userPositionsResponseTransform,
  providersResponseTransform,
  providersStatsResponseTransform,
  userExchangeConnectionResponseTransform,
  userBalanceResponseTransform,
  userPositionItemTransform,
  userEquityResponseTransform,
  quotesResponseTransform,
  basesResponseTransform,
  connectedProviderUserInfoResponseTransform,
  providerGetResponseTransform,
  serverTimeResponseTransform,
  coinRayTokenResponseTransform,
  exchangeMarketDataResponseTransform,
  exchangeListResponseTransform,
  ownCopyTraderProvidersOptionsResponseTransform,
  providerFollowersResponseTransform,
  providerFollowersListResponseTransform,
  exchangeAssetsResponseTransform,
  exchangeDepositAddressResponseTransform,
  providerPerformanceResponseTransform,
  exchangeDepositsResponseTransform,
  withdrawResponseTransform,
  exchangeWithdrawsResponseTransform,
  userGetResponseTransform,
  providerExchangeSettingsResponseTransform,
  providerDataPointsResponseTransform,
  convertAssetResponseTransform,
  managementPositionsResponseTransform,
  profileNotificationsResponseTransform,
} from "./tradeApiClient.types";

/**
 * @typedef {import('./tradeApiClient.types').AuthorizationPayload} AuthorizationPayload
 * @typedef {import('./tradeApiClient.types').UserEquityPayload} UserEquityPayload
 * @typedef {import('./tradeApiClient.types').PositionActionPayload} PositionActionPayload
 * @typedef {import('./tradeApiClient.types').PositionEntity} PositionEntity
 * @typedef {import('./tradeApiClient.types').PositionsListPayload} PositionsListPayload
 * @typedef {import('./tradeApiClient.types').ProvidersCollection} ProvidersCollection
 * @typedef {import('./tradeApiClient.types').ProvidersPayload} ProvidersPayload
 * @typedef {import('./tradeApiClient.types').ProvidersStatsCollection} ProvidersStatsCollection
 * @typedef {import('./tradeApiClient.types').ProvidersStatsPayload} ProvidersStatsPayload
 * @typedef {import('./tradeApiClient.types').UserCreatePayload} UserCreatePayload
 * @typedef {import('./tradeApiClient.types').UserCreateResponse} UserCreateResponse
 * @typedef {import('./tradeApiClient.types').UserLoginPayload} UserLoginPayload
 * @typedef {import('./tradeApiClient.types').UserLoginResponse} UserLoginResponse
 * @typedef {import('./tradeApiClient.types').UserPositionsCollection} UserPositionsCollection
 * @typedef {import('./tradeApiClient.types').GetProviderPayload} GetProviderPayload
 * @typedef {import('./tradeApiClient.types').GetProviderFollowersPayload} GetProviderFollowersPayload
 * @typedef {import('./tradeApiClient.types').ConnectProviderPayload} ConnectProviderPayload
 * @typedef {import('./tradeApiClient.types').DisableProviderPayload} DisableProviderPayload
 * @typedef {import('./tradeApiClient.types').EditProvderPayload} EditProvderPayload
 * @typedef {import('./tradeApiClient.types').BaseAssetsPayload} BaseAssetsPayload
 * @typedef {import('./tradeApiClient.types').ExchangeAssetsPayload} ExchangeAssetsPayload
 * @typedef {import('./tradeApiClient.types').ConnectedProviderUserInfoPayload} ConnectedProviderUserInfoPayload
 * @typedef {import('./tradeApiClient.types').ConnectedProviderUserInfo} ConnectedProviderUserInfo
 * @typedef {import('./tradeApiClient.types').CoinRayToken} CoinRayToken
 * @typedef {import('./tradeApiClient.types').MarketSymbolsCollection} MarketSymbolsCollection
 * @typedef {import('./tradeApiClient.types').CopyTradersProvidersOptionsPayload} CopyTradersProvidersOptionsPayload
 * @typedef {import('./tradeApiClient.types').CopyTradersProvidersOptionsCollection} CopyTradersProvidersOptionsCollection
 * @typedef {import('./tradeApiClient.types').ExchangeAddPayload} ExchangeAddPayload
 * @typedef {import('./tradeApiClient.types').ExchangeDeletePayload} ExchangeDeletePayload
 * @typedef {import('./tradeApiClient.types').ExchangeUpdatePayload} ExchangeUpdatePayload
 * @typedef {import('./tradeApiClient.types').ProviderExchangeSettingsPayload} ProviderExchangeSettingsPayload
 * @typedef {import('./tradeApiClient.types').ProviderExchangeSettingsUpdatePayload} ProviderExchangeSettingsUpdatePayload
 * @typedef {import('./tradeApiClient.types').DepositAddressGetPayload} DepositAddressGetPayload
 * @typedef {import('./tradeApiClient.types').ExchangeAssetsDict} ExchangeAssetsDict
 * @typedef {import('./tradeApiClient.types').CreatePositionPayload} CreatePositionPayload
 * @typedef {import('./tradeApiClient.types').UpdatePositionPayload} UpdatePositionPayload
 * @typedef {import('./tradeApiClient.types').ExchangeDepositEntity} ExchangeDepositEntity
 * @typedef {import('./tradeApiClient.types').ExchangeWithdrawEntity} ExchangeWithdrawEntity
 * @typedef {import('./tradeApiClient.types').GetExchangeLastDepositsPayload} GetExchangeLastDepositsPayload
 * @typedef {import('./tradeApiClient.types').WithdrawPayload} WithdrawPayload
 * @typedef {import('./tradeApiClient.types').ConvertPayload} ConvertPayload
 * @typedef {import('./tradeApiClient.types').WithdrawReply} WithdrawReply
 * @typedef {import('./tradeApiClient.types').ModifySubscriptionPayload} ModifySubscriptionPayload
 * @typedef {import('./tradeApiClient.types').CancelSubscriptionPayload} CancelSubscriptionPayload
 * @typedef {import('./tradeApiClient.types').UpdatePasswordPayload} UpdatePasswordPayload
 * @typedef {import('./tradeApiClient.types').TwoFAPayload} TwoFAPayload
 * @typedef {import('./tradeApiClient.types').ConvertReply} ConvertReply
 * @typedef {import('./tradeApiClient.types').ProfileNotifications} ProfileNotifications
 * @typedef {import('./tradeApiClient.types').ProfileNotificationsPayload} ProfileNotificationsPayload
 */

/**
 * Trade API client service, provides integration to API endpoints.
 *
 * @constructor
 * @public
 * @class TradeApiClient
 */
class TradeApiClient {
  /**
   * Creates an instance of TradeApiClient.
   * @memberof TradeApiClient
   */
  constructor() {
    this.baseUrl = process.env.GATSBY_TRADEAPI_URL;
  }

  /**
   * Process API HTTP request.
   *
   * @param {string} endpointPath API endpoint path and action.
   * @param {Object} payload Request payload parameters object.
   * @returns {Promise<*>} Promise that resolves Trade API request response.
   *
   * @memberof TradeApiClient
   */
  async doRequest(endpointPath, payload) {
    let responseData = {};
    const requestUrl = this.baseUrl + endpointPath;

    const options = payload
      ? {
          method: "POST",
          body: JSON.stringify(payload),
          headers: {
            "Content-Type": "application/json",
            "X-API-KEY": process.env.GATSBY_API_KEY || "",
          },
        }
      : { method: "GET" };

    try {
      const response = await fetch(requestUrl, options);
      if (response.status === 200) {
        responseData = await response.json();
      } else {
        responseData.error = await response.json();
      }
    } catch (e) {
      responseData.error = e.message;
    }

    if (responseData.error) {
      const customError = responseData.error.error;

      if (customError.code === 13) {
        // Session expired
        navigate("/login");
      }
      throw customError;
    }

    return responseData;
  }

  /**
   * Login a user in Trade API.
   *
   * @param {UserLoginPayload} payload User login payload
   *
   * @returns {Promise<UserLoginResponse>} Promise that resolves user login response
   *
   * @memberof TradeApiClient
   */
  async userLogin(payload) {
    const endpointPath = "/fe/api.php?action=login";
    const responseData = await this.doRequest(endpointPath, payload);

    return userEntityResponseTransform(responseData);
  }

  userLogout() {}

  /**
   * Create user at Zignaly Trade API.
   *
   * @param {UserCreatePayload} payload User create payload.
   *
   * @returns {Promise<UserCreateResponse>} Promise that resolves user create response.
   *
   * @memberof TradeApiClient
   */
  async userCreate(payload) {
    const endpointPath = "/fe/api.php?action=signup";
    const responseData = await this.doRequest(endpointPath, payload);

    return userCreateResponseTransform(responseData);
  }

  /**
   * Get user open trading positions.
   *
   * @param {PositionsListPayload} payload User authorization payload.

   * @returns {Promise<UserPositionsCollection>} Promise that resolve user positions collection.
   *
   * @memberof TradeApiClient
   */
  async openPositionsGet(payload) {
    const endpointPath = "/fe/api.php?action=getOpenPositions";
    const responseData = await this.doRequest(endpointPath, payload);

    return userPositionsResponseTransform(responseData);
  }

  /**
   * Get user closed trading positions.
   *
   * @param {PositionsListPayload} payload User authorization payload.

   * @returns {Promise<UserPositionsCollection>} Promise that resolve user positions collection.
   *
   * @memberof TradeApiClient
   */
  async closedPositionsGet(payload) {
    const endpointPath = "/fe/api.php?action=getClosedPositions";
    const responseData = await this.doRequest(endpointPath, {
      type: "sold",
      ...payload,
    });

    return userPositionsResponseTransform(responseData);
  }

  /**
   * Get user unsold / unopened trading positions.
   *
   * @param {PositionsListPayload} payload User authorization payload.

   * @returns {Promise<UserPositionsCollection>} Promise that resolve user positions collection.
   *
   * @memberof TradeApiClient
   */
  async logPositionsGet(payload) {
    const endpointPath = "/fe/api.php?action=getClosedPositions";
    const responseData = await this.doRequest(endpointPath, {
      type: "allClosedExtended",
      ...payload,
    });

    return userPositionsResponseTransform(responseData);
  }

  /**
   * Get providers list.
   *
   * @param {ProvidersPayload} payload Get providers payload.

   * @returns {Promise<ProvidersCollection>} Promise that resolves providers collection.
   *
   * @memberof TradeApiClient
   */
  async providersGet(payload) {
    const endpointPath = "/fe/api.php?action=getProviderList2";
    const responseData = await this.doRequest(endpointPath, payload);

    return providersResponseTransform(responseData);
  }

  /**
   *
   *
   * @param {AuthorizationPayload} payload
   * @returns
   * @memberof TradeApiClient
   */

  async userExchangesGet(payload) {
    const endpointPath = "/fe/api.php?action=getUserExchanges";
    const responseData = await this.doRequest(endpointPath, payload);

    return userExchangeConnectionResponseTransform(responseData);
  }

  /**
   *
   *
   * @param {UserEquityPayload} payload
   * @returns
   * @memberof TradeApiClient
   */

  async userBalanceGet(payload) {
    const endpointPath = "/fe/api.php?action=getQuickExchangeSummary";
    const responseData = await this.doRequest(endpointPath, payload);

    return userBalanceResponseTransform(responseData);
  }

  /**
   *
   *
   * @param {UserEquityPayload} payload
   * @returns
   * @memberof TradeApiClient
   */

  async userEquityGet(payload) {
    const endpointPath = "/fe/api.php?action=getHistoricalBalance";
    const responseData = await this.doRequest(endpointPath, payload);

    return userEquityResponseTransform(responseData);
  }

  /**
   * Get providers profits stats.
   *
   * @param {ProvidersStatsPayload} payload Get providers stats payload.

   * @returns {Promise<ProvidersStatsCollection>} Promise that resolves providers stats collection.
   *
   * @memberof TradeApiClient
   */
  async providersStatsGet(payload) {
    const endpointPath = "/fe/api.php?action=getProviderProfitStats";
    const responseData = await this.doRequest(endpointPath, payload);

    return providersStatsResponseTransform(responseData);
  }

  /**
   * Close a position.
   *
   * @param {PositionActionPayload} payload Position action payload.

   * @returns {Promise<PositionEntity>} Promise that resolve user affected position entity.
   *
   * @memberof TradeApiClient
   */
  async positionClose(payload) {
    const endpointPath = "/fe/api.php?action=closePosition";
    const responseData = await this.doRequest(endpointPath, payload);

    return userPositionItemTransform(responseData);
  }

  /**
   * Exit a position.
   *
   * @param {PositionActionPayload} payload Position action payload.

   * @returns {Promise<PositionEntity>} Promise that resolve user affected position entity.
   *
   * @memberof TradeApiClient
   */
  async positionExit(payload) {
    const endpointPath = "/fe/api.php?action=sellPosition";
    const responseData = await this.doRequest(endpointPath, payload);

    return userPositionItemTransform(responseData);
  }

  /**
   * Get a position.
   *
   * @param {PositionActionPayload} payload Position action payload.

   * @returns {Promise<PositionEntity>} Promise that resolve user affected position entity.
   *
   * @memberof TradeApiClient
   */
  async positionGet(payload) {
    const endpointPath = "/fe/api.php?action=getPosition";
    const responseData = await this.doRequest(endpointPath, payload);

    return userPositionItemTransform(responseData);
  }

  /**
   * @typedef {import('./tradeApiClient.types').ReadOnlyPayload} ReadOnlyPayload
   * @typedef {import('./tradeApiClient.types').QuoteAssetsDict} QuoteAssetsDict
   * @typedef {import('./tradeApiClient.types').BaseAssetsDict} BaseAssetsDict
   */

  /**
   *
   * Get quote assets.
   *
   * @param {ReadOnlyPayload} payload
   * @returns {Promise<QuoteAssetsDict>} Promise that resolves quote assets.
   * @memberof TradeApiClient
   */

  async quotesAssetsGet(payload) {
    const endpointPath = "/fe/api.php?action=getQuoteAssets";
    const responseData = await this.doRequest(endpointPath, payload);

    return quotesResponseTransform(responseData);
  }

  /**
   * Get providers profits stats.
   *
   * @param {GetProviderPayload} payload Get providers stats payload.

   * @returns {Promise<*>} Returns promise.
   *
   * @memberof TradeApiClient
   */
  async providerGet(payload) {
    const endpointPath = "/fe/api.php?action=getProvider";
    const responseData = await this.doRequest(endpointPath, payload);

    return providerGetResponseTransform(responseData);
  }
  /**
   * @typedef {import('./tradeApiClient.types').ServerTime} ServerTime
   */

  /**
   * Get Trade API server time.
   *
   * @param {AuthorizationPayload} payload User authorization.
   * @returns {Promise<ServerTime>} Promise that resolves server time value object.
   *
   * @memberof TradeApiClient
   */
  async serverTimeGet(payload) {
    const endpointPath = "/fe/ohlc.php?action=fetchTime";
    const responseData = await this.doRequest(endpointPath, payload);

    return serverTimeResponseTransform(responseData);
  }

  /**
   * Get a coinray access token for authenticated Trade API user.
   *
   * @param {AuthorizationPayload} payload User authorization.
   * @returns {Promise<CoinRayToken>} Promise that resolves server time value object.
   *
   * @memberof TradeApiClient
   */
  async coinRayTokenGet(payload) {
    const endpointPath = "/fe/api.php?action=getCoinRayToken";
    const responseData = await this.doRequest(endpointPath, payload);

    return coinRayTokenResponseTransform(responseData);
  }

  /**
   * Get user exchange connnection market data.
   *
   * @param {AuthorizationPayload} payload Authorized exchange data payload.
   * @returns {Promise<MarketSymbolsCollection>} Promise that resolves exchange market (symbols) data collection.
   *
   * @memberof TradeApiClient
   */
  async exchangeConnectionMarketDataGet(payload) {
    const endpointPath = "/fe/api.php?action=getPairsNew";
    const responseData = await this.doRequest(endpointPath, payload);

    return exchangeMarketDataResponseTransform(responseData);
  }

  /**
   *
   * Get quote assets.
   *
   * @param {BaseAssetsPayload} payload
   * @returns {Promise<BaseAssetsDict>} Promise that resolves base assets.
   * @memberof TradeApiClient
   */

  async baseAssetsGet(payload) {
    const endpointPath = "/fe/api.php?action=getBaseAssets";
    const responseData = await this.doRequest(endpointPath, payload);

    return basesResponseTransform(responseData);
  }

  /**
   *
   * Get exchange assets.
   *
   * @param {ExchangeAssetsPayload} payload
   * @returns {Promise<ExchangeAssetsDict>} Promise that resolves exchange assets.
   * @memberof TradeApiClient
   */

  async exchangeAssetsGet(payload) {
    const endpointPath = "/fe/api.php?action=getExchangeAssets";
    const responseData = await this.doRequest(endpointPath, payload);

    return exchangeAssetsResponseTransform(responseData);
  }

  /**
   *
   * Get connected provider user info.
   *
   * @param {ConnectedProviderUserInfoPayload} payload
   * @returns {Promise<ConnectedProviderUserInfo>} Promise that resolves connected trader user info.
   * @memberof TradeApiClient
   */

  async connectedProviderUserInfoGet(payload) {
    const endpointPath = "/fe/api.php?action=getCurrentAllocatedAndProfitSinceFollowing";
    const responseData = await this.doRequest(endpointPath, payload);

    return connectedProviderUserInfoResponseTransform(responseData);
  }

  /**
   * Get providers profits stats.
   *
   * @param {ConnectProviderPayload} payload Get providers stats payload.

   * @returns {Promise<*>} Returns promise.
   *
   * @memberof TradeApiClient
   */
  async providerConnect(payload) {
    const endpointPath = "/fe/api.php?action=createProvider";
    const responseData = await this.doRequest(endpointPath, payload);

    return responseData;
  }

  /**
   * Get providers profits stats.
   *
   * @param {DisableProviderPayload} payload Get providers stats payload.

   * @returns {Promise<*>}
   *
   * @memberof TradeApiClient
   */

  async providerDisable(payload) {
    const endpointPath = "/fe/api.php?action=toggleProvider";
    const responseData = await this.doRequest(endpointPath, payload);

    return responseData;
  }

  /**
   * Get providers profits stats.
   *
   * @param {AuthorizationPayload} payload Get providers stats payload.

   * @returns {Promise<*>}
   *
   * @memberof TradeApiClient
   */

  async exchangeListGet(payload) {
    const endpointPath = "/fe/api.php?action=getExchangeList";
    const responseData = await this.doRequest(endpointPath, payload);

    return exchangeListResponseTransform(responseData);
  }
  /**
   * Get copy trader providers options.
   *
   * @param {CopyTradersProvidersOptionsPayload} payload Get own copy trader providers options payload.
   * @returns {Promise<CopyTradersProvidersOptionsCollection>} Promise that resolves own copy trader providers options.
   * @memberof TradeApiClient
   */
  async userOwnCopyTradersProvidersOptions(payload) {
    const endpointPath = "/fe/api.php?action=getCopyTradingProvidersOptions";
    const responseData = await this.doRequest(endpointPath, payload);

    return ownCopyTraderProvidersOptionsResponseTransform(responseData);
  }

  /**
   * Connect to a new exchange.
   *
   * @param {ExchangeAddPayload} payload Payload
   * @returns {Promise<boolean>} Result
   * @memberof TradeApiClient
   */
  async exchangeAdd(payload) {
    const endpointPath = "/fe/api.php?action=addExchange";
    const responseData = await this.doRequest(endpointPath, payload);
    return responseData;
  }

  /**
   * Delete an exchange.
   *
   * @param {ExchangeDeletePayload} payload Payload
   * @returns {Promise<boolean>} Result
   * @memberof TradeApiClient
   */
  async exchangeDelete(payload) {
    const endpointPath = "/fe/api.php?action=delNewExchange";
    const responseData = await this.doRequest(endpointPath, payload);
    return responseData;
  }

  /**
   * Update an exchange.
   *
   * @param {ExchangeUpdatePayload} payload Payload
   * @returns {Promise<boolean>} Result
   * @memberof TradeApiClient
   */
  async exchangeUpdate(payload) {
    const endpointPath = "/fe/api.php?action=updateNewExchange";
    const responseData = await this.doRequest(endpointPath, payload);
    return responseData;
  }

  /**
   * Get providers profits stats.
   *
   * @param {EditProvderPayload} payload Get providers stats payload.
   *
   * @returns {Promise<*>} Returns promise.
   *
   * @memberof TradeApiClient
   */
  async providerEdit(payload) {
    const endpointPath = "/fe/api.php?action=editProvider";
    const responseData = await this.doRequest(endpointPath, payload);

    return responseData;
  }

  /**
   * Get providers profits stats.
   *
   * @param {GetProviderFollowersPayload} payload Get providers stats payload.
   *
   * @returns {Promise<*>} Returns promise.
   *
   * @memberof TradeApiClient
   */
  async providerFollowersGet(payload) {
    const endpointPath = "/fe/api.php?action=getFollowersChartForProvider";
    const responseData = await this.doRequest(endpointPath, payload);

    return providerFollowersResponseTransform(responseData);
  }

  /**
   * Get providers profits stats.
   *
   * @param {GetProviderFollowersPayload} payload Get providers stats payload.
   *
   * @returns {Promise<*>} Returns promise.
   *
   * @memberof TradeApiClient
   */
  async providerFollowersListGet(payload) {
    const endpointPath = "/fe/api.php?action=getFollowersList";
    const responseData = await this.doRequest(endpointPath, payload);

    return providerFollowersListResponseTransform(responseData);
  }

  /**
   * Get deposit address for coin.
   *
   * @param {DepositAddressGetPayload} payload Get deposit address payload

   * @returns {Promise<*>} Returns promise.
   *
   * @memberof TradeApiClient
   */
  async exchangeDepositAddressGet(payload) {
    const endpointPath = "/fe/api.php?action=getExchangeDepositAddress";
    const responseData = await this.doRequest(endpointPath, payload);

    return exchangeDepositAddressResponseTransform(responseData);
  }

  /**
   * Create manual position.
   *
   * @param {CreatePositionPayload} payload Create manual position payload.

   * @returns {Promise<string>} Promise that resolve created position ID.
   *
   * @memberof TradeApiClient
   */
  async manualPositionCreate(payload) {
    const endpointPath = "/fe/api.php?action=createManualPosition";
    const responseData = await this.doRequest(endpointPath, payload);

    return responseData;
  }

  /**
   * Update manual position.
   *
   * @param {UpdatePositionPayload} payload Update manual position payload.

   * @returns {Promise<PositionEntity>} Promise that resolve updated position entity.
   *
   * @memberof TradeApiClient
   */
  async manualPositionUpdate(payload) {
    const endpointPath = "/fe/api.php?action=newUpdatePosition3";
    const responseData = await this.doRequest(endpointPath, payload);

    return userPositionItemTransform(responseData);
  }

  /**
   * Get providers profits stats.
   *
   * @param {GetProviderFollowersPayload} payload Get providers stats payload.
   * @returns {Promise<*>} Returns promise.
   *
   * @memberof TradeApiClient
   */
  async providerPerformanceGet(payload) {
    const endpointPath = "/fe/api.php?action=getProviderPerformance";
    const responseData = await this.doRequest(endpointPath, payload);

    return providerPerformanceResponseTransform(responseData);
  }

  /**
   * Get providers profits stats.
   *
   * @param {AuthorizationPayload} payload Get providers stats payload.

   * @returns {Promise<*>} Returns promise.
   *
   * @memberof TradeApiClient
   */
  async userDataGet(payload) {
    const endpointPath = "/fe/api.php?action=getUserData";
    const responseData = await this.doRequest(endpointPath, payload);

    return userGetResponseTransform(responseData);
  }

  /**
   * Get providers profits stats.
   *
   * @param {ProviderExchangeSettingsPayload} payload Get providers stats payload.

   * @returns {Promise<*>} Returns promise.
   *
   * @memberof TradeApiClient
   */
  async providerExchangeSettingsGet(payload) {
    const endpointPath = "/fe/api.php?action=getProviderExchangeSettings";
    const responseData = await this.doRequest(endpointPath, payload);

    return providerExchangeSettingsResponseTransform(responseData);
  }

  /**
   * Get providers profits stats.
   *
   * @param {ProviderExchangeSettingsUpdatePayload} payload Get providers stats payload.

   * @returns {Promise<*>} Returns promise.
   *
   * @memberof TradeApiClient
   */
  async providerExchangeSettingsUpdate(payload) {
    const endpointPath = "/fe/api.php?action=updateProviderExchangeSettingsNew";
    const responseData = await this.doRequest(endpointPath, payload);

    return responseData;
  }

  /**
   * Get providers profits stats.
   *
   * @param {GetProviderFollowersPayload} payload Get providers stats payload.

   * @returns {Promise<*>} Returns promise.
   *
   * @memberof TradeApiClient
   */
  async providerCopyTradingDataPointsGet(payload) {
    const endpointPath = "/fe/api.php?action=getCopyTradingDataPoints";
    const responseData = await this.doRequest(endpointPath, payload);

    return providerDataPointsResponseTransform(responseData);
  }

  /**
   * @param {GetExchangeLastDepositsPayload} payload Get exchange last deposits payload.
   * @returns {Promise<Array<ExchangeDepositEntity>>} Returns promise.
   *
   * @memberof TradeApiClient
   */
  async exchangeLastDepositsGet(payload) {
    const endpointPath = "/fe/api.php?action=getExchangeLastDeposits";
    const responseData = await this.doRequest(endpointPath, payload);

    return exchangeDepositsResponseTransform(responseData);
  }

  /**
   * Get providers profits stats.
   *
   * @param {GetExchangeLastDepositsPayload} payload Get exchange last withdrawals payload.
   * @returns {Promise<Array<ExchangeWithdrawEntity>>} Returns promise.
   *
   * @memberof TradeApiClient
   */
  async exchangeLastWithdrawalsGet(payload) {
    const endpointPath = "/fe/api.php?action=getExchangeLastWithdrawals";
    const responseData = await this.doRequest(endpointPath, payload);

    return exchangeWithdrawsResponseTransform(responseData);
  }

  /**
   * Withdraw currency to a different address.
   *
   * @param {WithdrawPayload} payload Withdraw payload.
   * @returns {Promise<WithdrawReply>} Returns promise.
   *
   * @memberof TradeApiClient
   */
  async withdraw(payload) {
    const endpointPath = "/fe/api.php?action=exchangeWithdraw";
    const responseData = await this.doRequest(endpointPath, payload);

    return withdrawResponseTransform(responseData);
  }

  /**
   * Modify user's subscription fron users table in traders profile.
   *
   * @param {ModifySubscriptionPayload} payload payload.
   * @returns {Promise<WithdrawReply>} Returns promise.
   *
   * @memberof TradeApiClient
   */
  async modifySubscription(payload) {
    const endpointPath = "/fe/api.php?action=modifyFollowerSubscriptionDuration";
    const responseData = await this.doRequest(endpointPath, payload);

    return responseData;
  }

  /**
   * Cancel user's subscription fron users table in traders profile.
   *
   * @param {CancelSubscriptionPayload} payload payload.
   * @returns {Promise<WithdrawReply>} Returns promise.
   *
   * @memberof TradeApiClient
   */
  async cancelSubscription(payload) {
    const endpointPath = "/fe/api.php?action=cancelFollowerSubscription";
    const responseData = await this.doRequest(endpointPath, payload);

    return responseData;
  }

  /**
   * Convert small balances to BNB
   *
   * @param {ConvertPayload} payload Convert payload.
   * @returns {Promise<ConvertReply>} Returns promise.
   *
   * @memberof TradeApiClient
   */
  async convert(payload) {
    const endpointPath = "/fe/api.php?action=exchangeDustTransfer";
    const responseData = await this.doRequest(endpointPath, payload);

    return convertAssetResponseTransform(responseData);
  }

  /**
   * Function to get Management positions.
   *
   * @param {GetProviderFollowersPayload} payload Management poistions payload.
   * @returns {Promise<*>} Returns promise.
   *
   * @memberof TradeApiClient
   */
  async providerManagementPositions(payload) {
    const endpointPath = "/fe/api.php?action=getCopyTradingPositions";
    const responseData = await this.doRequest(endpointPath, payload);

    return managementPositionsResponseTransform(responseData);
  }

  /**
   * Change password.
   *
   * @param {UpdatePasswordPayload} payload Change password payload.
   * @returns {Promise<*>} Returns promise.
   *
   * @memberof TradeApiClient
   */
  async updatePassword(payload) {
    const endpointPath = "/fe/api.php?action=changePassword";
    const responseData = await this.doRequest(endpointPath, payload);

    return responseData;
  }

  /**
<<<<<<< HEAD
   * Function to get Management positions.
   *
   * @param {GetProviderFollowersPayload} payload Management poistions payload.
   * @returns {Promise<*>} Returns promise.
   *
   * @memberof TradeApiClient
   */
  async providerOpenPositions(payload) {
    const endpointPath = "/fe/api.php?action=getOpenPositionsFromProvider";
    const responseData = await this.doRequest(endpointPath, payload);

    return userPositionsResponseTransform(responseData);
  }

  /**
   * Function to get Management positions.
   *
   * @param {GetProviderFollowersPayload} payload Management poistions payload.
   * @returns {Promise<*>} Returns promise.
   *
   * @memberof TradeApiClient
   */
  async providerSoldPositions(payload) {
    const endpointPath = "/fe/api.php?action=getSoldPositionsFromProvider";
    const responseData = await this.doRequest(endpointPath, payload);

    return userPositionsResponseTransform(responseData);
=======
   * Get code to enable 2FA.
   *
   * @param {AuthorizationPayload} payload Payload
   * @returns {Promise<Array<string>>} Returns promise.
   *
   * @memberof TradeApiClient
   */
  async enable2FA1Step(payload) {
    const endpointPath = `/fe/api.php?action=enable2FA1Step&token=${payload.token}`;
    const responseData = await this.doRequest(endpointPath, null);

    return responseData;
  }

  /**
   * Enable 2FA.
   *
   * @param {TwoFAPayload} payload Payload
   * @returns {Promise<Boolean>} Returns promise.
   *
   * @memberof TradeApiClient
   */
  async enable2FA2Step(payload) {
    const endpointPath = "/fe/api.php?action=enable2FA2Step";
    const responseData = await this.doRequest(endpointPath, payload);

    return responseData;
  }

  /**
   * Disable 2FA.
   *
   * @param {TwoFAPayload} payload Payload
   * @returns {Promise<Boolean>} Returns promise.
   *
   * @memberof TradeApiClient
   */
  async disable2FA(payload) {
    const endpointPath = "/fe/api.php?action=disable2FA";
    const responseData = await this.doRequest(endpointPath, payload);

    return responseData;
  }

  /**
   * Disable 2FA.
   *
   * @param {TwoFAPayload} payload Payload
   * @returns {Promise<Boolean>} Returns promise.
   *
   * @memberof TradeApiClient
   */
  async verify2FA(payload) {
    const endpointPath = "/fe/api.php?action=verify2FA";
    const responseData = await this.doRequest(endpointPath, payload);

    return responseData;
  }

  /**
   * Get user notifications settings.
   *
   * @param {AuthorizationPayload} payload Payload
   * @returns {Promise<ProfileNotifications>} Returns promise.
   *
   * @memberof TradeApiClient
   */
  async getProfileNotifications(payload) {
    const endpointPath = "/fe/api.php?action=getProfileNotifications";
    const responseData = await this.doRequest(endpointPath, payload);

    return profileNotificationsResponseTransform(responseData);
  }

  /**
   * Update user notifications settings.
   *
   * @param {ProfileNotificationsPayload} payload Payload
   * @returns {Promise<ProfileNotifications>} Returns promise.
   *
   * @memberof TradeApiClient
   */
  async updateProfileNotifications(payload) {
    const endpointPath = "/fe/api.php?action=updateProfileNotifications";
    const responseData = await this.doRequest(endpointPath, payload);

    return profileNotificationsResponseTransform(responseData);
>>>>>>> 804487cb
  }
}

// JS export by default guarantee a singleton instance if we export the class
// instance, see:
// https://medium.com/@lazlojuly/are-node-js-modules-singletons-764ae97519af
const client = new TradeApiClient();
Object.freeze(client);

export default client;<|MERGE_RESOLUTION|>--- conflicted
+++ resolved
@@ -1,5 +1,4 @@
 import fetch from "cross-fetch";
-import { navigate } from "gatsby";
 import {
   userCreateResponseTransform,
   userEntityResponseTransform,
@@ -894,35 +893,6 @@
   }
 
   /**
-<<<<<<< HEAD
-   * Function to get Management positions.
-   *
-   * @param {GetProviderFollowersPayload} payload Management poistions payload.
-   * @returns {Promise<*>} Returns promise.
-   *
-   * @memberof TradeApiClient
-   */
-  async providerOpenPositions(payload) {
-    const endpointPath = "/fe/api.php?action=getOpenPositionsFromProvider";
-    const responseData = await this.doRequest(endpointPath, payload);
-
-    return userPositionsResponseTransform(responseData);
-  }
-
-  /**
-   * Function to get Management positions.
-   *
-   * @param {GetProviderFollowersPayload} payload Management poistions payload.
-   * @returns {Promise<*>} Returns promise.
-   *
-   * @memberof TradeApiClient
-   */
-  async providerSoldPositions(payload) {
-    const endpointPath = "/fe/api.php?action=getSoldPositionsFromProvider";
-    const responseData = await this.doRequest(endpointPath, payload);
-
-    return userPositionsResponseTransform(responseData);
-=======
    * Get code to enable 2FA.
    *
    * @param {AuthorizationPayload} payload Payload
@@ -1010,7 +980,36 @@
     const responseData = await this.doRequest(endpointPath, payload);
 
     return profileNotificationsResponseTransform(responseData);
->>>>>>> 804487cb
+  }
+
+  /**
+   * Function to get Management positions.
+   *
+   * @param {GetProviderFollowersPayload} payload Management poistions payload.
+   * @returns {Promise<*>} Returns promise.
+   *
+   * @memberof TradeApiClient
+   */
+  async providerOpenPositions(payload) {
+    const endpointPath = "/fe/api.php?action=getOpenPositionsFromProvider";
+    const responseData = await this.doRequest(endpointPath, payload);
+
+    return userPositionsResponseTransform(responseData);
+  }
+
+  /**
+   * Function to get Management positions.
+   *
+   * @param {GetProviderFollowersPayload} payload Management poistions payload.
+   * @returns {Promise<*>} Returns promise.
+   *
+   * @memberof TradeApiClient
+   */
+  async providerSoldPositions(payload) {
+    const endpointPath = "/fe/api.php?action=getSoldPositionsFromProvider";
+    const responseData = await this.doRequest(endpointPath, payload);
+
+    return userPositionsResponseTransform(responseData);
   }
 }
 
