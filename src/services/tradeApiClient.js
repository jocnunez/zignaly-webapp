--- conflicted
+++ resolved
@@ -20,12 +20,9 @@
   ownCopyTraderProvidersOptionsResponseTransform,
   providerFollowersResponseTransform,
   providerFollowersListResponseTransform,
-<<<<<<< HEAD
   exchangeAssetsResponseTransform,
   exchangeDepositAddressResponseTransform,
-=======
   providerPerformanceResponseTransform,
->>>>>>> 501355c2
 } from "./tradeApiClient.types";
 
 /**
@@ -59,12 +56,9 @@
  * @typedef {import('./tradeApiClient.types').ExchangeAddPayload} ExchangeAddPayload
  * @typedef {import('./tradeApiClient.types').ExchangeDeletePayload} ExchangeDeletePayload
  * @typedef {import('./tradeApiClient.types').ExchangeUpdatePayload} ExchangeUpdatePayload
-<<<<<<< HEAD
  * @typedef {import('./tradeApiClient.types').DepositAddressGetPayload} DepositAddressGetPayload
  * @typedef {import('./tradeApiClient.types').ExchangeAssetsDict} ExchangeAssetsDict
-=======
  * @typedef {import('./tradeApiClient.types').CreatePositionPayload} CreatePositionPayload
->>>>>>> 501355c2
  */
 
 /**
@@ -604,12 +598,22 @@
   }
 
   /**
-<<<<<<< HEAD
    * Get deposit address for coin.
    *
    * @param {DepositAddressGetPayload} payload
 
-=======
+   * @returns {Promise<*>} Returns promise.
+   *
+   * @memberof TradeApiClient
+   */
+  async exchangeDepositAddressGet(payload) {
+    const endpointPath = "/fe/api.php?action=getExchangeDepositAddress";
+    const responseData = await this.doRequest(endpointPath, payload);
+
+    return exchangeDepositAddressResponseTransform(responseData);
+  }
+
+  /**
    * Create manual position.
    *
    * @param {CreatePositionPayload} payload Create manual position.
@@ -629,24 +633,15 @@
    * Get providers profits stats.
    *
    * @param {GetProviderFollowersPayload} payload Get providers stats payload.
->>>>>>> 501355c2
    * @returns {Promise<*>} Returns promise.
    *
    * @memberof TradeApiClient
    */
-<<<<<<< HEAD
-  async exchangeDepositAddressGet(payload) {
-    const endpointPath = "/fe/api.php?action=getExchangeDepositAddress";
-    const responseData = await this.doRequest(endpointPath, payload);
-
-    return exchangeDepositAddressResponseTransform(responseData);
-=======
   async providerPerformanceGet(payload) {
     const endpointPath = "/fe/api.php?action=getProviderPerformance";
     const responseData = await this.doRequest(endpointPath, payload);
 
     return providerPerformanceResponseTransform(responseData);
->>>>>>> 501355c2
   }
 }
 
