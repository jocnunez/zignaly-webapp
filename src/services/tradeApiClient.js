--- conflicted
+++ resolved
@@ -577,11 +577,25 @@
   }
 
   /**
-<<<<<<< HEAD
+   * Create manual position.
+   *
+   * @param {CreatePositionPayload} payload Create manual position.
+
+   * @returns {Promise<string>} Promise that resolve created position ID.
+   *
+   * @memberof TradeApiClient
+   */
+  async manualPositionCreate(payload) {
+    const endpointPath = "/fe/api.php?action=createManualPosition";
+    const responseData = await this.doRequest(endpointPath, payload);
+
+    return responseData;
+  }
+
+  /**
    * Get providers profits stats.
    *
    * @param {GetProviderFollowersPayload} payload Get providers stats payload.
-
    * @returns {Promise<*>} Returns promise.
    *
    * @memberof TradeApiClient
@@ -591,21 +605,6 @@
     const responseData = await this.doRequest(endpointPath, payload);
 
     return providerPerformanceResponseTransform(responseData);
-=======
-   * Create manual position.
-   *
-   * @param {CreatePositionPayload} payload Create manual position.
-
-   * @returns {Promise<string>} Promise that resolve created position ID.
-   *
-   * @memberof TradeApiClient
-   */
-  async manualPositionCreate(payload) {
-    const endpointPath = "/fe/api.php?action=createManualPosition";
-    const responseData = await this.doRequest(endpointPath, payload);
-
-    return responseData;
->>>>>>> 69a94388
   }
 }
 
