import fetch from "cross-fetch";
import {
  userCreateResponseTransform,
  userEntityResponseTransform,
  userPositionsResponseTransform,
  providersResponseTransform,
  providersStatsResponseTransform,
  userExchangeConnectionResponseTransform,
  userBalanceResponseTransform,
  userPositionItemTransform,
  userEquityResponseTransform,
  quotesResponseTransform,
  basesResponseTransform,
  connectedProviderUserInfoResponseTransform,
  providerGetResponseTransform,
  serverTimeResponseTransform,
  coinRayTokenResponseTransform,
  exchangeMarketDataResponseTransform,
  exchangeListResponseTransform,
  ownCopyTraderProvidersOptionsResponseTransform,
  providerFollowersResponseTransform,
  providerFollowersListResponseTransform,
  exchangeAssetsResponseTransform,
  exchangeDepositAddressResponseTransform,
  providerPerformanceResponseTransform,
  exchangeDepositsResponseTransform,
  withdrawResponseTransform,
  exchangeWithdrawsResponseTransform,
  userGetResponseTransform,
  providerExchangeSettingsResponseTransform,
  providerDataPointsResponseTransform,
} from "./tradeApiClient.types";

/**
 * @typedef {import('./tradeApiClient.types').AuthorizationPayload} AuthorizationPayload
 * @typedef {import('./tradeApiClient.types').UserEquityPayload} UserEquityPayload
 * @typedef {import('./tradeApiClient.types').PositionActionPayload} PositionActionPayload
 * @typedef {import('./tradeApiClient.types').PositionEntity} PositionEntity
 * @typedef {import('./tradeApiClient.types').PositionsListPayload} PositionsListPayload
 * @typedef {import('./tradeApiClient.types').ProvidersCollection} ProvidersCollection
 * @typedef {import('./tradeApiClient.types').ProvidersPayload} ProvidersPayload
 * @typedef {import('./tradeApiClient.types').ProvidersStatsCollection} ProvidersStatsCollection
 * @typedef {import('./tradeApiClient.types').ProvidersStatsPayload} ProvidersStatsPayload
 * @typedef {import('./tradeApiClient.types').UserCreatePayload} UserCreatePayload
 * @typedef {import('./tradeApiClient.types').UserCreateResponse} UserCreateResponse
 * @typedef {import('./tradeApiClient.types').UserLoginPayload} UserLoginPayload
 * @typedef {import('./tradeApiClient.types').UserLoginResponse} UserLoginResponse
 * @typedef {import('./tradeApiClient.types').UserPositionsCollection} UserPositionsCollection
 * @typedef {import('./tradeApiClient.types').GetProviderPayload} GetProviderPayload
 * @typedef {import('./tradeApiClient.types').GetProviderFollowersPayload} GetProviderFollowersPayload
 * @typedef {import('./tradeApiClient.types').ConnectProviderPayload} ConnectProviderPayload
 * @typedef {import('./tradeApiClient.types').DisableProviderPayload} DisableProviderPayload
 * @typedef {import('./tradeApiClient.types').EditProvderPayload} EditProvderPayload
 * @typedef {import('./tradeApiClient.types').BaseAssetsPayload} BaseAssetsPayload
 * @typedef {import('./tradeApiClient.types').ExchangeAssetsPayload} ExchangeAssetsPayload
 * @typedef {import('./tradeApiClient.types').ConnectedProviderUserInfoPayload} ConnectedProviderUserInfoPayload
 * @typedef {import('./tradeApiClient.types').ConnectedProviderUserInfo} ConnectedProviderUserInfo
 * @typedef {import('./tradeApiClient.types').CoinRayToken} CoinRayToken
 * @typedef {import('./tradeApiClient.types').MarketSymbolsCollection} MarketSymbolsCollection
 * @typedef {import('./tradeApiClient.types').CopyTradersProvidersOptionsPayload} CopyTradersProvidersOptionsPayload
 * @typedef {import('./tradeApiClient.types').CopyTradersProvidersOptionsCollection} CopyTradersProvidersOptionsCollection
 * @typedef {import('./tradeApiClient.types').ExchangeAddPayload} ExchangeAddPayload
 * @typedef {import('./tradeApiClient.types').ExchangeDeletePayload} ExchangeDeletePayload
 * @typedef {import('./tradeApiClient.types').ExchangeUpdatePayload} ExchangeUpdatePayload
 * @typedef {import('./tradeApiClient.types').ProviderExchangeSettingsPayload} ProviderExchangeSettingsPayload
 * @typedef {import('./tradeApiClient.types').ProviderExchangeSettingsUpdatePayload} ProviderExchangeSettingsUpdatePayload
 * @typedef {import('./tradeApiClient.types').DepositAddressGetPayload} DepositAddressGetPayload
 * @typedef {import('./tradeApiClient.types').ExchangeAssetsDict} ExchangeAssetsDict
 * @typedef {import('./tradeApiClient.types').CreatePositionPayload} CreatePositionPayload
 * @typedef {import('./tradeApiClient.types').UpdatePositionPayload} UpdatePositionPayload
 * @typedef {import('./tradeApiClient.types').ExchangeDepositEntity} ExchangeDepositEntity
 * @typedef {import('./tradeApiClient.types').ExchangeWithdrawEntity} ExchangeWithdrawEntity
 * @typedef {import('./tradeApiClient.types').GetExchangeLastDepositsPayload} GetExchangeLastDepositsPayload
 * @typedef {import('./tradeApiClient.types').WithdrawPayload} WithdrawPayload
 * @typedef {import('./tradeApiClient.types').WithdrawReply} WithdrawReply
 */

/**
 * Trade API client service, provides integration to API endpoints.
 *
 * @constructor
 * @public
 * @class TradeApiClient
 */
class TradeApiClient {
  /**
   * Creates an instance of TradeApiClient.
   * @memberof TradeApiClient
   */
  constructor() {
    this.baseUrl = process.env.GATSBY_TRADEAPI_URL;
  }

  /**
   * Process API HTTP request.
   *
   * @param {string} endpointPath API endpoint path and action.
   * @param {Object} payload Request payload parameters object.
   * @returns {Promise<*>} Promise that resolves Trade API request response.
   *
   * @memberof TradeApiClient
   */
  async doRequest(endpointPath, payload) {
    let responseData = {};
    const requestUrl = this.baseUrl + endpointPath;
    const options = {
      method: "POST",
      body: JSON.stringify(payload),
      headers: {
        "Content-Type": "application/json",
        "X-API-KEY": process.env.GATSBY_API_KEY || "",
      },
    };

    try {
      const response = await fetch(requestUrl, options);
      if (response.status === 200) {
        responseData = await response.json();
      } else {
        responseData.error = await response.json();
      }
    } catch (e) {
      responseData.error = e.message;
    }

    if (responseData.error) {
      const customError = responseData.error.error;
      throw customError;
    }

    return responseData;
  }

  /**
   * Login a user in Trade API.
   *
   * @param {UserLoginPayload} payload User login payload
   *
   * @returns {Promise<UserLoginResponse>} Promise that resolves user login response
   *
   * @memberof TradeApiClient
   */
  async userLogin(payload) {
    const endpointPath = "/fe/api.php?action=login";
    const responseData = await this.doRequest(endpointPath, payload);

    return userEntityResponseTransform(responseData);
  }

  userLogout() {}

  /**
   * Create user at Zignaly Trade API.
   *
   * @param {UserCreatePayload} payload User create payload.
   *
   * @returns {Promise<UserCreateResponse>} Promise that resolves user create response.
   *
   * @memberof TradeApiClient
   */
  async userCreate(payload) {
    const endpointPath = "/fe/api.php?action=signup";
    const responseData = await this.doRequest(endpointPath, payload);

    return userCreateResponseTransform(responseData);
  }

  /**
   * Get user open trading positions.
   *
   * @param {PositionsListPayload} payload User authorization payload.

   * @returns {Promise<UserPositionsCollection>} Promise that resolve user positions collection.
   *
   * @memberof TradeApiClient
   */
  async openPositionsGet(payload) {
    const endpointPath = "/fe/api.php?action=getOpenPositions";
    const responseData = await this.doRequest(endpointPath, payload);

    return userPositionsResponseTransform(responseData);
  }

  /**
   * Get user closed trading positions.
   *
   * @param {PositionsListPayload} payload User authorization payload.

   * @returns {Promise<UserPositionsCollection>} Promise that resolve user positions collection.
   *
   * @memberof TradeApiClient
   */
  async closedPositionsGet(payload) {
    const endpointPath = "/fe/api.php?action=getClosedPositions";
    const responseData = await this.doRequest(endpointPath, {
      type: "sold",
      ...payload,
    });

    return userPositionsResponseTransform(responseData);
  }

  /**
   * Get user unsold / unopened trading positions.
   *
   * @param {PositionsListPayload} payload User authorization payload.

   * @returns {Promise<UserPositionsCollection>} Promise that resolve user positions collection.
   *
   * @memberof TradeApiClient
   */
  async logPositionsGet(payload) {
    const endpointPath = "/fe/api.php?action=getClosedPositions";
    const responseData = await this.doRequest(endpointPath, {
      type: "allClosedExtended",
      ...payload,
    });

    return userPositionsResponseTransform(responseData);
  }

  /**
   * Get providers list.
   *
   * @param {ProvidersPayload} payload Get providers payload.

   * @returns {Promise<ProvidersCollection>} Promise that resolves providers collection.
   *
   * @memberof TradeApiClient
   */
  async providersGet(payload) {
    const endpointPath = "/fe/api.php?action=getProviderList2";
    const responseData = await this.doRequest(endpointPath, payload);

    return providersResponseTransform(responseData);
  }

  /**
   *
   *
   * @param {AuthorizationPayload} payload
   * @returns
   * @memberof TradeApiClient
   */

  async userExchangesGet(payload) {
    const endpointPath = "/fe/api.php?action=getUserExchanges";
    const responseData = await this.doRequest(endpointPath, payload);

    return userExchangeConnectionResponseTransform(responseData);
  }

  /**
   *
   *
   * @param {UserEquityPayload} payload
   * @returns
   * @memberof TradeApiClient
   */

  async userBalanceGet(payload) {
    const endpointPath = "/fe/api.php?action=getQuickExchangeSummary";
    const responseData = await this.doRequest(endpointPath, payload);

    return userBalanceResponseTransform(responseData);
  }

  /**
   *
   *
   * @param {UserEquityPayload} payload
   * @returns
   * @memberof TradeApiClient
   */

  async userEquityGet(payload) {
    const endpointPath = "/fe/api.php?action=getHistoricalBalance";
    const responseData = await this.doRequest(endpointPath, payload);

    return userEquityResponseTransform(responseData);
  }

  /**
   * Get providers profits stats.
   *
   * @param {ProvidersStatsPayload} payload Get providers stats payload.

   * @returns {Promise<ProvidersStatsCollection>} Promise that resolves providers stats collection.
   *
   * @memberof TradeApiClient
   */
  async providersStatsGet(payload) {
    const endpointPath = "/fe/api.php?action=getProviderProfitStats";
    const responseData = await this.doRequest(endpointPath, payload);

    return providersStatsResponseTransform(responseData);
  }

  /**
   * Close a position.
   *
   * @param {PositionActionPayload} payload Position action payload.

   * @returns {Promise<PositionEntity>} Promise that resolve user affected position entity.
   *
   * @memberof TradeApiClient
   */
  async positionClose(payload) {
    const endpointPath = "/fe/api.php?action=closePosition";
    const responseData = await this.doRequest(endpointPath, payload);

    return userPositionItemTransform(responseData);
  }

  /**
   * Exit a position.
   *
   * @param {PositionActionPayload} payload Position action payload.

   * @returns {Promise<PositionEntity>} Promise that resolve user affected position entity.
   *
   * @memberof TradeApiClient
   */
  async positionExit(payload) {
    const endpointPath = "/fe/api.php?action=sellPosition";
    const responseData = await this.doRequest(endpointPath, payload);

    return userPositionItemTransform(responseData);
  }

  /**
   * Get a position.
   *
   * @param {PositionActionPayload} payload Position action payload.

   * @returns {Promise<PositionEntity>} Promise that resolve user affected position entity.
   *
   * @memberof TradeApiClient
   */
  async positionGet(payload) {
    const endpointPath = "/fe/api.php?action=getPosition";
    const responseData = await this.doRequest(endpointPath, payload);

    return userPositionItemTransform(responseData);
  }

  /**
   * @typedef {import('./tradeApiClient.types').ReadOnlyPayload} ReadOnlyPayload
   * @typedef {import('./tradeApiClient.types').QuoteAssetsDict} QuoteAssetsDict
   * @typedef {import('./tradeApiClient.types').BaseAssetsDict} BaseAssetsDict
   */

  /**
   *
   * Get quote assets.
   *
   * @param {ReadOnlyPayload} payload
   * @returns {Promise<QuoteAssetsDict>} Promise that resolves quote assets.
   * @memberof TradeApiClient
   */

  async quotesAssetsGet(payload) {
    const endpointPath = "/fe/api.php?action=getQuoteAssets";
    const responseData = await this.doRequest(endpointPath, payload);

    return quotesResponseTransform(responseData);
  }

  /**
   * Get providers profits stats.
   *
   * @param {GetProviderPayload} payload Get providers stats payload.

   * @returns {Promise<*>} Returns promise.
   *
   * @memberof TradeApiClient
   */
  async providerGet(payload) {
    const endpointPath = "/fe/api.php?action=getProvider";
    const responseData = await this.doRequest(endpointPath, payload);

    return providerGetResponseTransform(responseData);
  }
  /**
   * @typedef {import('./tradeApiClient.types').ServerTime} ServerTime
   */

  /**
   * Get Trade API server time.
   *
   * @param {AuthorizationPayload} payload User authorization.
   * @returns {Promise<ServerTime>} Promise that resolves server time value object.
   *
   * @memberof TradeApiClient
   */
  async serverTimeGet(payload) {
    const endpointPath = "/fe/ohlc.php?action=fetchTime";
    const responseData = await this.doRequest(endpointPath, payload);

    return serverTimeResponseTransform(responseData);
  }

  /**
   * Get a coinray access token for authenticated Trade API user.
   *
   * @param {AuthorizationPayload} payload User authorization.
   * @returns {Promise<CoinRayToken>} Promise that resolves server time value object.
   *
   * @memberof TradeApiClient
   */
  async coinRayTokenGet(payload) {
    const endpointPath = "/fe/api.php?action=getCoinRayToken";
    const responseData = await this.doRequest(endpointPath, payload);

    return coinRayTokenResponseTransform(responseData);
  }

  /**
   * Get user exchange connnection market data.
   *
   * @param {AuthorizationPayload} payload Authorized exchange data payload.
   * @returns {Promise<MarketSymbolsCollection>} Promise that resolves exchange market (symbols) data collection.
   *
   * @memberof TradeApiClient
   */
  async exchangeConnectionMarketDataGet(payload) {
    const endpointPath = "/fe/api.php?action=getPairsNew";
    const responseData = await this.doRequest(endpointPath, payload);

    return exchangeMarketDataResponseTransform(responseData);
  }

  /**
   *
   * Get quote assets.
   *
   * @param {BaseAssetsPayload} payload
   * @returns {Promise<BaseAssetsDict>} Promise that resolves base assets.
   * @memberof TradeApiClient
   */

  async baseAssetsGet(payload) {
    const endpointPath = "/fe/api.php?action=getBaseAssets";
    const responseData = await this.doRequest(endpointPath, payload);

    return basesResponseTransform(responseData);
  }

  /**
   *
   * Get exchange assets.
   *
   * @param {ExchangeAssetsPayload} payload
   * @returns {Promise<ExchangeAssetsDict>} Promise that resolves exchange assets.
   * @memberof TradeApiClient
   */

  async exchangeAssetsGet(payload) {
    const endpointPath = "/fe/api.php?action=getExchangeAssets";
    const responseData = await this.doRequest(endpointPath, payload);

    return exchangeAssetsResponseTransform(responseData);
  }

  /**
   *
   * Get connected provider user info.
   *
   * @param {ConnectedProviderUserInfoPayload} payload
   * @returns {Promise<ConnectedProviderUserInfo>} Promise that resolves connected trader user info.
   * @memberof TradeApiClient
   */

  async connectedProviderUserInfoGet(payload) {
    const endpointPath = "/fe/api.php?action=getCurrentAllocatedAndProfitSinceFollowing";
    const responseData = await this.doRequest(endpointPath, payload);

    return connectedProviderUserInfoResponseTransform(responseData);
  }

  /**
   * Get providers profits stats.
   *
   * @param {ConnectProviderPayload} payload Get providers stats payload.

   * @returns {Promise<*>} Returns promise.
   *
   * @memberof TradeApiClient
   */
  async providerConnect(payload) {
    const endpointPath = "/fe/api.php?action=createProvider";
    const responseData = await this.doRequest(endpointPath, payload);

    return responseData;
  }

  /**
   * Get providers profits stats.
   *
   * @param {DisableProviderPayload} payload Get providers stats payload.

   * @returns {Promise<*>}
   *
   * @memberof TradeApiClient
   */

  async providerDisable(payload) {
    const endpointPath = "/fe/api.php?action=toggleProvider";
    const responseData = await this.doRequest(endpointPath, payload);

    return responseData;
  }

  /**
   * Get providers profits stats.
   *
   * @param {AuthorizationPayload} payload Get providers stats payload.

   * @returns {Promise<*>}
   *
   * @memberof TradeApiClient
   */

  async exchangeListGet(payload) {
    const endpointPath = "/fe/api.php?action=getExchangeList";
    const responseData = await this.doRequest(endpointPath, payload);

    return exchangeListResponseTransform(responseData);
  }
  /**
   * Get copy trader providers options.
   *
   * @param {CopyTradersProvidersOptionsPayload} payload Get own copy trader providers options payload.
   * @returns {Promise<CopyTradersProvidersOptionsCollection>} Promise that resolves own copy trader providers options.
   * @memberof TradeApiClient
   */
  async userOwnCopyTradersProvidersOptions(payload) {
    const endpointPath = "/fe/api.php?action=getCopyTradingProvidersOptions";
    const responseData = await this.doRequest(endpointPath, payload);

    return ownCopyTraderProvidersOptionsResponseTransform(responseData);
  }

  /**
   * Connect to a new exchange.
   *
   * @param {ExchangeAddPayload} payload Payload
   * @returns {Promise<boolean>} Result
   * @memberof TradeApiClient
   */
  async exchangeAdd(payload) {
    const endpointPath = "/fe/api.php?action=addExchange";
    const responseData = await this.doRequest(endpointPath, payload);
    return responseData;
  }

  /**
   * Delete an exchange.
   *
   * @param {ExchangeDeletePayload} payload Payload
   * @returns {Promise<boolean>} Result
   * @memberof TradeApiClient
   */
  async exchangeDelete(payload) {
    const endpointPath = "/fe/api.php?action=delNewExchange";
    const responseData = await this.doRequest(endpointPath, payload);
    return responseData;
  }

  /**
   * Update an exchange.
   *
   * @param {ExchangeUpdatePayload} payload Payload
   * @returns {Promise<boolean>} Result
   * @memberof TradeApiClient
   */
  async exchangeUpdate(payload) {
    const endpointPath = "/fe/api.php?action=updateNewExchange";
    const responseData = await this.doRequest(endpointPath, payload);
    return responseData;
  }

  /**
   * Get providers profits stats.
   *
   * @param {EditProvderPayload} payload Get providers stats payload.
   *
   * @returns {Promise<*>} Returns promise.
   *
   * @memberof TradeApiClient
   */
  async providerEdit(payload) {
    const endpointPath = "/fe/api.php?action=editProvider";
    const responseData = await this.doRequest(endpointPath, payload);

    return responseData;
  }

  /**
   * Get providers profits stats.
   *
   * @param {GetProviderFollowersPayload} payload Get providers stats payload.
   *
   * @returns {Promise<*>} Returns promise.
   *
   * @memberof TradeApiClient
   */
  async providerFollowersGet(payload) {
    const endpointPath = "/fe/api.php?action=getFollowersChartForProvider";
    const responseData = await this.doRequest(endpointPath, payload);

    return providerFollowersResponseTransform(responseData);
  }

  /**
   * Get providers profits stats.
   *
   * @param {GetProviderFollowersPayload} payload Get providers stats payload.
   *
   * @returns {Promise<*>} Returns promise.
   *
   * @memberof TradeApiClient
   */
  async providerFollowersListGet(payload) {
    const endpointPath = "/fe/api.php?action=getFollowersList";
    const responseData = await this.doRequest(endpointPath, payload);

    return providerFollowersListResponseTransform(responseData);
  }

  /**
   * Get deposit address for coin.
   *
   * @param {DepositAddressGetPayload} payload Get deposit address payload

   * @returns {Promise<*>} Returns promise.
   *
   * @memberof TradeApiClient
   */
  async exchangeDepositAddressGet(payload) {
    const endpointPath = "/fe/api.php?action=getExchangeDepositAddress";
    const responseData = await this.doRequest(endpointPath, payload);

    return exchangeDepositAddressResponseTransform(responseData);
  }

  /**
   * Create manual position.
   *
   * @param {CreatePositionPayload} payload Create manual position payload.

   * @returns {Promise<string>} Promise that resolve created position ID.
   *
   * @memberof TradeApiClient
   */
  async manualPositionCreate(payload) {
    const endpointPath = "/fe/api.php?action=createManualPosition";
    const responseData = await this.doRequest(endpointPath, payload);

    return responseData;
  }

  /**
   * Update manual position.
   *
   * @param {UpdatePositionPayload} payload Update manual position payload.

   * @returns {Promise<PositionEntity>} Promise that resolve updated position entity.
   *
   * @memberof TradeApiClient
   */
  async manualPositionUpdate(payload) {
    const endpointPath = "/fe/api.php?action=newUpdatePosition3";
    const responseData = await this.doRequest(endpointPath, payload);

    return userPositionItemTransform(responseData);
  }

  /**
   * Get providers profits stats.
   *
   * @param {GetProviderFollowersPayload} payload Get providers stats payload.
   * @returns {Promise<*>} Returns promise.
   *
   * @memberof TradeApiClient
   */
  async providerPerformanceGet(payload) {
    const endpointPath = "/fe/api.php?action=getProviderPerformance";
    const responseData = await this.doRequest(endpointPath, payload);

    return providerPerformanceResponseTransform(responseData);
  }

  /**
   * Get providers profits stats.
   *
   * @param {AuthorizationPayload} payload Get providers stats payload.

   * @returns {Promise<*>} Returns promise.
   *
   * @memberof TradeApiClient
   */
  async userDataGet(payload) {
    const endpointPath = "/fe/api.php?action=getUserData";
    const responseData = await this.doRequest(endpointPath, payload);

    return userGetResponseTransform(responseData);
  }

  /**
   * Get providers profits stats.
   *
   * @param {ProviderExchangeSettingsPayload} payload Get providers stats payload.

   * @returns {Promise<*>} Returns promise.
   *
   * @memberof TradeApiClient
   */
  async providerExchangeSettingsGet(payload) {
    const endpointPath = "/fe/api.php?action=getProviderExchangeSettings";
    const responseData = await this.doRequest(endpointPath, payload);

    return providerExchangeSettingsResponseTransform(responseData);
  }

  /**
   * Get providers profits stats.
   *
   * @param {ProviderExchangeSettingsUpdatePayload} payload Get providers stats payload.

   * @returns {Promise<*>} Returns promise.
   *
   * @memberof TradeApiClient
   */
  async providerExchangeSettingsUpdate(payload) {
    const endpointPath = "/fe/api.php?action=updateProviderExchangeSettingsNew";
    const responseData = await this.doRequest(endpointPath, payload);

    return responseData;
  }

  /**
   * Get providers profits stats.
   *
<<<<<<< HEAD
   * @param {GetProviderFollowersPayload} payload Get providers stats payload.

   * @returns {Promise<*>} Returns promise.
   *
   * @memberof TradeApiClient
   */
  async providerCopyTradingDataPointsGet(payload) {
    const endpointPath = "/fe/api.php?action=getCopyTradingDataPoints";
    const responseData = await this.doRequest(endpointPath, payload);

    return providerDataPointsResponseTransform(responseData);
=======
   * @param {GetExchangeLastDepositsPayload} payload Get exchange last deposits payload.
   * @returns {Promise<Array<ExchangeDepositEntity>>} Returns promise.
   *
   * @memberof TradeApiClient
   */
  async exchangeLastDepositsGet(payload) {
    const endpointPath = "/fe/api.php?action=getExchangeLastDeposits";
    const responseData = await this.doRequest(endpointPath, payload);

    return exchangeDepositsResponseTransform(responseData);
  }

  /**
   * Get providers profits stats.
   *
   * @param {GetExchangeLastDepositsPayload} payload Get exchange last withdrawals payload.
   * @returns {Promise<Array<ExchangeWithdrawEntity>>} Returns promise.
   *
   * @memberof TradeApiClient
   */
  async exchangeLastWithdrawalsGet(payload) {
    const endpointPath = "/fe/api.php?action=getExchangeLastWithdrawals";
    const responseData = await this.doRequest(endpointPath, payload);

    return exchangeWithdrawsResponseTransform(responseData);
  }

  /**
   * Withdraw currency to a different address.
   *
   * @param {WithdrawPayload} payload Withdraw payload.
   * @returns {Promise<WithdrawReply>} Returns promise.
   *
   * @memberof TradeApiClient
   */
  async withdraw(payload) {
    const endpointPath = "/fe/api.php?action=exchangeWithdraw";
    const responseData = await this.doRequest(endpointPath, payload);

    return withdrawResponseTransform(responseData);
>>>>>>> d909770d
  }
}

// JS export by default guarantee a singleton instance if we export the class
// instance, see:
// https://medium.com/@lazlojuly/are-node-js-modules-singletons-764ae97519af
const client = new TradeApiClient();
Object.freeze(client);

export default client;<|MERGE_RESOLUTION|>--- conflicted
+++ resolved
@@ -742,7 +742,6 @@
   /**
    * Get providers profits stats.
    *
-<<<<<<< HEAD
    * @param {GetProviderFollowersPayload} payload Get providers stats payload.
 
    * @returns {Promise<*>} Returns promise.
@@ -754,7 +753,9 @@
     const responseData = await this.doRequest(endpointPath, payload);
 
     return providerDataPointsResponseTransform(responseData);
-=======
+  }
+
+  /**
    * @param {GetExchangeLastDepositsPayload} payload Get exchange last deposits payload.
    * @returns {Promise<Array<ExchangeDepositEntity>>} Returns promise.
    *
@@ -795,7 +796,6 @@
     const responseData = await this.doRequest(endpointPath, payload);
 
     return withdrawResponseTransform(responseData);
->>>>>>> d909770d
   }
 }
 
