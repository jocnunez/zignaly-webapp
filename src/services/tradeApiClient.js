import fetch from "cross-fetch";
import {
  userCreateResponseTransform,
  userEntityResponseTransform,
  userPositionsResponseTransform,
  providersResponseTransform,
  providersStatsResponseTransform,
  userExchangeConnectionResponseTransform,
  userBalanceResponseTransform,
  userPositionItemTransform,
  userEquityResponseTransform,
  quotesResponseTransform,
  basesResponseTransform,
  connectedProviderUserInfoResponseTransform,
<<<<<<< HEAD
  providerGetResponseTransform,
=======
  serverTimeResponseTransform,
  coinRayTokenResponseTransform,
  exchangeMarketDataResponseTransform,
>>>>>>> 37d2ca7e
} from "./tradeApiClient.types";

/**
 * @typedef {import('./tradeApiClient.types').AuthorizationPayload} AuthorizationPayload
 * @typedef {import('./tradeApiClient.types').UserEquityPayload} UserEquityPayload
 * @typedef {import('./tradeApiClient.types').PositionActionPayload} PositionActionPayload
 * @typedef {import('./tradeApiClient.types').PositionEntity} PositionEntity
 * @typedef {import('./tradeApiClient.types').PositionsListPayload} PositionsListPayload
 * @typedef {import('./tradeApiClient.types').ProvidersCollection} ProvidersCollection
 * @typedef {import('./tradeApiClient.types').ProvidersPayload} ProvidersPayload
 * @typedef {import('./tradeApiClient.types').ProvidersStatsCollection} ProvidersStatsCollection
 * @typedef {import('./tradeApiClient.types').ProvidersStatsPayload} ProvidersStatsPayload
 * @typedef {import('./tradeApiClient.types').UserCreatePayload} UserCreatePayload
 * @typedef {import('./tradeApiClient.types').UserCreateResponse} UserCreateResponse
 * @typedef {import('./tradeApiClient.types').UserLoginPayload} UserLoginPayload
 * @typedef {import('./tradeApiClient.types').UserLoginResponse} UserLoginResponse
 * @typedef {import('./tradeApiClient.types').UserPositionsCollection} UserPositionsCollection
 * @typedef {import('./tradeApiClient.types').GetProviderPayload} GetProviderPayload
 * @typedef {import('./tradeApiClient.types').ConnectProviderPayload} ConnectProviderPayload
 * @typedef {import('./tradeApiClient.types').DisableProviderPayload} DisableProviderPayload
 * @typedef {import('./tradeApiClient.types').BaseAssetsPayload} BaseAssetsPayload
 * @typedef {import('./tradeApiClient.types').ConnectedProviderUserInfoPayload} ConnectedProviderUserInfoPayload
 * @typedef {import('./tradeApiClient.types').ConnectedProviderUserInfo} ConnectedProviderUserInfo
 * @typedef {import('./tradeApiClient.types').CoinRayToken} CoinRayToken
 * @typedef {import('./tradeApiClient.types').MarketSymbolsCollection} MarketSymbolsCollection
 */

/**
 * Trade API client service, provides integration to API endpoints.
 *
 * @constructor
 * @public
 * @class TradeApiClient
 */
class TradeApiClient {
  /**
   * Creates an instance of TradeApiClient.
   * @memberof TradeApiClient
   */
  constructor() {
    this.baseUrl = process.env.GATSBY_TRADEAPI_URL;
  }

  /**
   * Process API HTTP request.
   *
   * @param {string} endpointPath API endpoint path and action.
   * @param {Object} payload Request payload parameters object.
   * @returns {Promise<*>} Promise that resolves Trade API request response.
   *
   * @memberof TradeApiClient
   */
  async doRequest(endpointPath, payload) {
    let responseData = {};
    const requestUrl = this.baseUrl + endpointPath;
    const options = {
      method: "POST",
      body: JSON.stringify(payload),
      headers: {
        "Content-Type": "application/json",
      },
    };

    try {
      const response = await fetch(requestUrl, options);
      if (response.status === 200) {
        responseData = await response.json();
      } else {
        responseData.error = await response.text();
      }
    } catch (e) {
      responseData.error = e.message;
    }

    if (responseData.error) {
      const customError = new Error(`API ${requestUrl} request failed:` + responseData.error);
      throw customError;
    }

    return responseData;
  }

  /**
   * Login a user in Trade API.
   *
   * @param {UserLoginPayload} payload User login payload
   *
   * @returns {Promise<UserLoginResponse>} Promise that resolves user login response
   *
   * @memberof TradeApiClient
   */
  async userLogin(payload) {
    const endpointPath = "/fe/api.php?action=login";
    const responseData = await this.doRequest(endpointPath, payload);

    return userEntityResponseTransform(responseData);
  }

  userLogout() {}

  /**
   * Create user at Zignaly Trade API.
   *
   * @param {UserCreatePayload} payload User create payload.
   *
   * @returns {Promise<UserCreateResponse>} Promise that resolves user create response.
   *
   * @memberof TradeApiClient
   */
  async userCreate(payload) {
    const endpointPath = "/fe/api.php?action=signup";
    const responseData = await this.doRequest(endpointPath, payload);

    return userCreateResponseTransform(responseData);
  }

  /**
   * Get user open trading positions.
   *
   * @param {PositionsListPayload} payload User authorization payload.

   * @returns {Promise<UserPositionsCollection>} Promise that resolve user positions collection.
   *
   * @memberof TradeApiClient
   */
  async openPositionsGet(payload) {
    const endpointPath = "/fe/api.php?action=getOpenPositions";
    const responseData = await this.doRequest(endpointPath, payload);

    return userPositionsResponseTransform(responseData);
  }

  /**
   * Get user closed trading positions.
   *
   * @param {PositionsListPayload} payload User authorization payload.

   * @returns {Promise<UserPositionsCollection>} Promise that resolve user positions collection.
   *
   * @memberof TradeApiClient
   */
  async closedPositionsGet(payload) {
    const endpointPath = "/fe/api.php?action=getClosedPositions";
    const responseData = await this.doRequest(endpointPath, {
      type: "sold",
      ...payload,
    });

    return userPositionsResponseTransform(responseData);
  }

  /**
   * Get user unsold / unopened trading positions.
   *
   * @param {PositionsListPayload} payload User authorization payload.

   * @returns {Promise<UserPositionsCollection>} Promise that resolve user positions collection.
   *
   * @memberof TradeApiClient
   */
  async logPositionsGet(payload) {
    const endpointPath = "/fe/api.php?action=getClosedPositions";
    const responseData = await this.doRequest(endpointPath, {
      type: "allClosedExtended",
      ...payload,
    });

    return userPositionsResponseTransform(responseData);
  }

  /**
   * Get providers list.
   *
   * @param {ProvidersPayload} payload Get providers payload.

   * @returns {Promise<ProvidersCollection>} Promise that resolves providers collection.
   *
   * @memberof TradeApiClient
   */
  async providersGet(payload) {
    const endpointPath = "/fe/api.php?action=getProviderList2";
    const responseData = await this.doRequest(endpointPath, payload);

    return providersResponseTransform(responseData);
  }

  /**
   *
   *
   * @param {AuthorizationPayload} payload
   * @returns
   * @memberof TradeApiClient
   */

  async userExchangesGet(payload) {
    const endpointPath = "/fe/api.php?action=getUserExchanges";
    const responseData = await this.doRequest(endpointPath, payload);

    return userExchangeConnectionResponseTransform(responseData);
  }

  /**
   *
   *
   * @param {UserEquityPayload} payload
   * @returns
   * @memberof TradeApiClient
   */

  async userBalanceGet(payload) {
    const endpointPath = "/fe/api.php?action=getQuickExchangeSummary";
    const responseData = await this.doRequest(endpointPath, payload);

    return userBalanceResponseTransform(responseData);
  }

  /**
   *
   *
   * @param {UserEquityPayload} payload
   * @returns
   * @memberof TradeApiClient
   */

  async userEquityGet(payload) {
    const endpointPath = "/fe/api.php?action=getHistoricalBalance";
    const responseData = await this.doRequest(endpointPath, payload);

    return userEquityResponseTransform(responseData);
  }

  /**
   * Get providers profits stats.
   *
   * @param {ProvidersStatsPayload} payload Get providers stats payload.

   * @returns {Promise<ProvidersStatsCollection>} Promise that resolves providers stats collection.
   *
   * @memberof TradeApiClient
   */
  async providersStatsGet(payload) {
    const endpointPath = "/fe/api.php?action=getProviderProfitStats";
    const responseData = await this.doRequest(endpointPath, payload);

    return providersStatsResponseTransform(responseData);
  }

  /**
   * Close a position.
   *
   * @param {PositionActionPayload} payload User authorization payload.

   * @returns {Promise<PositionEntity>} Promise that resolve user affected position entity.
   *
   * @memberof TradeApiClient
   */
  async positionClose(payload) {
    const endpointPath = "/fe/api.php?action=closePosition";
    const responseData = await this.doRequest(endpointPath, payload);

    return userPositionItemTransform(responseData);
  }

  /**
   * Exit a position.
   *
   * @param {PositionActionPayload} payload User authorization payload.

   * @returns {Promise<PositionEntity>} Promise that resolve user affected position entity.
   *
   * @memberof TradeApiClient
   */
  async positionExit(payload) {
    const endpointPath = "/fe/api.php?action=sellPosition";
    const responseData = await this.doRequest(endpointPath, payload);

    return userPositionItemTransform(responseData);
  }

  /**
   * @typedef {import('./tradeApiClient.types').ReadOnlyPayload} ReadOnlyPayload
   * @typedef {import('./tradeApiClient.types').QuoteAssetsDict} QuoteAssetsDict
   * @typedef {import('./tradeApiClient.types').BaseAssetsDict} BaseAssetsDict
   */

  /**
   *
   * Get quote assets.
   *
   * @param {ReadOnlyPayload} payload
   * @returns {Promise<QuoteAssetsDict>} Promise that resolves quote assets.
   * @memberof TradeApiClient
   */

  async quotesAssetsGet(payload) {
    const endpointPath = "/fe/api.php?action=getQuoteAssets";
    const responseData = await this.doRequest(endpointPath, payload);

    return quotesResponseTransform(responseData);
  }

  /**
<<<<<<< HEAD
   * Get providers profits stats.
   *
   * @param {GetProviderPayload} payload Get providers stats payload.

   * @returns {Promise<*>} Returns promise.
   *
   * @memberof TradeApiClient
   */
  async providerGet(payload) {
    const endpointPath = "/fe/api.php?action=getProvider";
    const responseData = await this.doRequest(endpointPath, payload);

    return providerGetResponseTransform(responseData);
=======
   * @typedef {import('./tradeApiClient.types').ServerTime} ServerTime
   */

  /**
   * Get Trade API server time.
   *
   * @param {AuthorizationPayload} payload User authorization.
   * @returns {Promise<ServerTime>} Promise that resolves server time value object.
   *
   * @memberof TradeApiClient
   */
  async serverTimeGet(payload) {
    const endpointPath = "/fe/ohlc.php?action=fetchTime";
    const responseData = await this.doRequest(endpointPath, payload);

    return serverTimeResponseTransform(responseData);
  }

  /**
   * Get a coinray access token for authenticated Trade API user.
   *
   * @param {AuthorizationPayload} payload User authorization.
   * @returns {Promise<CoinRayToken>} Promise that resolves server time value object.
   *
   * @memberof TradeApiClient
   */
  async coinRayTokenGet(payload) {
    const endpointPath = "/fe/api.php?action=getCoinRayToken";
    const responseData = await this.doRequest(endpointPath, payload);

    return coinRayTokenResponseTransform(responseData);
  }

  /**
   * Get user exchange connnection market data.
   *
   * @param {AuthorizationPayload} payload Authorized exchange data payload.
   * @returns {Promise<MarketSymbolsCollection>} Promise that resolves exchange market (symbols) data collection.
   *
   * @memberof TradeApiClient
   */
  async exchangeConnectionMarketDataGet(payload) {
    const endpointPath = "/fe/api.php?action=getPairsNew";
    const responseData = await this.doRequest(endpointPath, payload);

    return exchangeMarketDataResponseTransform(responseData);
>>>>>>> 37d2ca7e
  }

  /**
   *
   * Get quote assets.
   *
   * @param {BaseAssetsPayload} payload
   * @returns {Promise<BaseAssetsDict>} Promise that resolves base assets.
   * @memberof TradeApiClient
   */

  async baseAssetsGet(payload) {
    const endpointPath = "/fe/api.php?action=getBaseAssets";
    const responseData = await this.doRequest(endpointPath, payload);

    return basesResponseTransform(responseData);
  }

  /**
   *
   * Get connected provider user info.
   *
   * @param {ConnectedProviderUserInfoPayload} payload
   * @returns {Promise<ConnectedProviderUserInfo>} Promise that resolves connected trader user info.
   * @memberof TradeApiClient
   */

  async connectedProviderUserInfoGet(payload) {
    const endpointPath = "/fe/api.php?action=getCurrentAllocatedAndProfitSinceFollowing";
    const responseData = await this.doRequest(endpointPath, payload);

    return connectedProviderUserInfoResponseTransform(responseData);
  }

  /**
   * Get providers profits stats.
   *
   * @param {ConnectProviderPayload} payload Get providers stats payload.

   * @returns {Promise<*>} Returns promise.
   *
   * @memberof TradeApiClient
   */
  async providerConnect(payload) {
    const endpointPath = "/fe/api.php?action=createProvider";
    const responseData = await this.doRequest(endpointPath, payload);

    return responseData;
  }

  /**
   * Get providers profits stats.
   *
   * @param {DisableProviderPayload} payload Get providers stats payload.

   * @returns
   *
   * @memberof TradeApiClient
   */

  async providerDisable(payload) {
    const endpointPath = "/fe/api.php?action=toggleProvider";
    const responseData = await this.doRequest(endpointPath, payload);

    return responseData;
  }
}

// JS export by default guarantee a singleton instance if we export the class
// instance, see:
// https://medium.com/@lazlojuly/are-node-js-modules-singletons-764ae97519af
const client = new TradeApiClient();
Object.freeze(client);

export default client;<|MERGE_RESOLUTION|>--- conflicted
+++ resolved
@@ -12,13 +12,10 @@
   quotesResponseTransform,
   basesResponseTransform,
   connectedProviderUserInfoResponseTransform,
-<<<<<<< HEAD
   providerGetResponseTransform,
-=======
   serverTimeResponseTransform,
   coinRayTokenResponseTransform,
   exchangeMarketDataResponseTransform,
->>>>>>> 37d2ca7e
 } from "./tradeApiClient.types";
 
 /**
@@ -321,7 +318,6 @@
   }
 
   /**
-<<<<<<< HEAD
    * Get providers profits stats.
    *
    * @param {GetProviderPayload} payload Get providers stats payload.
@@ -335,7 +331,8 @@
     const responseData = await this.doRequest(endpointPath, payload);
 
     return providerGetResponseTransform(responseData);
-=======
+  }
+  /**
    * @typedef {import('./tradeApiClient.types').ServerTime} ServerTime
    */
 
@@ -382,7 +379,6 @@
     const responseData = await this.doRequest(endpointPath, payload);
 
     return exchangeMarketDataResponseTransform(responseData);
->>>>>>> 37d2ca7e
   }
 
   /**
