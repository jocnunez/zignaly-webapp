--- conflicted
+++ resolved
@@ -8,11 +8,8 @@
   userExchangeConnectionResponseTransform,
   userBalanceResponseTransform,
   userPositionItemTransform,
-<<<<<<< HEAD
   userEquityResponseTransform,
-=======
   quotesResponseTransform,
->>>>>>> 516124d3
 } from "./tradeApiClient.types";
 
 /**
