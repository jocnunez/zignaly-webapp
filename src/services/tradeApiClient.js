import fetch from "cross-fetch";
import {
  userCreateResponseTransform,
  userEntityResponseTransform,
  userPositionsResponseTransform,
  providersResponseTransform,
  providersStatsResponseTransform,
  userExchangeConnectionResponseTransform,
  userBalanceResponseTransform,
  userPositionItemTransform,
  userEquityResponseTransform,
  quotesResponseTransform,
} from "./tradeApiClient.types";

/**
 * @typedef {import('./tradeApiClient.types').AuthorizationPayload} AuthorizationPayload
 * @typedef {import('./tradeApiClient.types').PositionActionPayload} PositionActionPayload
 * @typedef {import('./tradeApiClient.types').PositionEntity} PositionEntity
 * @typedef {import('./tradeApiClient.types').PositionsListPayload} PositionsListPayload
 * @typedef {import('./tradeApiClient.types').ProvidersCollection} ProvidersCollection
 * @typedef {import('./tradeApiClient.types').ProvidersPayload} ProvidersPayload
 * @typedef {import('./tradeApiClient.types').ProvidersStatsCollection} ProvidersStatsCollection
 * @typedef {import('./tradeApiClient.types').ProvidersStatsPayload} ProvidersStatsPayload
 * @typedef {import('./tradeApiClient.types').UserCreatePayload} UserCreatePayload
 * @typedef {import('./tradeApiClient.types').UserCreateResponse} UserCreateResponse
 * @typedef {import('./tradeApiClient.types').UserLoginPayload} UserLoginPayload
 * @typedef {import('./tradeApiClient.types').UserLoginResponse} UserLoginResponse
 * @typedef {import('./tradeApiClient.types').UserPositionsCollection} UserPositionsCollection
 */

/**
 * Trade API client service, provides integration to API endpoints.
 *
 * @constructor
 * @public
 * @class TradeApiClient
 */
class TradeApiClient {
  /**
   * Creates an instance of TradeApiClient.
   * @memberof TradeApiClient
   */
  constructor() {
    this.baseUrl = process.env.GATSBY_TRADEAPI_URL;
  }

  /**
   * Process API HTTP request.
   *
   * @param {string} endpointPath API endpoint path and action.
   * @param {Object} payload Request payload parameters object.
   * @returns {Promise<*>} Promise that resolves Trade API request response.
   *
   * @memberof TradeApiClient
   */
  async doRequest(endpointPath, payload) {
    let responseData = {};
    const requestUrl = this.baseUrl + endpointPath;
    const options = {
      method: "POST",
      body: JSON.stringify(payload),
      headers: {
        "Content-Type": "application/json",
      },
    };

    try {
      const response = await fetch(requestUrl, options);
      if (response.status === 200) {
        responseData = await response.json();
      } else {
        responseData.error = await response.text();
      }
    } catch (e) {
      responseData.error = e.message;
    }

    if (responseData.error) {
      const customError = new Error(`API ${requestUrl} request failed:` + responseData.error);
      throw customError;
    }

    return responseData;
  }

  /**
   * Login a user in Trade API.
   *
   * @param {UserLoginPayload} payload User login payload
   *
   * @returns {Promise<UserLoginResponse>} Promise that resolves user login response
   *
   * @memberof TradeApiClient
   */
  async userLogin(payload) {
    const endpointPath = "/fe/api.php?action=login";
    const responseData = await this.doRequest(endpointPath, payload);

    return userEntityResponseTransform(responseData);
  }

  userLogout() {}

  /**
   * Create user at Zignaly Trade API.
   *
   * @param {UserCreatePayload} payload User create payload.
   *
   * @returns {Promise<UserCreateResponse>} Promise that resolves user create response.
   *
   * @memberof TradeApiClient
   */
  async userCreate(payload) {
    const endpointPath = "/fe/api.php?action=signup";
    const responseData = await this.doRequest(endpointPath, payload);

    return userCreateResponseTransform(responseData);
  }

  /**
   * Get user open trading positions.
   *
   * @param {PositionsListPayload} payload User authorization payload.

   * @returns {Promise<UserPositionsCollection>} Promise that resolve user positions collection.
   *
   * @memberof TradeApiClient
   */
  async openPositionsGet(payload) {
    const endpointPath = "/fe/api.php?action=getOpenPositions";
    const responseData = await this.doRequest(endpointPath, payload);

    return userPositionsResponseTransform(responseData);
  }

  /**
   * Get user closed trading positions.
   *
   * @param {PositionsListPayload} payload User authorization payload.

   * @returns {Promise<UserPositionsCollection>} Promise that resolve user positions collection.
   *
   * @memberof TradeApiClient
   */
  async closedPositionsGet(payload) {
    const endpointPath = "/fe/api.php?action=getClosedPositions";
    const responseData = await this.doRequest(endpointPath, {
      type: "sold",
      ...payload,
    });

    return userPositionsResponseTransform(responseData);
  }

  /**
   * Get user unsold / unopened trading positions.
   *
   * @param {PositionsListPayload} payload User authorization payload.

   * @returns {Promise<UserPositionsCollection>} Promise that resolve user positions collection.
   *
   * @memberof TradeApiClient
   */
  async logPositionsGet(payload) {
    const endpointPath = "/fe/api.php?action=getClosedPositions";
    const responseData = await this.doRequest(endpointPath, {
      type: "allClosedExtended",
      ...payload,
    });

    return userPositionsResponseTransform(responseData);
  }

  /**
   * Get providers list.
   *
   * @param {ProvidersPayload} payload Get providers payload.

   * @returns {Promise<ProvidersCollection>} Promise that resolves providers collection.
   *
   * @memberof TradeApiClient
   */
  async providersGet(payload) {
    const endpointPath = "/fe/api.php?action=getProviderList2";
    const responseData = await this.doRequest(endpointPath, payload);

    return providersResponseTransform(responseData);
  }

  /**
   *
   *
   * @param {AuthorizationPayload} payload
   * @returns
   * @memberof TradeApiClient
   */

  async userExchangesGet(payload) {
    const endpointPath = "/fe/api.php?action=getUserExchanges";
    const responseData = await this.doRequest(endpointPath, payload);

    return userExchangeConnectionResponseTransform(responseData);
  }

  /**
   *
   *
   * @param {AuthorizationPayload} payload
   * @returns
   * @memberof TradeApiClient
   */

  async userBalanceGet(payload) {
    const endpointPath = "/fe/api.php?action=getDashboardStats";
    const responseData = await this.doRequest(endpointPath, payload);

    return userBalanceResponseTransform(responseData);
  }

  /**
<<<<<<< HEAD
   *
   *
   * @param {AuthorizationPayload} payload
   * @returns
   * @memberof TradeApiClient
   */

  async userEquityGet(payload) {
    const endpointPath = "/fe/api.php?action=getBalance";
    const responseData = await this.doRequest(endpointPath, payload);

    return userEquityResponseTransform(responseData);
  }

  /**
   * @typedef {import('./tradeApiClient.types').ProvidersStatsPayload} ProvidersStatsPayload
   * @typedef {import('./tradeApiClient.types').ProvidersStatsCollection} ProvidersStatsCollection
   */

  /**
=======
>>>>>>> f1b917f3
   * Get providers profits stats.
   *
   * @param {ProvidersStatsPayload} payload Get providers stats payload.

   * @returns {Promise<ProvidersStatsCollection>} Promise that resolves providers stats collection.
   *
   * @memberof TradeApiClient
   */
  async providersStatsGet(payload) {
    const endpointPath = "/fe/api.php?action=getProviderProfitStats";
    const responseData = await this.doRequest(endpointPath, payload);

    return providersStatsResponseTransform(responseData);
  }

  /**
   * Close a position.
   *
   * @param {PositionActionPayload} payload User authorization payload.

   * @returns {Promise<PositionEntity>} Promise that resolve user affected position entity.
   *
   * @memberof TradeApiClient
   */
  async positionClose(payload) {
    const endpointPath = "/fe/api.php?action=closePosition";
    const responseData = await this.doRequest(endpointPath, payload);

    return userPositionItemTransform(responseData);
  }

  /**
   * Exit a position.
   *
   * @param {PositionActionPayload} payload User authorization payload.

   * @returns {Promise<PositionEntity>} Promise that resolve user affected position entity.
   *
   * @memberof TradeApiClient
   */
  async positionExit(payload) {
    const endpointPath = "/fe/api.php?action=sellPosition";
    const responseData = await this.doRequest(endpointPath, payload);

    return userPositionItemTransform(responseData);
  }

  /**
   * @typedef {import('./tradeApiClient.types').ReadOnlyPayload} ReadOnlyPayload
   * @typedef {import('./tradeApiClient.types').QuotesDict} QuotesDict
   */

  /**
   *
   * Get quote assets.
   *
   * @param {ReadOnlyPayload} payload
   * @returns {Promise<QuotesDict>} Promise that resolves quote assets.
   * @memberof TradeApiClient
   */

  async quotesGet(payload) {
    const endpointPath = "/fe/api.php?action=getQuoteAssets";
    const responseData = await this.doRequest(endpointPath, payload);

    return quotesResponseTransform(responseData);
  }
}

// JS export by default guarantee a singleton instance if we export the class
// instance, see:
// https://medium.com/@lazlojuly/are-node-js-modules-singletons-764ae97519af
const client = new TradeApiClient();
Object.freeze(client);

export default client;<|MERGE_RESOLUTION|>--- conflicted
+++ resolved
@@ -218,7 +218,6 @@
   }
 
   /**
-<<<<<<< HEAD
    *
    *
    * @param {AuthorizationPayload} payload
@@ -239,8 +238,6 @@
    */
 
   /**
-=======
->>>>>>> f1b917f3
    * Get providers profits stats.
    *
    * @param {ProvidersStatsPayload} payload Get providers stats payload.
