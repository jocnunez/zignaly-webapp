import "whatwg-fetch";
import cache from "memory-cache";
import { createHash } from "crypto";
import { navigateLogin } from "./navigation";
import {
  userEntityResponseTransform,
  positionsResponseTransform,
  positionsShortResponseTransform,
  providersResponseTransform,
  userBalanceResponseTransform,
  positionItemTransform,
  userEquityResponseTransform,
  quotesResponseTransform,
  basesResponseTransform,
  connectedProviderUserInfoResponseTransform,
  providerGetResponseTransform,
  serverTimeResponseTransform,
  coinRayTokenResponseTransform,
  exchangeMarketDataResponseTransform,
  exchangeListResponseTransform,
  providerCopiersResponseTransform,
  ownedCopyTraderProvidersOptionsResponseTransform,
  providerFollowersListResponseTransform,
  exchangeAssetsResponseTransform,
  exchangeDepositAddressResponseTransform,
  providerPerformanceResponseTransform,
  exchangeDepositsResponseTransform,
  withdrawResponseTransform,
  exchangeWithdrawsResponseTransform,
  providerExchangeSettingsResponseTransform,
  providerDataPointsResponseTransform,
  convertAssetResponseTransform,
  managementPositionsResponseTransform,
  profileNotificationsResponseTransform,
  providerCreateResponseTransform,
  sessionDataResponseTransform,
  exchangeOpenOrdersResponseTransform,
  exchangeContractsResponseTransform,
  userAvailableBalanceResponseTransform,
  cloneProviderResponseTransform,
  profitStatsResponseTransform,
  profileProviderStatsResponseTransform,
  hasBeenUsedProvidersResponseTransform,
  profitSharingBalanceHistoryResponseTransform,
  providerBalanceResponseTransform,
  providerFollowersCountResponseTransform,
  managementBalanceAndPositionsResponseTransform,
  assetsAndBalanceResponseTransform,
} from "./tradeApiClient.types";

/**
 * @typedef {import('./tradeApiClient.types').AuthorizationPayload} AuthorizationPayload
 * @typedef {import('./tradeApiClient.types').UserBalancePayload} UserBalancePayload
 * @typedef {import('./tradeApiClient.types').ProviderContractsPayload} ProviderContractsPayload
 * @typedef {import('./tradeApiClient.types').PositionActionPayload} PositionActionPayload
 * @typedef {import('./tradeApiClient.types').PositionGetPayload} PositionGetPayload
 * @typedef {import('./tradeApiClient.types').PositionEntity} PositionEntity
 * @typedef {import('./tradeApiClient.types').PositionsListPayload} PositionsListPayload
 * @typedef {import('./tradeApiClient.types').ProvidersCollection} ProvidersCollection
 * @typedef {import('./tradeApiClient.types').HasBeenUsedProviderEntity} HasBeenUsedProviderEntity
 * @typedef {import('./tradeApiClient.types').ProvidersPayload} ProvidersPayload
 * @typedef {import('./tradeApiClient.types').NewAPIProvidersPayload} NewAPIProvidersPayload
 * @typedef {import('./tradeApiClient.types').ProvidersOwnedPayload} ProvidersOwnedPayload
 * @typedef {import('./tradeApiClient.types').ProvidersListPayload} ProvidersListPayload
 * @typedef {import('./tradeApiClient.types').ProvidersStatsCollection} ProvidersStatsCollection
 * @typedef {import('./tradeApiClient.types').ProvidersStatsPayload} ProvidersStatsPayload
 * @typedef {import('./tradeApiClient.types').UserLoginPayload} UserLoginPayload
 * @typedef {import('./tradeApiClient.types').UserRegisterPayload} UserRegisterPayload
 * @typedef {import('./tradeApiClient.types').UserEntity} UserEntity
 * @typedef {import('./tradeApiClient.types').UserPositionsCollection} UserPositionsCollection
 * @typedef {import('./tradeApiClient.types').GetProviderPayload} GetProviderPayload
 * @typedef {import('./tradeApiClient.types').GetProviderFollowersPayload} GetProviderFollowersPayload
 * @typedef {import('./tradeApiClient.types').ConnectTraderPayload} ConnectTraderPayload
 * @typedef {import('./tradeApiClient.types').ConnectProviderPayload} ConnectProviderPayload
 * @typedef {import('./tradeApiClient.types').DisableProviderPayload} DisableProviderPayload
 * @typedef {import('./tradeApiClient.types').DisconnectProviderPayload} DisconnectProviderPayload
 * @typedef {import('./tradeApiClient.types').CancelDisconnectProviderPayload} CancelDisconnectProviderPayload
 * @typedef {import('./tradeApiClient.types').DeleteProviderPayload} DeleteProviderPayload
 * @typedef {import('./tradeApiClient.types').EditProvderPayload} EditProvderPayload
 * @typedef {import('./tradeApiClient.types').BaseAssetsPayload} BaseAssetsPayload
 * @typedef {import('./tradeApiClient.types').ExchangeAssetsPayload} ExchangeAssetsPayload
 * @typedef {import('./tradeApiClient.types').ProviderAssetsPayload} ProviderAssetsPayload
 * @typedef {import('./tradeApiClient.types').ConnectedProviderUserInfoPayload} ConnectedProviderUserInfoPayload
 * @typedef {import('./tradeApiClient.types').ConnectedProviderUserInfo} ConnectedProviderUserInfo
 * @typedef {import('./tradeApiClient.types').CoinRayToken} CoinRayToken
 * @typedef {import('./tradeApiClient.types').MarketSymbolsCollection} MarketSymbolsCollection
 * @typedef {import('./tradeApiClient.types').CopyTradersProvidersOptionsPayload} CopyTradersProvidersOptionsPayload
 * @typedef {import('./tradeApiClient.types').CopyTradersProvidersOptionsCollection} CopyTradersProvidersOptionsCollection
 * @typedef {import('./tradeApiClient.types').ExchangeAddPayload} ExchangeAddPayload
 * @typedef {import('./tradeApiClient.types').ExchangeDeletePayload} ExchangeDeletePayload
 * @typedef {import('./tradeApiClient.types').ExchangeUpdatePayload} ExchangeUpdatePayload
 * @typedef {import('./tradeApiClient.types').ProviderExchangeSettingsPayload} ProviderExchangeSettingsPayload
 * @typedef {import('./tradeApiClient.types').ProviderExchangeSettingsUpdatePayload} ProviderExchangeSettingsUpdatePayload
 * @typedef {import('./tradeApiClient.types').DepositAddressGetPayload} DepositAddressGetPayload
 * @typedef {import('./tradeApiClient.types').ExchangeAssetsDict} ExchangeAssetsDict
 * @typedef {import('./tradeApiClient.types').CreatePositionPayload} CreatePositionPayload
 * @typedef {import('./tradeApiClient.types').UpdatePositionPayload} UpdatePositionPayload
 * @typedef {import('./tradeApiClient.types').TransactionEntity} TransactionEntity
 * @typedef {import('./tradeApiClient.types').GetTransactionsPayload} GetTransactionsPayload
 * @typedef {import('./tradeApiClient.types').WithdrawPayload} WithdrawPayload
 * @typedef {import('./tradeApiClient.types').ConvertPayload} ConvertPayload
 * @typedef {import('./tradeApiClient.types').WithdrawReply} WithdrawReply
 * @typedef {import('./tradeApiClient.types').ModifySubscriptionPayload} ModifySubscriptionPayload
 * @typedef {import('./tradeApiClient.types').CancelSubscriptionPayload} CancelSubscriptionPayload
 * @typedef {import('./tradeApiClient.types').UpdatePasswordPayload} UpdatePasswordPayload
 * @typedef {import('./tradeApiClient.types').TwoFAPayload} TwoFAPayload
 * @typedef {import('./tradeApiClient.types').ConvertReply} ConvertReply
 * @typedef {import('./tradeApiClient.types').ProfileNotifications} ProfileNotifications
 * @typedef {import('./tradeApiClient.types').ProfileNotificationsPayload} ProfileNotificationsPayload
 * @typedef {import('./tradeApiClient.types').ChangeEmailRequestPayload} ChangeEmailRequestPayload
 * @typedef {import('./tradeApiClient.types').ChangeEmailVisitPayload} ChangeEmailVisitPayload
 * @typedef {import('./tradeApiClient.types').ChangeEmailConfirmPayload} ChangeEmailConfirmPayload
 * @typedef {import('./tradeApiClient.types').ForgotPasswordStep1Payload} ForgotPasswordStep1Payload
 * @typedef {import('./tradeApiClient.types').ForgotPasswordStep3Payload} ForgotPasswordStep3Payload
 * @typedef {import('./tradeApiClient.types').ProviderCreatePayload} ProviderCreatePayload
 * @typedef {import('./tradeApiClient.types').CopyTraderCreatePayload} CopyTraderCreatePayload
 * @typedef {import('./tradeApiClient.types').EditClonedProvderPayload} EditClonedProvderPayload
 * @typedef {import('./tradeApiClient.types').UserExchangeAssetsPayload} UserExchangeAssetsPayload
 * @typedef {import('./tradeApiClient.types').NewProviderEntity} NewProviderEntity
 * @typedef {import('./tradeApiClient.types').CloneActionResponseObject} CloneActionResponseObject
 * @typedef {import('./tradeApiClient.types').SessionResponseObject} SessionResponseObject
 * @typedef {import('./tradeApiClient.types').ExchangeOpenOrdersObject} ExchangeOpenOrdersObject
 * @typedef {import('./tradeApiClient.types').ProviderDataPointsEntity} ProviderDataPointsEntity
 * @typedef {import('./tradeApiClient.types').ProviderBalanceEntity} ProviderBalanceEntity
 * @typedef {import('./tradeApiClient.types').ProviderFollowersCountEntity} ProviderFollowersCountEntity
 * @typedef {import('./tradeApiClient.types').ProviderExchangeSettingsObject} ProviderExchangeSettingsObject
 * @typedef {import('./tradeApiClient.types').CancelOrderPayload} CancelOrderPayload
 * @typedef {import('./tradeApiClient.types').CancelContractPayload} CancelContractPayload
 * @typedef {import('./tradeApiClient.types').ProviderPerformanceEntity} ProviderPerformanceEntity
 * @typedef {import('./tradeApiClient.types').ProviderFollowersEntity} ProviderFollowersEntity
 * @typedef {import('./tradeApiClient.types').ProviderCopiersEntity} ProviderCopiersEntity
 * @typedef {import('./tradeApiClient.types').ExchangeListEntity} ExchangeListEntity
 * @typedef {import('./tradeApiClient.types').DefaultProviderGetObject} DefaultProviderGetObject
 * @typedef {import('./tradeApiClient.types').DefaultDailyBalanceEntity} DefaultDailyBalanceEntity
 * @typedef {import('./tradeApiClient.types').UserBalanceEntity} UserBalanceEntity
 * @typedef {import('./tradeApiClient.types').ExchangeConnectionEntity} ExchangeConnectionEntity
 * @typedef {import('./tradeApiClient.types').ManagementPositionsEntity} ManagementPositionsEntity
 * @typedef {import('./tradeApiClient.types').ManagementBalanceAndPositionsEntity} ManagementBalanceAndPositionsEntity
 * @typedef {import('./tradeApiClient.types').UserAvailableBalanceObject} UserAvailableBalanceObject
 * @typedef {import('./tradeApiClient.types').ExchangeContractsObject} ExchangeContractsObject
 * @typedef {import('./tradeApiClient.types').ExchangeDepositAddress} ExchangeDepositAddress
 * @typedef {import('./tradeApiClient.types').ProfitStatsPayload} ProfitStatsPayload
 * @typedef {import('./tradeApiClient.types').ProfileProviderStatsPayload} ProfileProviderStatsPayload
 * @typedef {import('./tradeApiClient.types').ProfitStatsObject} ProfitStatsObject
 * @typedef {import('./tradeApiClient.types').ProfileProviderStatsObject} ProfileProviderStatsObject
 * @typedef {import('./tradeApiClient.types').UserPayload} UserPayload
 * @typedef {import('./tradeApiClient.types').GetPostsPayload} GetPostsPayload
 * @typedef {import('./tradeApiClient.types').Post} Post
 * @typedef {import('./tradeApiClient.types').CreatePostPayload} CreatePostPayload
 * @typedef {import('./tradeApiClient.types').AddReplyPayload} AddReplyPayload
 * @typedef {import('./tradeApiClient.types').GetProfitSharingBalanceHistoryPayload} GetProfitSharingBalanceHistoryPayload
 * @typedef {import('./tradeApiClient.types').ProfitSharingBalanceHistory} ProfitSharingBalanceHistory
 * @typedef {import('./tradeApiClient.types').AdjustMarginPayload} AdjustMarginPayload
 * @typedef {import('./tradeApiClient.types').Disable2FAConfirmPayload} Disable2FAConfirmPayload
 * @typedef {import('./tradeApiClient.types').InternalTransferPayload} InternalTransferPayload
 * @typedef {import('./tradeApiClient.types').AssetsAndBalanceObject} AssetsAndBalanceObject
 *
 */

/**
 * Trade API client service, provides integration to API endpoints.
 *
 * @constructor
 * @public
 * @class TradeApiClient
 */
class TradeApiClient {
  /**
   * Creates an instance of TradeApiClient.
   * @memberof TradeApiClient
   */
  constructor() {
    this.baseUrlv1 = process.env.GATSBY_TRADEAPI_URL;
    this.baseUrlv2 = process.env.GATSBY_TRADEAPI_URL_NEW;

    /**
     * @type {Object<string, number>} Tracks request average latency.
     */
    this.requestAverageLatency = {};

    /**
     * @type {Object<string, boolean>} Tracks request lock.
     */
    this.requestLock = {};
  }

  /**
   * Set authentication token
   * @param {string} [token] Token
   * @returns {void}
   */
  setToken(token) {
    this.token = token;
  }

  /**
   * Generate a request unique cache ID.
   *
   * The ID will be unique for the requested endpoint with same payload
   * parameters so endpoints like getClosedPositions which resolve close/log
   * with different average latency could be differentiated.
   *
   * @param {string} endpointPath Endpoint path of the request.
   * @param {string} payload Request payload JSON stringified or empty string.
   * @returns {string} Request cache ID.
   *
   * @memberof TradeApiClient
   */
  generateRequestCacheId(endpointPath, payload) {
    const payloadHash = createHash("md5").update(payload).digest("hex");
    const cacheId = `${endpointPath}-${payloadHash}`;

    return cacheId;
  }

  /**
   * Get a request lock.
   *
   * When lock is active will prevent that the same (endpoint and payload)
   * request is performed concurrently so when latency is higuer than interval
   * we prevent that piled up request process concurrently.
   *
   * @param {string} cacheId Request cache ID (endpoint-payload md5 hash) to get lock for.
   * @returns {boolean} True when lock was acquired, false when existing lock is in place.
   *
   * @memberof TradeApiClient
   */
  getRequestLock(cacheId) {
    if (this.requestLock[cacheId]) {
      return false;
    }

    this.requestLock[cacheId] = true;

    // Timeout to automatically release the lock.
    // setTimeout(() => {
    //   this.releaseRequestLock(cacheId);
    // }, timeout);

    return true;
  }

  /**
   * Release request lock.
   *
   * @param {string} cacheId Request cache ID (endpoint-payload md5 hash) to get lock for.
   * @returns {Void} None.
   *
   * @memberof TradeApiClient
   */
  releaseRequestLock(cacheId) {
    if (this.requestLock[cacheId]) {
      delete this.requestLock[cacheId];
    }
  }

  /**
   * Store endpoint average latency.
   *
   * @param {string} cacheId Request cache ID (endpoint-payload md5 hash) to store latency for.
   * @param {number} latencyMillisec Latest request latency expressed in milliseconds.
   * @returns {void} None.
   *
   * @memberof TradeApiClient
   */
  setRequestAverageLatency(cacheId, latencyMillisec) {
    // Calculate average when there are previous observations.
    if (this.requestAverageLatency[cacheId]) {
      // Tolerance to account for other delays like response decode / error handling.
      const tolerance = 500;
      const currentAverage = this.requestAverageLatency[cacheId];
      const newAverage = (currentAverage + latencyMillisec) / 2;
      this.requestAverageLatency[cacheId] = newAverage + tolerance;

      return;
    }

    // Is the first observation.
    this.requestAverageLatency[cacheId] = latencyMillisec;
  }

  /**
   * Get similar request historical average latency.
   *
   * @param {string} cacheId Request cache ID (endpoint-payload md5 hash) to store latency for.
   * @returns {number} Average latency time in milliseconds.
   *
   * @memberof TradeApiClient
   */
  getRequestAverageLatency(cacheId) {
    // Default to 5 seconds when no previous average exists so when initial
    // request don't respond, and we don't have average time, we ensure to have
    // a minimum limit to avoid stampede requests.
    return this.requestAverageLatency[cacheId] || 5000;
  }

  /**
   * Throw too many requests exception.
   *
   * This error throws when duplicated requests to same endpoint and parameters
   * are accumulated due to increased latency of backend.
   *
   * @returns {any} Error object.
   *
   * @memberof TradeApiClient
   */
  tooManyRequestsError() {
    return {
      error: "Too many requests.",
      code: "apilatency",
    };
  }

  /**
   * Resolve response from cache and fail when data not found within timeout.
   *
   * @param {string} cacheId Request cache ID (endpoint-payload md5 hash) to store latency for.
   *
   * @returns {Promise<any>} Request cached response.
   */
  async resolveFromCache(cacheId) {
    // const timeout = 10000;
    return new Promise((resolve) => {
      const checkInterval = setInterval(() => {
        const responseData = cache.get(cacheId);
        if (responseData) {
          // console.log(`Request ${cacheId} resolved from cache:`, responseData);
          resolve(responseData);
          clearInterval(checkInterval);
        }
      }, 100);

      // Timeout exceeded, this means higher than expected latency in backend.
      //   setTimeout(() => {
      //     clearInterval(checkInterval);
      //     reject(this.tooManyRequestsError());
      //   }, timeout);
    });
  }

  /**
   * Process API HTTP request.
   *
   * @param {string} endpointPath API endpoint path and action.
   * @param {*} [payload] Request payload parameters object.
   * @param {string} [method] Request HTTP method, currently used only for cache purposes.
   * @param {number} [apiVersion] API to call (0=CF, 1=old, 2=new)
   * @param {string} [token] Optional authentication token.
   * @returns {Promise<*>} Promise that resolves Trade API request response.
   *
   * @memberof TradeApiClient
   */
  async doRequest(endpointPath, payload, method = "POST", apiVersion = 1, token) {
    let baseUrl = this.baseUrlv2;
    if (apiVersion === 1) {
      // Old api
      baseUrl = this.baseUrlv1;
    } else if (apiVersion === 0) {
      // Cloudflare url
      baseUrl = baseUrl.split("/new_api")[0];
    }

    let requestUrl = baseUrl + endpointPath;
    let responseData = {};

    const authToken = this.token || token;

    /**
     * @type {*}
     */
    let options = {
      method: method,
      body: null,
      headers: {
        "Content-Type": "application/json",
        // "X-API-KEY": process.env.GATSBY_API_KEY || "",
        ...(authToken && { Authorization: "Bearer " + authToken }),
      },
    };

    if (method === "GET") {
      if (payload) {
        requestUrl += `?${new URLSearchParams(payload)}`;
      }
    } else {
      options.body = JSON.stringify(payload);
    }

    const cacheId = this.generateRequestCacheId(requestUrl, options.body || "");
    if (method === "GET") {
      let cacheResponseData = cache.get(cacheId);
      if (cacheResponseData) {
        return cacheResponseData;
      }

      // When duplicated request is running try during interval to resolve the
      // response from the other process cache.
      if (!this.getRequestLock(cacheId)) {
        cacheResponseData = await this.resolveFromCache(cacheId);
        if (cacheResponseData) {
          return cacheResponseData;
        }
      }
    }

    try {
      const startTime = Date.now();
      const response = await fetch(requestUrl, options);
      const elapsedTime = Date.now() - startTime;
      this.setRequestAverageLatency(cacheId, elapsedTime);

      const parsedJson = await response.json();
      if (response.status === 200 || response.status === 201) {
        responseData = parsedJson;
      } else {
        responseData.error = parsedJson;
      }

      // Currently method is not taking the real effect on the HTTP method we
      // use, and it's unique effect for now is to control when a endpoint
      // request should be cached or not. We need to do some refactorings in the
      // backend to properly manage the method usage.
      if (method === "GET") {
        const cacheTTL = this.getRequestAverageLatency(cacheId);
        cache.put(cacheId, responseData, cacheTTL);
        this.releaseRequestLock(cacheId);
        // console.log(`Request ${cacheId} performed - TTL ${cacheTTL}:`, responseData);
      }
    } catch (e) {
      responseData.error = e.message;
    }

    if (responseData.error) {
      const customError = responseData.error.error || responseData.error;
      if (customError.code === 13) {
        // Session expired
        navigateLogin();
      }

      throw customError;
    }

    return responseData;
  }

  /**
   * Login a user in Trade API.
   *
   * @param {UserLoginPayload} payload User login payload
   *
   * @returns {Promise<UserEntity>} Promise that resolves user entity.
   *
   * @memberof TradeApiClient
   */
  async userLogin(payload) {
    const responseData = await this.doRequest("/login", payload, "POST", 2);
    return userEntityResponseTransform(responseData);
  }

  /**
   * Register a user in Trade API.
   *
   * @param {UserRegisterPayload} payload User register payload.
   *
   * @returns {Promise<UserEntity>} Promise that resolves user entity.
   *
   * @memberof TradeApiClient
   */
  async userRegister(payload) {
    const responseData = await this.doRequest("/signup", payload, "POST", 2);

    return userEntityResponseTransform(responseData);
  }

  /**
   * Get user open trading positions.
   *
   * @param {PositionsListPayload} payload User authorization payload.
   * @returns {Promise<UserPositionsCollection>} Promise that resolve user positions collection.
   *
   * @memberof TradeApiClient
   */
  async openPositionsGet(payload) {
    const endpointPath = "/fe/api.php?action=getOpenPositions";
    const responseData = await this.doRequest(endpointPath, { ...payload, version: 2 });

    return positionsResponseTransform(responseData);
  }

  /**
   * Get user closed trading positions.
   *
   * @param {PositionsListPayload} payload User authorization payload.
   * @returns {Promise<UserPositionsCollection>} Promise that resolve user positions collection.
   *
   * @memberof TradeApiClient
   */
  async closedPositionsGet(payload) {
    const responseData = await this.doRequest(
      "/get-sold-positions/",
      {
        type: "sold",
        ...payload,
      },
      "POST",
      0,
    );

    return positionsShortResponseTransform(responseData);
  }

  /**
   * Get user unsold / unopened trading positions.
   *
   * @param {PositionsListPayload} payload User authorization payload.
   * @returns {Promise<UserPositionsCollection>} Promise that resolve user positions collection.
   *
   * @memberof TradeApiClient
   */
  async logPositionsGet(payload) {
    const endpointPath = "/fe/api.php?action=getClosedPositions";
    const responseData = await this.doRequest(endpointPath, {
      type: "log",
      ...payload,
    });

    return positionsResponseTransform(responseData);
  }

  /**
   * Get providers list.
   *
   * @param {ProvidersPayload} payload Get providers payload.
   * @returns {Promise<ProvidersCollection>} Promise that resolves providers collection.
   *
   * @memberof TradeApiClient
   */
  async providersGet(payload) {
    const endpointPath = "/fe/api.php?action=getProviderList2";
    const responseData = await this.doRequest(endpointPath, {
      ...payload,
      version:
        payload.provType.includes("copytraders") || payload.provType.includes("profitsharing")
          ? 3
          : 2,
    });

    return providersResponseTransform(responseData);
  }

  /**
   * Get providers list.
   *
   * @param {NewAPIProvidersPayload} payload Get providers payload.
   * @returns {Promise<ProvidersCollection>} Promise that resolves providers collection.
   *
   * @memberof TradeApiClient
   */
  async providersGetNew(payload) {
    const endpointPath = `/providers/${payload.type}/${payload.timeFrame}`;
    const type = payload.type;
    delete payload.type;
    delete payload.timeFrame;
    const responseData = await this.doRequest(endpointPath, payload, "GET", 2);

    return providersResponseTransform(responseData, type);
  }

  /**
   * Get providers services owned by user.
   *
   * @param {ProvidersOwnedPayload} payload Get providers list payload.
   * @returns {Promise<ProvidersCollection>} Promise that resolves providers collection.
   *
   * @memberof TradeApiClient
   */
  async providersOwnedGet(payload) {
    const type = payload.type;
    const endpointPath = "/providers/user_services/" + payload.timeFrame;
    const responseData = await this.doRequest(endpointPath, payload, "GET", 2);
    return providersResponseTransform(responseData, type);
  }

  /**
   * Get providers list.
   *
   * @param {ProvidersListPayload} payload Get providers list payload.
   * @returns {Promise<Array<HasBeenUsedProviderEntity>>} Promise that resolves providers collection.
   *
   * @memberof TradeApiClient
   */
  async providersListGet(payload) {
    const endpointPath = "/user/providers";
    const responseData = await this.doRequest(endpointPath, payload, "GET", 2);

    return hasBeenUsedProvidersResponseTransform(responseData);
  }

  /**
   * Get user's quick balance summary.
   *
   * @param {UserBalancePayload} payload Get user balance summary payload.
   * @returns {Promise<UserBalanceEntity>} Promise that resolves user balance entity.
   * @memberof TradeApiClient
   */

  async userBalanceGet(payload) {
<<<<<<< HEAD
    const { exchangeInternalId, ...data } = payload;

    const responseData = await this.doRequest(
      `/user/exchanges/${exchangeInternalId}/balance`,
      data,
      "GET",
      2,
    );
=======
    const endpointPath = "/fe/api.php?action=getQuickExchangeSummary";
    const responseData = await this.doRequest(endpointPath, { ...payload, token: this.token });
>>>>>>> 3b0024d0

    return userBalanceResponseTransform(responseData);
  }

  /**
   * Get user's daily balance for an exchange.
   *
   * @param {string} exchangeInternalId exchangeInternalId
   * @returns {Promise<DefaultDailyBalanceEntity>} Promise that resolves user's daily balance list.
   * @memberof TradeApiClient
   */

  async userEquityGet(exchangeInternalId) {
    const responseData = await this.doRequest(
      `/user/exchanges/${exchangeInternalId}/historical_balance`,
      null,
      "GET",
      2,
    );

    return userEquityResponseTransform(responseData);
  }

  /**
   * Close a position.
   *
   * This action will detach the position monitoring from Zignaly but will continue open in the exchange.
   *
   * @param {PositionActionPayload} payload Position action payload.
   * @returns {Promise<PositionEntity>} Promise that resolve user affected position entity.
   *
   * @memberof TradeApiClient
   */
  async positionClose(payload) {
    const endpointPath = "/fe/api.php?action=closePosition";
    const responseData = await this.doRequest(endpointPath, payload);

    return positionItemTransform(responseData);
  }

  /**
   * Exit a position.
   *
   * Performs an exit order of current position in the exchange.
   *
   * @param {PositionActionPayload} payload Position action payload.
   *
   * @returns {Promise<PositionEntity>} Promise that resolve the affected position entity.
   *
   * @memberof TradeApiClient
   */
  async positionExit(payload) {
    const endpointPath = "/fe/api.php?action=sellPosition";
    const responseData = await this.doRequest(endpointPath, payload);

    return positionItemTransform(responseData);
  }

  /**
   * Cancel position entry.
   *
   * Performs a cancellation of position entry if order has not been executed yet in the exchange.
   *
   * @param {PositionActionPayload} payload Position action payload.
   *
   * @returns {Promise<PositionEntity>} Promise that resolve the affected position entity.
   *
   * @memberof TradeApiClient
   */
  async positionCancel(payload) {
    const endpointPath = "/fe/api.php?action=cancelBuy";
    const responseData = await this.doRequest(endpointPath, payload);

    return positionItemTransform(responseData);
  }

  /**
   * Get a position.
   *
   * @param {PositionGetPayload} payload Position action payload.
   *
   * @returns {Promise<PositionEntity>} Promise that resolve user affected position entity.
   *
   * @memberof TradeApiClient
   */
  async positionGet(payload) {
    const endpointPath = "/fe/api.php?action=getPosition";
    const responseData = await this.doRequest(endpointPath, { ...payload, version: 2 });

    return positionItemTransform(responseData);
  }

  /**
   * Get a raw position (for debug).
   *
   * @param {PositionActionPayload} payload Position action payload.
   * @returns {Promise<*>} Promise that resolve raw position entity.
   *
   * @memberof TradeApiClient
   */
  async positionRawGet(payload) {
    const endpointPath = "/fe/api.php?action=getRawPosition";
    const responseData = await this.doRequest(endpointPath, { ...payload, version: 2 });
    return responseData;
  }

  /**
   * @typedef {import('./tradeApiClient.types').QuotesAssetsGetPayload} QuotesAssetsGetPayload
   * @typedef {import('./tradeApiClient.types').QuoteAssetsDict} QuoteAssetsDict
   * @typedef {import('./tradeApiClient.types').BaseAssetsDict} BaseAssetsDict
   */

  /**
   *
   * Get quote assets.
   *
   * @param {QuotesAssetsGetPayload} payload Payload.
   * @returns {Promise<QuoteAssetsDict>} Promise that resolves quote assets.
   * @memberof TradeApiClient
   */
  async quotesAssetsGet(payload) {
    const endpointPath = "/fe/api.php?action=getQuoteAssets";
    const responseData = await this.doRequest(endpointPath, payload);

    return quotesResponseTransform(responseData);
  }

  /**
   * Get provider's data.
   *
   * @param {GetProviderPayload} payload Get provider's data payload.

   * @returns {Promise<DefaultProviderGetObject>} Returns promise.
   *
   * @memberof TradeApiClient
   */
  async providerGet(payload) {
    const endpointPath = "/fe/api.php?action=getProvider";
    const responseData = await this.doRequest(endpointPath, payload);

    return providerGetResponseTransform(responseData);
  }

  /**
   * @typedef {import('./tradeApiClient.types').ServerTime} ServerTime
   */

  /**
   * Get Trade API server time.
   *
   * This endpoint is useful when client local time needs to be compared with
   * Trade API server time. Note that server time uses UTC.
   *
   * @param {AuthorizationPayload} payload User authorization.
   * @returns {Promise<ServerTime>} Promise that resolves server time value object.
   *
   * @memberof TradeApiClient
   */
  async serverTimeGet(payload) {
    const endpointPath = "/fe/ohlc.php?action=fetchTime";
    const responseData = await this.doRequest(endpointPath, payload);

    return serverTimeResponseTransform(responseData);
  }

  /**
   * Get a coinray access token for the authenticated user.
   *
   * @param {AuthorizationPayload} payload User Trade API authorization.
   * @returns {Promise<CoinRayToken>} Promise that resolves CoinRay token object.
   *
   * @memberof TradeApiClient
   */
  async coinRayTokenGet(payload) {
    const endpointPath = "/fe/api.php?action=getCoinRayToken";
    const responseData = await this.doRequest(endpointPath, payload);

    return coinRayTokenResponseTransform(responseData);
  }

  /**
   * Get user exchange connection market data coins pairs (symbols).
   *
   * @param {AuthorizationPayload} payload Authorized exchange data payload.
   * @returns {Promise<MarketSymbolsCollection>} Promise that resolves exchange market symbols data collection.
   *
   * @memberof TradeApiClient
   */
  async exchangeConnectionMarketDataGet(payload) {
    const endpointPath = "/fe/api.php?action=getPairsNew";
    const responseData = await this.doRequest(endpointPath, payload);

    return exchangeMarketDataResponseTransform(responseData);
  }

  /**
   * Get base assets.
   *
   * @param {BaseAssetsPayload} payload Get Base Assets Payload.
   * @returns {Promise<BaseAssetsDict>} Promise that resolves base assets.
   * @memberof TradeApiClient
   */
  async baseAssetsGet(payload) {
    const endpointPath = "/fe/api.php?action=getBaseAssets";
    const responseData = await this.doRequest(endpointPath, payload);

    return basesResponseTransform(responseData);
  }

  /**
   * Get exchange assets.
   *
   * @param {ExchangeAssetsPayload} payload Get Exchange Assets Payload.
   * @returns {Promise<ExchangeAssetsDict>} Promise that resolves exchange assets.
   * @memberof TradeApiClient
   */
  async exchangeAssetsGet(payload) {
    const endpointPath = "/fe/api.php?action=getExchangeAssets";
    const responseData = await this.doRequest(endpointPath, payload);

    return exchangeAssetsResponseTransform(responseData);
  }

  /**
   * Get provider exchange assets.
   *
   * @param {ProviderAssetsPayload} payload Get Provider Exchange Assets Payload.
   * @returns {Promise<ExchangeAssetsDict>} Promise that resolves exchange assets.
   * @memberof TradeApiClient
   */
  async providerAssetsGet(payload) {
    const endpointPath = "/fe/api.php?action=getExchangeAssetsForService";
    const responseData = await this.doRequest(endpointPath, payload);

    return exchangeAssetsResponseTransform(responseData);
  }

  /**
   *
   * Get connected provider user info.
   *
   * @param {ConnectedProviderUserInfoPayload} payload Provider User Info Payload.
   * @returns {Promise<ConnectedProviderUserInfo>} Promise that resolves connected trader user info.
   * @memberof TradeApiClient
   */
  async connectedProviderUserInfoGet(payload) {
    const endpointPath = "/fe/api.php?action=getCurrentAllocatedAndProfitSinceFollowing";
    const responseData = await this.doRequest(endpointPath, payload);

    return connectedProviderUserInfoResponseTransform(responseData);
  }

  /**
   * Connect to a copy trader service.
   *
   * @param {ConnectTraderPayload} payload Connect trader payload.

   * @returns {Promise<"OK">} Returns promise.
   *
   * @memberof TradeApiClient
   */
  async traderConnect(payload) {
    const endpointPath = "/fe/api.php?action=connectService";
    const responseData = await this.doRequest(endpointPath, payload);

    return responseData;
  }

  /**
   * Connect to a signal provider service.
   *
   * @param {ConnectProviderPayload} payload Connect provider payload.

   * @returns {Promise<"OK">} Returns promise.
   *
   * @memberof TradeApiClient
   */
  async providerConnect(payload) {
    const endpointPath = "/fe/api.php?action=connectService";
    const responseData = await this.doRequest(endpointPath, payload);

    return responseData;
  }

  /**
   * Stop following a provider or copytrader.
   *
   * @param {DisableProviderPayload} payload Stop following provider payload.

   * @returns {Promise<boolean>} Promise that resolves into success status.
   *
   * @memberof TradeApiClient
   */
  async providerDisable(payload) {
    const endpointPath = "/fe/api.php?action=toggleProvider";
    const responseData = await this.doRequest(endpointPath, payload);

    return responseData;
  }

  /**
   * Stop following a provider or copytrader.
   *
   * @param {DisconnectProviderPayload} payload Stop following provider payload.

   * @returns {Promise<boolean>} Promise that resolves into success status.
   *
   * @memberof TradeApiClient
   */

  async providerDisconnect(payload) {
    const endpointPath = "/fe/api.php?action=disconnectProfitSharingService";
    const responseData = await this.doRequest(endpointPath, payload);

    return responseData;
  }

  /**
   * Cancel disconnection for a profit sharing service.
   *
   * @param {CancelDisconnectProviderPayload} payload Cancel disconnect provider payload.

   * @returns {Promise<boolean>} Promise that resolves into success status.
   *
   * @memberof TradeApiClient
   */

  async providerCancelDisconnect(payload) {
    const endpointPath = "/fe/api.php?action=cancelDisconnecting";
    const responseData = await this.doRequest(endpointPath, payload);

    return responseData;
  }

  /**
   * Delete a cloned provider or copy trader.
   *
   * @param {DeleteProviderPayload} payload Delete provider payload.

   * @returns {Promise<Array<*>>} Promise that resolves into array of provider entities.
   *
   * @memberof TradeApiClient
   */
  async providerDelete(payload) {
    const endpointPath = "/fe/api.php?action=deleteProvider";
    const responseData = await this.doRequest(endpointPath, payload);

    return responseData;
  }

  /**
   * Get exchanges supported by zignaly.
   *
   * @param {AuthorizationPayload} payload Get exchanges payload.

   * @returns {Promise<Array<ExchangeListEntity>>} Promise that resolved into array of exchange list entity.
   *
   * @memberof TradeApiClient
   */
  async exchangeListGet(payload) {
    const endpointPath = "/fe/api.php?action=getExchangeList";
    const responseData = await this.doRequest(endpointPath, payload);

    return exchangeListResponseTransform(responseData);
  }

  /**
   * Get copy trader providers options owned by the authenticated user.
   *
   * @param {CopyTradersProvidersOptionsPayload} payload Get own copy trader providers options payload.
   * @returns {Promise<CopyTradersProvidersOptionsCollection>} Promise that resolves own copy trader providers options.
   * @memberof TradeApiClient
   */
  async ownedCopyTradersProvidersOptions(payload) {
    const endpointPath = "/fe/api.php?action=getCopyTradingProvidersOptions";
    const responseData = await this.doRequest(endpointPath, payload);

    return ownedCopyTraderProvidersOptionsResponseTransform(responseData);
  }

  /**
   * Connect to a new exchange.
   *
   * @param {ExchangeAddPayload} payload Payload
   * @returns {Promise<boolean>} Result
   * @memberof TradeApiClient
   */
  async exchangeAdd(payload) {
    const endpointPath = "/fe/api.php?action=addExchange";
    const responseData = await this.doRequest(endpointPath, payload);
    return responseData;
  }

  /**
   * Delete an exchange.
   *
   * @param {ExchangeDeletePayload} payload Payload
   * @returns {Promise<boolean>} Result
   * @memberof TradeApiClient
   */
  async exchangeDelete(payload) {
    const endpointPath = "/fe/api.php?action=delNewExchange";
    const responseData = await this.doRequest(endpointPath, payload);
    return responseData;
  }

  /**
   * Update exchange account settings.
   *
   * @param {ExchangeUpdatePayload} payload Payload
   * @returns {Promise<boolean>} Result
   * @memberof TradeApiClient
   */
  async exchangeUpdate(payload) {
    const endpointPath = "/fe/api.php?action=updateNewExchange";
    const responseData = await this.doRequest(endpointPath, payload);
    return responseData;
  }

  /**
   * Edit Provider method.
   *
   * @param {EditProvderPayload} payload Edit provider payload.
   *
   * @returns {Promise<DefaultProviderGetObject>} Returns promise that resolved into default provider get object.
   *
   * @memberof TradeApiClient
   */
  async providerEdit(payload) {
    const endpointPath = "/fe/api.php?action=editProvider";
    const responseData = await this.doRequest(endpointPath, payload);

    return providerGetResponseTransform(responseData);
  }

  /**
   * Edti cloned provider.
   *
   * @param {EditClonedProvderPayload} payload Edit cloned provider payload.
   *
   * @returns {Promise<DefaultProviderGetObject>} Returns promise that resolves default provider get object..
   *
   * @memberof TradeApiClient
   */
  async clonedProviderEdit(payload) {
    const endpointPath = "/fe/api.php?action=editProvider";
    const responseData = await this.doRequest(endpointPath, payload);

    return providerGetResponseTransform(responseData);
  }

  /**
   * Get providers copiers data.
   *
   * @param {GetProviderFollowersPayload} payload Get providers copiers payload.
   *
   * @returns {Promise<Array<ProviderCopiersEntity>>} Returns promise that resolves provider copiers entity.
   *
   * @memberof TradeApiClient
   */
  async providerCopiersGet(payload) {
    const endpointPath = "/fe/api.php?action=getFollowersChartForProvider";
    const responseData = await this.doRequest(endpointPath, payload);

    return providerCopiersResponseTransform(responseData);
  }

  /**
   * Get providers followers data.
   *
   * @param {GetProviderFollowersPayload} payload Get providers followers payload.
   *
   * @returns {Promise<Array<ProviderFollowersEntity>>} Returns promise that resolves provider followers entity.
   *
   * @memberof TradeApiClient
   */
  async providerFollowersListGet(payload) {
    const endpointPath = "/fe/api.php?action=getFollowersList";
    const responseData = await this.doRequest(endpointPath, payload);

    return providerFollowersListResponseTransform(responseData);
  }

  /**
   * Get deposit address for coin.
   *
   * @param {DepositAddressGetPayload} payload Get deposit address payload

   * @returns {Promise<ExchangeDepositAddress>} Returns promise.
   *
   * @memberof TradeApiClient
   */
  async exchangeDepositAddressGet(payload) {
    const endpointPath = "/fe/api.php?action=getExchangeDepositAddress";
    const responseData = await this.doRequest(endpointPath, payload);

    return exchangeDepositAddressResponseTransform(responseData);
  }

  /**
   * Create manual position order.
   *
   * This supports market order, limit, stop-limit order and import order from exchange.
   *
   * @param {CreatePositionPayload} payload Create manual position payload.

   * @returns {Promise<string>} Promise that resolve Zignaly position ID.
   *
   * @memberof TradeApiClient
   */
  async manualPositionCreate(payload) {
    const endpointPath = "/fe/api.php?action=createManualPosition";
    const responseData = await this.doRequest(endpointPath, { ...payload, version: 2 });

    return responseData;
  }

  /**
   * Update manual position.
   *
   * @param {UpdatePositionPayload} payload Update manual position payload.

   * @returns {Promise<string>} Promise that resolve updated position ID.
   *
   * @memberof TradeApiClient
   */
  async manualPositionUpdate(payload) {
    const endpointPath = "/fe/api.php?action=updatePosition";
    const responseData = await this.doRequest(endpointPath, { ...payload, version: 2 });

    return responseData;
  }

  /**
   * Get providers yearly performance stats.
   *
   * @param {GetProviderFollowersPayload} payload Get providers stats payload.
   * @returns {Promise<ProviderPerformanceEntity>} Returns promise that resolves provider performance entity.
   *
   * @memberof TradeApiClient
   */
  async providerPerformanceGet(payload) {
    const endpointPath = "/fe/api.php?action=getProviderPerformance";
    const responseData = await this.doRequest(endpointPath, payload);

    return providerPerformanceResponseTransform(responseData);
  }

  /**
   * Get user profile data.
   *

   * @returns {Promise<UserEntity>} Returns promise that resolves user entity.
   *
   * @memberof TradeApiClient
   */
  async userDataGet() {
    const responseData = await this.doRequest("/user", null, "GET", 2);

    return userEntityResponseTransform(responseData);
  }

  /**
   * Get provider exchange settings.
   *
   * @param {ProviderExchangeSettingsPayload} payload Get providers exchange settings payload.

   * @returns {Promise<ProviderExchangeSettingsObject>} Returns promise that resolves provider settings object.
   *
   * @memberof TradeApiClient
   */
  async providerExchangeSettingsGet(payload) {
    const endpointPath = "/fe/api.php?action=getProviderExchangeSettings";
    const responseData = await this.doRequest(endpointPath, payload);

    return providerExchangeSettingsResponseTransform(responseData);
  }

  /**
   * Update provider settings.
   *
   * @param {ProviderExchangeSettingsUpdatePayload} payload Provider settings update payload.

   * @returns {Promise<ProviderExchangeSettingsObject>} Returns promise that resolved provider exchange settings object.
   *
   * @memberof TradeApiClient
   */
  async providerExchangeSettingsUpdate(payload) {
    const endpointPath = "/fe/api.php?action=updateProviderExchangeSettingsNew";
    const responseData = await this.doRequest(endpointPath, payload);

    return providerExchangeSettingsResponseTransform(responseData);
  }

  /**
   * Get provider's profit/management stats.
   *
   * @param {GetProviderFollowersPayload} payload Provider's stats payload.

   * @returns {Promise<ProviderDataPointsEntity>} Returns promise that resolves provider data points entry.
   *
   * @memberof TradeApiClient
   */
  async providerCopyTradingDataPointsGet(payload) {
    const endpointPath = "/fe/api.php?action=getCopyTradingDataPoints";
    const responseData = await this.doRequest(endpointPath, payload);

    return providerDataPointsResponseTransform(responseData);
  }

  /**
   * Get provider's profit/management stats.
   *
   * @param {GetProviderFollowersPayload} payload Provider's stats payload.

   * @returns {Promise<ProviderBalanceEntity>} Returns promise that resolves provider data points entry.
   *
   * @memberof TradeApiClient
   */
  async providerBalanceGet(payload) {
    const endpointPath = "/fe/api.php?action=getBalanceForService";
    const responseData = await this.doRequest(endpointPath, payload);

    return providerBalanceResponseTransform(responseData);
  }

  /**
   * Get provider's profit/management stats.
   *
   * @param {GetProviderFollowersPayload} payload Provider's stats payload.

   * @returns {Promise<ProviderFollowersCountEntity>} Returns promise that resolves provider data points entry.
   *
   * @memberof TradeApiClient
   */
  async providerFollowersCountGet(payload) {
    const endpointPath = "/fe/api.php?action=getFollowersForProvider";
    const responseData = await this.doRequest(endpointPath, payload);

    return providerFollowersCountResponseTransform(responseData);
  }

  /**
   * @param {GetTransactionsPayload} payload Get exchange last deposits payload.
   * @returns {Promise<Array<TransactionEntity>>} Returns promise.
   *
   * @memberof TradeApiClient
   */
  async exchangeLastDepositsGet(payload) {
    const endpointPath = "/fe/api.php?action=getExchangeLastDeposits";
    const responseData = await this.doRequest(endpointPath, payload);

    return exchangeDepositsResponseTransform(responseData);
  }

  /**
   * Get withdrawals history.
   *
   * @param {GetTransactionsPayload} payload Get exchange last withdrawals payload.
   * @returns {Promise<Array<TransactionEntity>>} Returns promise.
   *
   * @memberof TradeApiClient
   */
  async exchangeLastWithdrawalsGet(payload) {
    const endpointPath = "/fe/api.php?action=getExchangeLastWithdrawals";
    const responseData = await this.doRequest(endpointPath, payload);

    return exchangeWithdrawsResponseTransform(responseData);
  }

  /**
   * Withdraw currency to a different address.
   *
   * @param {WithdrawPayload} payload Withdraw payload.
   * @returns {Promise<WithdrawReply>} Returns promise.
   *
   * @memberof TradeApiClient
   */
  async withdraw(payload) {
    const endpointPath = "/fe/api.php?action=exchangeWithdraw";
    const responseData = await this.doRequest(endpointPath, payload);

    return withdrawResponseTransform(responseData);
  }

  /**
   * Modify user's subscription.
   *
   * @param {ModifySubscriptionPayload} payload payload.
   *
   * @returns {Promise<Boolean>} Returns promise that resolved a boolean true.
   *
   * @memberof TradeApiClient
   */
  async modifySubscription(payload) {
    const endpointPath = "/fe/api.php?action=modifyFollowerSubscriptionDuration";
    const responseData = await this.doRequest(endpointPath, payload);

    return responseData;
  }

  /**
   * Cancel user's subscription.
   *
   * @param {CancelSubscriptionPayload} payload Cancel subscription payload.
   *
   * @returns {Promise<Boolean>} Returns promise that resolved a boolean true.
   *
   * @memberof TradeApiClient
   */
  async cancelSubscription(payload) {
    const endpointPath = "/fe/api.php?action=cancelFollowerSubscription";
    const responseData = await this.doRequest(endpointPath, payload);

    return responseData;
  }

  /**
   * Convert small balances to BNB
   *
   * @param {ConvertPayload} payload Convert payload.
   * @returns {Promise<ConvertReply>} Returns promise.
   *
   * @memberof TradeApiClient
   */
  async convert(payload) {
    const endpointPath = "/fe/api.php?action=exchangeDustTransfer";
    const responseData = await this.doRequest(endpointPath, payload);

    return convertAssetResponseTransform(responseData);
  }

  /**
   * Function to get Management positions.
   *
   * @param {GetProviderFollowersPayload} payload Management poistions payload.
   *
   * @returns {Promise<Array<ManagementPositionsEntity>>} Returns promise that resolved management positions entity.
   *
   * @memberof TradeApiClient
   */
  async providerManagementPositions(payload) {
    const endpointPath = "/fe/api.php?action=getCopyTradingPositions";
    const responseData = await this.doRequest(endpointPath, payload);

    return managementPositionsResponseTransform(responseData);
  }

  /**
   * Function to get Management positions and Balance of provider.
   *
   * @param {GetProviderFollowersPayload} payload Management poistions payload.
   *
   * @returns {Promise<ManagementBalanceAndPositionsEntity>} Returns promise that resolved management positions entity.
   *
   * @memberof TradeApiClient
   */
  async providerManagementBalanceAndPositions(payload) {
    const endpointPath = "/fe/api.php?action=getBalanceAndPositionsForService";
    const responseData = await this.doRequest(endpointPath, payload);

    return managementBalanceAndPositionsResponseTransform(responseData);
  }

  /**
   * Change password.
   *
   * @param {UpdatePasswordPayload} payload Change password payload.
   * @returns {Promise<*>} Returns promise.
   *
   * @memberof TradeApiClient
   */
  async updatePassword(payload) {
    return this.doRequest("/change_password", payload, "POST", 2);
  }

  /**
   * Get code and QR code to enable 2FA.
   *
   * @returns {Promise<Array<string>>} Returns promise.
   *
   * @memberof TradeApiClient
   */
  async enable2FA1Step() {
    return this.doRequest("/user/enable_2fa/step1", null, "POST", 2);
  }

  /**
   * Enable 2FA.
   *
   * @param {TwoFAPayload} payload Payload
   * @returns {Promise<Boolean>} Returns promise.
   *
   * @memberof TradeApiClient
   */
  async enable2FA2Step(payload) {
    const endpointPath = "/fe/api.php?action=enable2FA2Step";
    const responseData = await this.doRequest(endpointPath, payload);

    return responseData;
  }

  /**
   * Disable 2FA.
   *
   * @param {TwoFAPayload} payload Payload
   * @returns {Promise<Boolean>} Returns promise.
   *
   * @memberof TradeApiClient
   */
  async disable2FA(payload) {
    const endpointPath = "/fe/api.php?action=disable2FA";
    const responseData = await this.doRequest(endpointPath, payload);

    return responseData;
  }

  /**
   * Verify if 2FA code is valid.
   *
   * @param {TwoFAPayload} payload Payload
   * @returns {Promise<Boolean>} Returns promise.
   *
   * @memberof TradeApiClient
   */
  async verify2FA(payload) {
    return this.doRequest("/user/verify_2fa", payload, "POST", 2, payload.token);
  }

  /**
   * Get user notifications settings.
   *
   * @returns {Promise<ProfileNotifications>} Returns promise.
   *
   * @memberof TradeApiClient
   */
  async getProfileNotifications() {
    const responseData = await this.doRequest("/user/notifications", null, "GET", 2);

    return profileNotificationsResponseTransform(responseData);
  }

  /**
   * Update user notifications settings.
   *
   * @param {ProfileNotificationsPayload} payload Payload
   * @returns {Promise<ProfileNotifications>} Returns promise.
   *
   * @memberof TradeApiClient
   */
  async updateProfileNotifications(payload) {
    const responseData = await this.doRequest("/user/notifications", payload, "POST", 2);

    return profileNotificationsResponseTransform(responseData);
  }

  /**
   * Function to get provider's open positions.
   *
   * @param {string} providerId providerId
   *
   * @returns {Promise<UserPositionsCollection>} Returns promise that resolved user position collection.
   *
   * @memberof TradeApiClient
   */
  async providerOpenPositions(providerId) {
    const responseData = await this.doRequest(
      `/providers/${providerId}/positions`,
      {
        type: "open",
      },
      "GET",
      2,
    );

    return positionsResponseTransform(responseData);
  }

  /**
   * Function to get provider's closed positions.
   *
   * @param {string} providerId providerId
   *
   * @returns {Promise<UserPositionsCollection>} Returns promise that resolved user positions collection.
   *
   * @memberof TradeApiClient
   */
  async providerSoldPositions(providerId) {
    const responseData = await this.doRequest(
      `/providers/${providerId}/positions`,
      {
        type: "closed",
      },
      "GET",
      2,
    );

    return positionsResponseTransform(responseData);
  }

  /**
   * Function to request password change through email.
   *
   * @param {ForgotPasswordStep1Payload} payload Request Password change step 1 payload.
   *
   * @returns {Promise<"OK">} Returns promise.
   *
   * @memberof TradeApiClient
   */
  async forgotPasswordStep1(payload) {
    return this.doRequest("/user/request_action/forgotten_password", payload, "POST", 2);
  }

  /**
   * Create a new copy trader.
   *
   * @param {CopyTraderCreatePayload} payload Provider Create payload.
   * @returns {Promise<NewProviderEntity>} Returns promise.
   *
   * @memberof TradeApiClient
   */
  async copyTraderCreate(payload) {
    const endpointPath = "/fe/api.php?action=createCopyTrader";
    const responseData = await this.doRequest(endpointPath, payload);

    return providerCreateResponseTransform(responseData);
  }

  /**
   * Function to verify token received by completing step 1 of password change.
   *
   * @param {AuthorizationPayload} payload Password change token verification payload.
   *
   * @return {Promise<"OK">} Promise that resolve boolean result.
   * */
  async forgotPasswordStep2(payload) {
    return this.doRequest("/visit/recovery_password", payload, "GET", 2);
  }

  /**
   * Function to change password after completing step 2 of password change.
   *
   * @param {ForgotPasswordStep3Payload} payload Request Password change payload.
   *
   * @returns {Promise<"OK">} Returns promise.
   *
   * @memberof TradeApiClient
   */
  async forgotPasswordStep3(payload) {
    return this.doRequest("/user/confirm_action/forgotten_password", payload, "POST", 2);
  }

  /**
   * Function to request email change through email.
   *
   * @param {ChangeEmailRequestPayload} payload Request Email change request payload.
   *
   * @returns {Promise<"OK">} Returns promise.
   *
   * @memberof TradeApiClient
   */
  async changeEmailRequest(payload) {
    return this.doRequest("/user/request_action/reset_email", payload, "POST", 2);
  }

  /**
   * Function to verify token received by completing request of email change.
   *
   * @param {ChangeEmailVisitPayload} payload Request Email change visit payload.
   *
   * @returns {Promise<"OK">} Returns promise.
   *
   * @memberof TradeApiClient
   */
  async changeEmailVisit(payload) {
    return this.doRequest("/visit/reset_email", payload, "GET", 2);
  }

  /**
   * Function to change email after verifying the token of email change.
   *
   * @param {ChangeEmailConfirmPayload} payload Request Email change confirm payload.
   *
   * @returns {Promise<"OK">} Returns promise.
   *
   * @memberof TradeApiClient
   */
  async changeEmailConfirm(payload) {
    return this.doRequest("/user/confirm_action/reset_email", payload, "POST", 2);
  }

  /**
   * Request 2FA Disable
   *
   * @param {AuthorizationPayload} payload Request Payload
   *
   * @returns {Promise<"OK">} Returns promise.
   *
   * @memberof TradeApiClient
   */
  async disable2FARequest(payload) {
    return this.doRequest("/user/request_action/disable_2fa", null, "POST", 2, payload.token);
  }

  /**
   * Visit 2FA reset link.
   *
   * @param {AuthorizationPayload} payload Request Payload
   *
   * @returns {Promise<"OK">} Returns promise.
   *
   * @memberof TradeApiClient
   */
  async disable2FAVisit(payload) {
    return this.doRequest("/visit/disable_2fa", payload, "GET", 2);
  }

  /**
   * Disable 2FA
   *
   * @param {Disable2FAConfirmPayload} payload Request Payload
   *
   * @returns {Promise<"OK">} Returns promise.
   *
   * @memberof TradeApiClient
   */
  async disable2FAConfirm(payload) {
    return this.doRequest("/user/confirm_action/disable_2fa", payload, "POST", 2);
  }

  /**
   * Create a new signal provider.
   *
   * @param {ProviderCreatePayload} payload Provider Create payload.
   * @returns {Promise<NewProviderEntity>} Returns promise.
   *
   * @memberof TradeApiClient
   */
  async providerCreate(payload) {
    const endpointPath = "/fe/api.php?action=createProvider";
    const responseData = await this.doRequest(endpointPath, payload);

    return providerCreateResponseTransform(responseData);
  }

  /**
   * Function to clone a provider.
   *
   * @param {GetProviderFollowersPayload} payload Clone provider payload.
   *
   * @returns {Promise<CloneActionResponseObject>} Returns promise that resolved cloned provider ID.
   *
   * @memberof TradeApiClient
   */
  async cloneProvider(payload) {
    const endpointPath = "/fe/api.php?action=cloneProvider";
    const responseData = await this.doRequest(endpointPath, payload);

    return cloneProviderResponseTransform(responseData);
  }

  /**
   * Get user exchange available balance.
   *
   * @param {string} exchangeInternalId exchangeInternalId
   *
   * @returns {Promise<UserAvailableBalanceObject>} Returns promise that resolved user available balance object.
   *
   * @memberof TradeApiClient
   */
  async userAvailableBalanceGet(exchangeInternalId) {
    const responseData = await this.doRequest(
      `/user/exchange/${exchangeInternalId}/available_balance`,
      null,
      "GET",
      2,
    );

    return userAvailableBalanceResponseTransform(responseData);
  }

  /**
   * Get sesstion state.
   *
   * @param {AuthorizationPayload} payload Clone provider payload.
   *
   * @returns {Promise<SessionResponseObject>} Returns promise that resolved session response object.
   *
   * @memberof TradeApiClient
   */
  async sessionDataGet(payload) {
    const endpointPath = "/fe/api.php?action=getSessionData";
    const responseData = await this.doRequest(endpointPath, payload);

    return sessionDataResponseTransform(responseData);
  }

  /**
   * Function to get exchange open orders.
   *
   * @param {string} exchangeInternalId exchangeInternalId
   *
   * @returns {Promise<Array<ExchangeOpenOrdersObject>>} Returns promise that resolved exchange order object.
   *
   * @memberof TradeApiClient
   */
  async openOrdersGet(exchangeInternalId) {
    const endpointPath = "/fe/api.php?action=getOpenOrders";
    const responseData = await this.doRequest(endpointPath, { exchangeInternalId });

    return exchangeOpenOrdersResponseTransform(responseData);
  }

  /**
   * Function to get exchange open orders.
   *
   * @param {ProviderContractsPayload} payload exchange orders payload.
   *
   * @returns {Promise<Array<ExchangeOpenOrdersObject>>} Returns promise that resolved exchange order object.
   *
   * @memberof TradeApiClient
   */
  async providerOrdersGet(payload) {
    const endpointPath = "/fe/api.php?action=getOpenOrdersForService";
    const responseData = await this.doRequest(endpointPath, payload);

    return exchangeOpenOrdersResponseTransform(responseData);
  }

  /**
   * Function to get exchange contracts.
   *
   * @param {string} exchangeInternalId exchangeInternalId
   *
   * @returns {Promise<Array<ExchangeContractsObject>>} Returns promise that.
   *
   * @memberof TradeApiClient
   */
  async exchangeContractsGet(exchangeInternalId) {
    const endpointPath = "/fe/api.php?action=getExchangeContracts";
    const responseData = await this.doRequest(endpointPath, { exchangeInternalId });

    return exchangeContractsResponseTransform(responseData);
  }

  /**
   * Function to get exchange contracts.
   *
   * @param {ProviderContractsPayload} payload exchange contracts payload.
   *
   * @returns {Promise<Array<ExchangeContractsObject>>} Returns promise that.
   *
   * @memberof TradeApiClient
   */
  async providerContractsGet(payload) {
    const endpointPath = "/fe/api.php?action=getContractsForService";
    const responseData = await this.doRequest(endpointPath, payload);

    return exchangeContractsResponseTransform(responseData);
  }

  /**
   * Canel exchange order.
   *
   * @param {CancelOrderPayload} payload Cancel exchange order payload.
   *
   * @returns {Promise<Boolean>} Returns promise that resolves a boolean true.
   *
   * @memberof TradeApiClient
   */
  async cancelExchangeOrder(payload) {
    const endpointPath = "/fe/api.php?action=cancelOrder";
    const responseData = await this.doRequest(endpointPath, payload);

    return responseData;
  }

  /**
   * Canel exchange contract.
   *
   * @param {CancelContractPayload} payload Cancel exchange contract payload.
   *
   * @returns {Promise<Boolean>} Returns promise that resolves a boolean true.
   *
   * @memberof TradeApiClient
   */
  async cancelExchangeContract(payload) {
    const endpointPath = "/fe/api.php?action=reduceContract";
    const responseData = await this.doRequest(endpointPath, payload);

    return responseData;
  }

  /**
   * Cancel exchange order.
   *
   * @param {ProfitStatsPayload} payload Cancel exchange order payload.
   *
   * @returns {Promise<Array<ProfitStatsObject>>} Returns promise that resolves a boolean true.
   *
   * @memberof TradeApiClient
   */
  async profitStatsGet(payload) {
    const endpointPath = "/fe/api.php?action=getProfitStatsNew";
    const responseData = await this.doRequest(endpointPath, payload);

    return profitStatsResponseTransform(responseData);
  }

  /**
   * Cancel exchange order.
   *
   * @param {ProfileProviderStatsPayload} payload Cancel exchange order payload.
   *
   * @returns {Promise<ProfileProviderStatsObject>} Returns promise that resolves a boolean true.
   *
   * @memberof TradeApiClient
   */
  async profileProviderStatsGet(payload) {
    const endpointPath = "/fe/api.php?action=getProviderStats2";
    const responseData = await this.doRequest(endpointPath, payload);

    return profileProviderStatsResponseTransform(responseData);
  }

  /**
   * Update user.
   *
   * @param {UserPayload} payload User update payload.
   *
   * @returns {Promise<boolean>} Returns promise that resolves a boolean true.
   *
   * @memberof TradeApiClient
   */
  async updateUser(payload) {
    const endpointPath = "/fe/api.php?action=updateUser";
    const responseData = await this.doRequest(endpointPath, payload);
    return responseData;
  }

  /**
   * Create post.
   *
   * @param {CreatePostPayload} payload Create Post payload.
   *
   * @returns {Promise<Post>} Returns promise that resolves created post.
   *
   * @memberof TradeApiClient
   */
  async createPost(payload) {
    const endpointPath = "/fe/api.php?action=createPost";
    const responseData = await this.doRequest(endpointPath, payload);
    return responseData;
  }

  /**
   * Edit post.
   *
   * @param {{postId: string, content: string}} payload Edit Post payload.
   *
   * @returns {Promise<boolean>} Result
   *
   * @memberof TradeApiClient
   */
  async editPost(payload) {
    const endpointPath = "/fe/api.php?action=editPost";
    const responseData = await this.doRequest(endpointPath, payload);
    return responseData;
  }

  /**
   * Get post.
   *
   * @param {{postId: string}} payload Edit Post payload.
   *
   * @returns {Promise<Post>} Result
   *
   * @memberof TradeApiClient
   */
  async getPost(payload) {
    const endpointPath = "/fe/api.php?action=getPost";
    const responseData = await this.doRequest(endpointPath, payload);
    return responseData;
  }

  /**
   * Get posts.
   *
   * @param {GetPostsPayload} payload Get Posts payload.
   *
   * @returns {Promise<Array<Post>>} Returns promise that resolves posts list.
   *
   * @memberof TradeApiClient
   */
  async getPosts(payload) {
    const endpointPath = "/fe/api.php?action=getPosts";
    const responseData = await this.doRequest(endpointPath, payload);
    return responseData;
  }

  /**
   * Approve post.
   *
   * @param {{postId: string}} payload Approve post payload
   *
   * @returns {Promise<boolean>} Result
   *
   * @memberof TradeApiClient
   */
  async approvePost(payload) {
    const endpointPath = "/fe/api.php?action=approvePost";
    const responseData = await this.doRequest(endpointPath, payload);
    return responseData;
  }

  /**
   * Unapprove post.
   *
   * @param {{postId: string}} payload Unapprove post payload
   *
   * @returns {Promise<boolean>} Result
   *
   * @memberof TradeApiClient
   */
  async unapprovePost(payload) {
    const endpointPath = "/fe/api.php?action=unapprovePost";
    const responseData = await this.doRequest(endpointPath, payload);
    return responseData;
  }

  /**
   * Add post/comment reply
   *
   * @param {AddReplyPayload} payload Payload
   *
   * @returns {Promise<Post>} Result
   *
   * @memberof TradeApiClient
   */
  async addReply(payload) {
    const endpointPath = "/fe/api.php?action=addReply";
    const responseData = await this.doRequest(endpointPath, payload);
    return responseData;
  }

  /**
   * Delete Post.
   *
   * @param {{postId: string}} payload Payload
   *
   * @returns {Promise<boolean>} Result
   *
   * @memberof TradeApiClient
   */
  async deletePost(payload) {
    const endpointPath = "/fe/api.php?action=deletePost";
    const responseData = await this.doRequest(endpointPath, payload);
    return responseData;
  }

  /**
   * Delete Reply.
   *
   * @param {{postId: string, replyId: string, nested: boolean}} payload Payload
   *
   * @returns {Promise<boolean>} Result
   *
   * @memberof TradeApiClient
   */
  async deleteReply(payload) {
    const endpointPath = "/fe/api.php?action=deleteReply";
    const responseData = await this.doRequest(endpointPath, payload);
    return responseData;
  }

  /**
   * Subscribe to provider's posts notifications.
   *
   * @param {{providerId: string, subscribed: boolean}} payload Payload
   *
   * @returns {Promise<boolean>} Result
   *
   * @memberof TradeApiClient
   */
  async updatePostsNotifications(payload) {
    const endpointPath = "/fe/api.php?action=updatePostsNotifications";
    const responseData = await this.doRequest(endpointPath, payload);
    return responseData;
  }

  /**
   * Get Profit Sharing balance history for a connected provider
   *
   * @param {GetProfitSharingBalanceHistoryPayload} payload Payload
   *
   * @returns {Promise<ProfitSharingBalanceHistory>} Result
   *
   * @memberof TradeApiClient
   */
  async getProfitSharingBalanceHistory(payload) {
    const endpointPath = "/fe/api.php?action=getProfitSharingBalanceHistory";
    const responseData = await this.doRequest(endpointPath, payload);
    return profitSharingBalanceHistoryResponseTransform(responseData);
  }

  /**
   * Adjust position margin
   *
   * @param {AdjustMarginPayload} payload Payload
   *
   * @returns {Promise<boolean>} Result
   *
   * @memberof TradeApiClient
   */
  async transferMargin(payload) {
    const endpointPath = "/fe/api.php?action=transferMargin";
    const responseData = await this.doRequest(endpointPath, payload);
    return responseData;
  }

  /**
   * Request delete account
   *
   * @param {{code: string?}} payload Payload with optional 2FA code
   *
   * @returns {Promise<boolean>} Result
   *
   * @memberof TradeApiClient
   */
  async deleteAccountRequest(payload) {
    return this.doRequest("/user/request_action/delete_account", payload, "POST", 2);
  }

  /**
   * Visit delete account link
   *
   * @param {{token: string}} payload Payload with email code
   *
   * @returns {Promise<boolean>} Result
   *
   * @memberof TradeApiClient
   */
  async deleteAccountVisit(payload) {
    return this.doRequest("/visit/delete_account", payload, "GET", 2);
  }

  /**
   * Confirm delete account
   *
   * @param {{token: string, reason: string}} payload Payload with email code
   *
   * @returns {Promise<boolean>} Result
   *
   * @memberof TradeApiClient
   */
  async deleteAccountConfirm(payload) {
    return this.doRequest("/user/confirm_action/delete_account", payload, "POST", 2);
  }

  /**
   * Recover position
   *
   * @param {{token: string, internalExchangeId: string, positionId: string}} payload Payload to recover position
   *
   * @returns {Promise<boolean>} Result
   *
   * @memberof TradeApiClient
   */
  async recoverPosition(payload) {
    const endpointPath = "/fe/api.php?action=recoverPosition";
    const responseData = await this.doRequest(endpointPath, payload);
    return responseData;
  }

  /**
   * Generate user exchange positions report
   *
   * @param {{internalExchangeId: string}} payload Payload to generate position report
   *
   * @returns {Promise<boolean>} Result
   *
   * @memberof TradeApiClient
   */
  async generateExchangePositionsReport(payload) {
    const endpointPath = `/user/exchanges/${payload.internalExchangeId}/report/positions`;
    const responseData = await this.doRequest(endpointPath, {}, "POST", 2);
    return responseData;
  }

  /**
   * Activate subaccount
   *
   * @param {{internalExchangeId: string}} payload Payload
   *
   * @returns {Promise<void>} Result
   *
   * @memberof TradeApiClient
   */
  async activateSubaccount(payload) {
    const endpointPath = `/user/exchanges/${payload.internalExchangeId}/activate`;
    const responseData = await this.doRequest(endpointPath, {}, "POST", 2);
    return responseData;
  }

  /**
   * Perform internal transfer for user
   *
   * @param {InternalTransferPayload} payload Payload to perform internal transfer
   *
   * @returns {Promise<boolean>} Result
   *
   * @memberof TradeApiClient
   */
  async performInternalTransfer(payload) {
    const endpointPath = `/user/exchanges/${payload.internalIdSrc}/internal_transfer`;
    const responseData = await this.doRequest(endpointPath, payload, "POST", 2);
    return responseData;
  }

  /**
   * Perform internal transfer for user
   *
   * @param {{exchangeInternalId: String}} payload Payload to perform internal transfer
   *
   * @returns {Promise<AssetsAndBalanceObject>} Result
   *
   * @memberof TradeApiClient
   */
  async getAssetsAndBalance(payload) {
    const endpointPath = `/user/exchanges/${payload.exchangeInternalId}/assets_and_balance`;
    const responseData = await this.doRequest(endpointPath, {}, "GET", 2);
    return assetsAndBalanceResponseTransform(responseData);
  }

  /**
   * Save user's selected lang in backend
   *
   * @param {{locale: String}} payload Payload to save locale
   *
   * @returns {Promise<Boolean>} Result
   *
   * @memberof TradeApiClient
   */
  async saveLocale(payload) {
    const endpointPath = "/user/save_locale";
    const responseData = await this.doRequest(endpointPath, payload, "POST", 2);
    return responseData;
  }

  /**
   * Ban user from posting in Wall
   *
   * @param {string} userId userId
   *
   * @returns {Promise<Boolean>} Result
   *
   * @memberof TradeApiClient
   */
  async wallBanUser(userId) {
    return this.doRequest(`/wall/user/${userId}/ban`, null, "POST", 2);
  }

  /**
   * Unban user from posting in Wall
   *
   * @param {string} userId userId
   *
   * @returns {Promise<Boolean>} Result
   *
   * @memberof TradeApiClient
   */
  async wallUnbanUser(userId) {
    return this.doRequest(`/wall/user/${userId}/unban`, null, "POST", 2);
  }

  /**
   * Unban user from posting in Wall
   *
   * @param {{userId: String, postId: String}} payload Payload
   *
   * @returns {Promise<Boolean>} Result
   *
   * @memberof TradeApiClient
   */
  async wallReportUser(payload) {
    const { userId, ...data } = payload;
    return this.doRequest(`/wall/user/${userId}/reportSpamUser`, data, "POST", 2);
  }
}

// JS export by default guarantee a singleton instance if we export the class
// instance, see:
// https://medium.com/@lazlojuly/are-node-js-modules-singletons-764ae97519af
const client = new TradeApiClient();
// Object.freeze(client);

export default client;<|MERGE_RESOLUTION|>--- conflicted
+++ resolved
@@ -605,7 +605,6 @@
    */
 
   async userBalanceGet(payload) {
-<<<<<<< HEAD
     const { exchangeInternalId, ...data } = payload;
 
     const responseData = await this.doRequest(
@@ -614,10 +613,6 @@
       "GET",
       2,
     );
-=======
-    const endpointPath = "/fe/api.php?action=getQuickExchangeSummary";
-    const responseData = await this.doRequest(endpointPath, { ...payload, token: this.token });
->>>>>>> 3b0024d0
 
     return userBalanceResponseTransform(responseData);
   }
