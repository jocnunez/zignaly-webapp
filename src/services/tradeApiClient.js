import "whatwg-fetch";
import cache from "memory-cache";
import { createHash } from "crypto";
import { navigateLogin } from "./navigation";
import {
  userEntityResponseTransform,
  positionsResponseTransform,
  positionsShortResponseTransform,
  providersResponseTransform,
  userBalanceResponseTransform,
  positionItemTransform,
  userEquityResponseTransform,
  quotesResponseTransform,
  basesResponseTransform,
  connectedProviderUserInfoResponseTransform,
  providerGetResponseTransform,
  serverTimeResponseTransform,
  coinRayTokenResponseTransform,
  exchangeMarketDataResponseTransform,
  exchangeListResponseTransform,
  providerCopiersResponseTransform,
  ownedCopyTraderProvidersOptionsResponseTransform,
  providerFollowersListResponseTransform,
  exchangeAssetsResponseTransform,
  exchangeDepositAddressResponseTransform,
  providerPerformanceResponseTransform,
  exchangeDepositsResponseTransform,
  withdrawResponseTransform,
  exchangeWithdrawsResponseTransform,
  providerExchangeSettingsResponseTransform,
  providerDataPointsResponseTransform,
  convertAssetResponseTransform,
  managementPositionsResponseTransform,
  profileNotificationsResponseTransform,
  providerCreateResponseTransform,
  sessionDataResponseTransform,
  exchangeOpenOrdersResponseTransform,
  exchangeContractsResponseTransform,
  userAvailableBalanceResponseTransform,
  cloneProviderResponseTransform,
  profitStatsResponseTransform,
  profileProviderStatsResponseTransform,
  hasBeenUsedProvidersResponseTransform,
  profitSharingBalanceHistoryResponseTransform,
  providerBalanceResponseTransform,
  providerFollowersCountResponseTransform,
  managementBalanceAndPositionsResponseTransform,
} from "./tradeApiClient.types";

/**
 * @typedef {import('./tradeApiClient.types').AuthorizationPayload} AuthorizationPayload
 * @typedef {import('./tradeApiClient.types').UserEquityPayload} UserEquityPayload
 * @typedef {import('./tradeApiClient.types').UserBalancePayload} UserBalancePayload
 * @typedef {import('./tradeApiClient.types').ProviderContractsPayload} ProviderContractsPayload
 * @typedef {import('./tradeApiClient.types').PositionActionPayload} PositionActionPayload
 * @typedef {import('./tradeApiClient.types').PositionGetPayload} PositionGetPayload
 * @typedef {import('./tradeApiClient.types').PositionEntity} PositionEntity
 * @typedef {import('./tradeApiClient.types').PositionsListPayload} PositionsListPayload
 * @typedef {import('./tradeApiClient.types').ProvidersCollection} ProvidersCollection
 * @typedef {import('./tradeApiClient.types').HasBeenUsedProviderEntity} HasBeenUsedProviderEntity
 * @typedef {import('./tradeApiClient.types').ProvidersPayload} ProvidersPayload
 * @typedef {import('./tradeApiClient.types').NewAPIProvidersPayload} NewAPIProvidersPayload
 * @typedef {import('./tradeApiClient.types').ProvidersOwnedPayload} ProvidersOwnedPayload
 * @typedef {import('./tradeApiClient.types').ProvidersListPayload} ProvidersListPayload
 * @typedef {import('./tradeApiClient.types').ProvidersStatsCollection} ProvidersStatsCollection
 * @typedef {import('./tradeApiClient.types').ProvidersStatsPayload} ProvidersStatsPayload
 * @typedef {import('./tradeApiClient.types').UserLoginPayload} UserLoginPayload
 * @typedef {import('./tradeApiClient.types').UserRegisterPayload} UserRegisterPayload
 * @typedef {import('./tradeApiClient.types').UserEntity} UserEntity
 * @typedef {import('./tradeApiClient.types').UserPositionsCollection} UserPositionsCollection
 * @typedef {import('./tradeApiClient.types').GetProviderPayload} GetProviderPayload
 * @typedef {import('./tradeApiClient.types').GetProviderFollowersPayload} GetProviderFollowersPayload
 * @typedef {import('./tradeApiClient.types').ConnectTraderPayload} ConnectTraderPayload
 * @typedef {import('./tradeApiClient.types').ConnectProviderPayload} ConnectProviderPayload
 * @typedef {import('./tradeApiClient.types').DisableProviderPayload} DisableProviderPayload
 * @typedef {import('./tradeApiClient.types').DisconnectProviderPayload} DisconnectProviderPayload
 * @typedef {import('./tradeApiClient.types').CancelDisconnectProviderPayload} CancelDisconnectProviderPayload
 * @typedef {import('./tradeApiClient.types').DeleteProviderPayload} DeleteProviderPayload
 * @typedef {import('./tradeApiClient.types').EditProvderPayload} EditProvderPayload
 * @typedef {import('./tradeApiClient.types').BaseAssetsPayload} BaseAssetsPayload
 * @typedef {import('./tradeApiClient.types').ExchangeAssetsPayload} ExchangeAssetsPayload
 * @typedef {import('./tradeApiClient.types').ProviderAssetsPayload} ProviderAssetsPayload
 * @typedef {import('./tradeApiClient.types').ConnectedProviderUserInfoPayload} ConnectedProviderUserInfoPayload
 * @typedef {import('./tradeApiClient.types').ConnectedProviderUserInfo} ConnectedProviderUserInfo
 * @typedef {import('./tradeApiClient.types').CoinRayToken} CoinRayToken
 * @typedef {import('./tradeApiClient.types').MarketSymbolsCollection} MarketSymbolsCollection
 * @typedef {import('./tradeApiClient.types').CopyTradersProvidersOptionsPayload} CopyTradersProvidersOptionsPayload
 * @typedef {import('./tradeApiClient.types').CopyTradersProvidersOptionsCollection} CopyTradersProvidersOptionsCollection
 * @typedef {import('./tradeApiClient.types').ExchangeAddPayload} ExchangeAddPayload
 * @typedef {import('./tradeApiClient.types').ExchangeDeletePayload} ExchangeDeletePayload
 * @typedef {import('./tradeApiClient.types').ExchangeUpdatePayload} ExchangeUpdatePayload
 * @typedef {import('./tradeApiClient.types').ProviderExchangeSettingsPayload} ProviderExchangeSettingsPayload
 * @typedef {import('./tradeApiClient.types').ProviderExchangeSettingsUpdatePayload} ProviderExchangeSettingsUpdatePayload
 * @typedef {import('./tradeApiClient.types').DepositAddressGetPayload} DepositAddressGetPayload
 * @typedef {import('./tradeApiClient.types').ExchangeAssetsDict} ExchangeAssetsDict
 * @typedef {import('./tradeApiClient.types').CreatePositionPayload} CreatePositionPayload
 * @typedef {import('./tradeApiClient.types').UpdatePositionPayload} UpdatePositionPayload
 * @typedef {import('./tradeApiClient.types').TransactionEntity} TransactionEntity
 * @typedef {import('./tradeApiClient.types').GetTransactionsPayload} GetTransactionsPayload
 * @typedef {import('./tradeApiClient.types').WithdrawPayload} WithdrawPayload
 * @typedef {import('./tradeApiClient.types').ConvertPayload} ConvertPayload
 * @typedef {import('./tradeApiClient.types').WithdrawReply} WithdrawReply
 * @typedef {import('./tradeApiClient.types').ModifySubscriptionPayload} ModifySubscriptionPayload
 * @typedef {import('./tradeApiClient.types').CancelSubscriptionPayload} CancelSubscriptionPayload
 * @typedef {import('./tradeApiClient.types').UpdatePasswordPayload} UpdatePasswordPayload
 * @typedef {import('./tradeApiClient.types').TwoFAPayload} TwoFAPayload
 * @typedef {import('./tradeApiClient.types').ConvertReply} ConvertReply
 * @typedef {import('./tradeApiClient.types').ProfileNotifications} ProfileNotifications
 * @typedef {import('./tradeApiClient.types').ProfileNotificationsPayload} ProfileNotificationsPayload
 * @typedef {import('./tradeApiClient.types').ChangeEmailRequestPayload} ChangeEmailRequestPayload
 * @typedef {import('./tradeApiClient.types').ChangeEmailVisitPayload} ChangeEmailVisitPayload
 * @typedef {import('./tradeApiClient.types').ChangeEmailConfirmPayload} ChangeEmailConfirmPayload
 * @typedef {import('./tradeApiClient.types').ForgotPasswordStep1Payload} ForgotPasswordStep1Payload
 * @typedef {import('./tradeApiClient.types').ForgotPasswordStep3Payload} ForgotPasswordStep3Payload
 * @typedef {import('./tradeApiClient.types').ProviderCreatePayload} ProviderCreatePayload
 * @typedef {import('./tradeApiClient.types').CopyTraderCreatePayload} CopyTraderCreatePayload
 * @typedef {import('./tradeApiClient.types').EditClonedProvderPayload} EditClonedProvderPayload
 * @typedef {import('./tradeApiClient.types').UserExchangeAssetsPayload} UserExchangeAssetsPayload
 * @typedef {import('./tradeApiClient.types').NewProviderEntity} NewProviderEntity
 * @typedef {import('./tradeApiClient.types').CloneActionResponseObject} CloneActionResponseObject
 * @typedef {import('./tradeApiClient.types').SessionResponseObject} SessionResponseObject
 * @typedef {import('./tradeApiClient.types').ExchangeOpenOrdersObject} ExchangeOpenOrdersObject
 * @typedef {import('./tradeApiClient.types').ProviderDataPointsEntity} ProviderDataPointsEntity
 * @typedef {import('./tradeApiClient.types').ProviderBalanceEntity} ProviderBalanceEntity
 * @typedef {import('./tradeApiClient.types').ProviderFollowersCountEntity} ProviderFollowersCountEntity
 * @typedef {import('./tradeApiClient.types').ProviderExchangeSettingsObject} ProviderExchangeSettingsObject
 * @typedef {import('./tradeApiClient.types').CancelOrderPayload} CancelOrderPayload
 * @typedef {import('./tradeApiClient.types').CancelContractPayload} CancelContractPayload
 * @typedef {import('./tradeApiClient.types').ProviderPerformanceEntity} ProviderPerformanceEntity
 * @typedef {import('./tradeApiClient.types').ProviderFollowersEntity} ProviderFollowersEntity
 * @typedef {import('./tradeApiClient.types').ProviderCopiersEntity} ProviderCopiersEntity
 * @typedef {import('./tradeApiClient.types').ExchangeListEntity} ExchangeListEntity
 * @typedef {import('./tradeApiClient.types').DefaultProviderGetObject} DefaultProviderGetObject
 * @typedef {import('./tradeApiClient.types').DefaultDailyBalanceEntity} DefaultDailyBalanceEntity
 * @typedef {import('./tradeApiClient.types').UserBalanceEntity} UserBalanceEntity
 * @typedef {import('./tradeApiClient.types').ExchangeConnectionEntity} ExchangeConnectionEntity
 * @typedef {import('./tradeApiClient.types').ManagementPositionsEntity} ManagementPositionsEntity
 * @typedef {import('./tradeApiClient.types').ManagementBalanceAndPositionsEntity} ManagementBalanceAndPositionsEntity
 * @typedef {import('./tradeApiClient.types').UserAvailableBalanceObject} UserAvailableBalanceObject
 * @typedef {import('./tradeApiClient.types').ExchangeContractsObject} ExchangeContractsObject
 * @typedef {import('./tradeApiClient.types').ExchangeDepositAddress} ExchangeDepositAddress
 * @typedef {import('./tradeApiClient.types').ProfitStatsPayload} ProfitStatsPayload
 * @typedef {import('./tradeApiClient.types').ProfileProviderStatsPayload} ProfileProviderStatsPayload
 * @typedef {import('./tradeApiClient.types').ProfitStatsObject} ProfitStatsObject
 * @typedef {import('./tradeApiClient.types').ProfileProviderStatsObject} ProfileProviderStatsObject
 * @typedef {import('./tradeApiClient.types').UserPayload} UserPayload
 * @typedef {import('./tradeApiClient.types').GetPostsPayload} GetPostsPayload
 * @typedef {import('./tradeApiClient.types').Post} Post
 * @typedef {import('./tradeApiClient.types').CreatePostPayload} CreatePostPayload
 * @typedef {import('./tradeApiClient.types').AddReplyPayload} AddReplyPayload
 * @typedef {import('./tradeApiClient.types').GetProfitSharingBalanceHistoryPayload} GetProfitSharingBalanceHistoryPayload
 * @typedef {import('./tradeApiClient.types').ProfitSharingBalanceHistory} ProfitSharingBalanceHistory
 * @typedef {import('./tradeApiClient.types').AdjustMarginPayload} AdjustMarginPayload
 * @typedef {import('./tradeApiClient.types').Disable2FAConfirmPayload} Disable2FAConfirmPayload
 * @typedef {import('./tradeApiClient.types').InternalTransferPayload} InternalTransferPayload
 *
 */

/**
 * Trade API client service, provides integration to API endpoints.
 *
 * @constructor
 * @public
 * @class TradeApiClient
 */
class TradeApiClient {
  /**
   * Creates an instance of TradeApiClient.
   * @memberof TradeApiClient
   */
  constructor() {
    this.baseUrlv1 = process.env.GATSBY_TRADEAPI_URL;
    this.baseUrlv2 = process.env.GATSBY_TRADEAPI_URL_NEW;

    /**
     * @type {Object<string, number>} Tracks request average latency.
     */
    this.requestAverageLatency = {};

    /**
     * @type {Object<string, boolean>} Tracks request lock.
     */
    this.requestLock = {};
  }

  /**
   * Set authentication token
   * @param {string} [token] Token
   * @returns {void}
   */
  setToken(token) {
    this.token = token;
  }

  /**
   * Generate a request unique cache ID.
   *
   * The ID will be unique for the requested endpoint with same payload
   * parameters so endpoints like getClosedPositions which resolve close/log
   * with different average latency could be differentiated.
   *
   * @param {string} endpointPath Endpoint path of the request.
   * @param {string} payload Request payload JSON stringified or empty string.
   * @returns {string} Request cache ID.
   *
   * @memberof TradeApiClient
   */
  generateRequestCacheId(endpointPath, payload) {
    const payloadHash = createHash("md5").update(payload).digest("hex");
    const cacheId = `${endpointPath}-${payloadHash}`;

    return cacheId;
  }

  /**
   * Get a request lock.
   *
   * When lock is active will prevent that the same (endpoint and payload)
   * request is performed concurrently so when latency is higuer than interval
   * we prevent that piled up request process concurrently.
   *
   * @param {string} cacheId Request cache ID (endpoint-payload md5 hash) to get lock for.
   * @returns {boolean} True when lock was acquired, false when existing lock is in place.
   *
   * @memberof TradeApiClient
   */
  getRequestLock(cacheId) {
    if (this.requestLock[cacheId]) {
      return false;
    }

    this.requestLock[cacheId] = true;

    // Timeout to automatically release the lock.
    // setTimeout(() => {
    //   this.releaseRequestLock(cacheId);
    // }, timeout);

    return true;
  }

  /**
   * Release request lock.
   *
   * @param {string} cacheId Request cache ID (endpoint-payload md5 hash) to get lock for.
   * @returns {Void} None.
   *
   * @memberof TradeApiClient
   */
  releaseRequestLock(cacheId) {
    if (this.requestLock[cacheId]) {
      delete this.requestLock[cacheId];
    }
  }

  /**
   * Store endpoint average latency.
   *
   * @param {string} cacheId Request cache ID (endpoint-payload md5 hash) to store latency for.
   * @param {number} latencyMillisec Latest request latency expressed in milliseconds.
   * @returns {void} None.
   *
   * @memberof TradeApiClient
   */
  setRequestAverageLatency(cacheId, latencyMillisec) {
    // Calculate average when there are previous observations.
    if (this.requestAverageLatency[cacheId]) {
      // Tolerance to account for other delays like response decode / error handling.
      const tolerance = 500;
      const currentAverage = this.requestAverageLatency[cacheId];
      const newAverage = (currentAverage + latencyMillisec) / 2;
      this.requestAverageLatency[cacheId] = newAverage + tolerance;

      return;
    }

    // Is the first observation.
    this.requestAverageLatency[cacheId] = latencyMillisec;
  }

  /**
   * Get similar request historical average latency.
   *
   * @param {string} cacheId Request cache ID (endpoint-payload md5 hash) to store latency for.
   * @returns {number} Average latency time in milliseconds.
   *
   * @memberof TradeApiClient
   */
  getRequestAverageLatency(cacheId) {
    // Default to 5 seconds when no previous average exists so when initial
    // request don't respond, and we don't have average time, we ensure to have
    // a minimum limit to avoid stampede requests.
    return this.requestAverageLatency[cacheId] || 5000;
  }

  /**
   * Throw too many requests exception.
   *
   * This error throws when duplicated requests to same endpoint and parameters
   * are accumulated due to increased latency of backend.
   *
   * @returns {any} Error object.
   *
   * @memberof TradeApiClient
   */
  tooManyRequestsError() {
    return {
      error: "Too many requests.",
      code: "apilatency",
    };
  }

  /**
   * Resolve response from cache and fail when data not found within timeout.
   *
   * @param {string} cacheId Request cache ID (endpoint-payload md5 hash) to store latency for.
   *
   * @returns {Promise<any>} Request cached response.
   */
  async resolveFromCache(cacheId) {
    // const timeout = 10000;
    return new Promise((resolve) => {
      const checkInterval = setInterval(() => {
        const responseData = cache.get(cacheId);
        if (responseData) {
          // console.log(`Request ${cacheId} resolved from cache:`, responseData);
          resolve(responseData);
          clearInterval(checkInterval);
        }
      }, 100);

      // Timeout exceeded, this means higher than expected latency in backend.
      //   setTimeout(() => {
      //     clearInterval(checkInterval);
      //     reject(this.tooManyRequestsError());
      //   }, timeout);
    });
  }

  /**
   * Process API HTTP request.
   *
   * @param {string} endpointPath API endpoint path and action.
   * @param {*} payload Request payload parameters object.
   * @param {string} [method] Request HTTP method, currently used only for cache purposes.
   * @param {number} [apiVersion] API to call
   * @param {string} [token] Optional authentication token.
   * @returns {Promise<*>} Promise that resolves Trade API request response.
   *
   * @memberof TradeApiClient
   */
  async doRequest(endpointPath, payload, method = "POST", apiVersion = 1, token) {
    let baseUrl = apiVersion === 2 ? this.baseUrlv2 : this.baseUrlv1;

    if (payload.CF) {
      baseUrl = baseUrl.split(apiVersion === 2 ? "/new_api" : "/api")[0];
    }

    let requestUrl = baseUrl + endpointPath;
    let responseData = {};

    const authToken = this.token || token;

    /**
     * @type {*}
     */
    let options = {
      method: method,
      body: null,
      headers: {
        "Content-Type": "application/json",
        "X-API-KEY": process.env.GATSBY_API_KEY || "",
        ...(authToken && { Authorization: "Bearer " + authToken }),
      },
    };

    if (method === "GET") {
      requestUrl = `${requestUrl}?${new URLSearchParams(payload)}`;
    } else {
      options.body = JSON.stringify(payload);
    }

    const cacheId = this.generateRequestCacheId(requestUrl, options.body || "");
    if (method === "GET") {
      let cacheResponseData = cache.get(cacheId);
      if (cacheResponseData) {
        return cacheResponseData;
      }

      // When duplicated request is running try during interval to resolve the
      // response from the other process cache.
      if (!this.getRequestLock(cacheId)) {
        cacheResponseData = await this.resolveFromCache(cacheId);
        if (cacheResponseData) {
          return cacheResponseData;
        }
      }
    }

    try {
      const startTime = Date.now();
      const response = await fetch(requestUrl, options);
      const elapsedTime = Date.now() - startTime;
      this.setRequestAverageLatency(cacheId, elapsedTime);

      const parsedJson = await response.json();
      if (response.status === 200) {
        responseData = parsedJson;
      } else {
        responseData.error = parsedJson;
      }

      // Currently method is not taking the real effect on the HTTP method we
      // use, and it's unique effect for now is to control when a endpoint
      // request should be cached or not. We need to do some refactorings in the
      // backend to properly manage the method usage.
      if (method === "GET") {
        const cacheTTL = this.getRequestAverageLatency(cacheId);
        cache.put(cacheId, responseData, cacheTTL);
        this.releaseRequestLock(cacheId);
        // console.log(`Request ${cacheId} performed - TTL ${cacheTTL}:`, responseData);
      }
    } catch (e) {
      responseData.error = e.message;
    }

    if (responseData.error) {
      const customError = responseData.error.error || responseData.error;
      if (customError.code === 13) {
        // Session expired
        navigateLogin();
      }

      throw customError;
    }

    return responseData;
  }

  /**
   * Login a user in Trade API.
   *
   * @param {UserLoginPayload} payload User login payload
   *
   * @returns {Promise<UserEntity>} Promise that resolves user entity.
   *
   * @memberof TradeApiClient
   */
  async userLogin(payload) {
    const endpointPath = "/fe/api.php?action=login";
    const responseData = await this.doRequest(endpointPath, payload);

    return userEntityResponseTransform(responseData);
  }

  /**
   * Register a user in Trade API.
   *
   * @param {UserRegisterPayload} payload User register payload.
   *
   * @returns {Promise<UserEntity>} Promise that resolves user entity.
   *
   * @memberof TradeApiClient
   */
  async userRegister(payload) {
    const endpointPath = "/fe/api.php?action=signup";
    const responseData = await this.doRequest(endpointPath, payload);

    return userEntityResponseTransform(responseData);
  }

  /**
   * Get user open trading positions.
   *
   * @param {PositionsListPayload} payload User authorization payload.
   * @returns {Promise<UserPositionsCollection>} Promise that resolve user positions collection.
   *
   * @memberof TradeApiClient
   */
  async openPositionsGet(payload) {
    const endpointPath = "/fe/api.php?action=getOpenPositions";
    const responseData = await this.doRequest(endpointPath, { ...payload, version: 2 });

    return positionsResponseTransform(responseData);
  }

  /**
   * Get user closed trading positions.
   *
   * @param {PositionsListPayload} payload User authorization payload.
   * @returns {Promise<UserPositionsCollection>} Promise that resolve user positions collection.
   *
   * @memberof TradeApiClient
   */
  async closedPositionsGet(payload) {
    // const endpointPath = "/fe/api.php?action=getSoldPositions2";
    const endpointPath = "/get-sold-positions/";
    const responseData = await this.doRequest(endpointPath, {
      type: "sold",
      CF: true, // Flag to indicated whether to request from cloudefar or rest api
      ...payload,
    });

    return positionsShortResponseTransform(responseData);
  }

  /**
   * Get user unsold / unopened trading positions.
   *
   * @param {PositionsListPayload} payload User authorization payload.
   * @returns {Promise<UserPositionsCollection>} Promise that resolve user positions collection.
   *
   * @memberof TradeApiClient
   */
  async logPositionsGet(payload) {
    const endpointPath = "/fe/api.php?action=getClosedPositions";
    const responseData = await this.doRequest(endpointPath, {
      type: "log",
      ...payload,
    });

    return positionsResponseTransform(responseData);
  }

  /**
   * Get providers list.
   *
   * @param {ProvidersPayload} payload Get providers payload.
   * @returns {Promise<ProvidersCollection>} Promise that resolves providers collection.
   *
   * @memberof TradeApiClient
   */
  async providersGet(payload) {
    const endpointPath = "/fe/api.php?action=getProviderList2";
    const responseData = await this.doRequest(endpointPath, {
      ...payload,
      version:
        payload.provType.includes("copytraders") || payload.provType.includes("profitsharing")
          ? 3
          : 2,
    });

    return providersResponseTransform(responseData);
  }

  /**
   * Get providers list.
   *
   * @param {NewAPIProvidersPayload} payload Get providers payload.
   * @returns {Promise<ProvidersCollection>} Promise that resolves providers collection.
   *
   * @memberof TradeApiClient
   */
  async providersGetNew(payload) {
    const endpointPath = `/providers/${payload.type}/${payload.timeFrame}`;
    const type = payload.type;
    delete payload.type;
    delete payload.timeFrame;
    const responseData = await this.doRequest(endpointPath, payload, "GET", 2);

    return providersResponseTransform(responseData, type);
  }

  /**
   * Get providers services owned by user.
   *
   * @param {ProvidersOwnedPayload} payload Get providers list payload.
   * @returns {Promise<ProvidersCollection>} Promise that resolves providers collection.
   *
   * @memberof TradeApiClient
   */
  async providersOwnedGet(payload) {
    const type = payload.type;
    const endpointPath = "/providers/user_services/" + payload.timeFrame;
    const responseData = await this.doRequest(endpointPath, payload, "GET", 2);
    return providersResponseTransform(responseData, type);
  }

  /**
   * Get providers list.
   *
   * @param {ProvidersListPayload} payload Get providers list payload.
   * @returns {Promise<Array<HasBeenUsedProviderEntity>>} Promise that resolves providers collection.
   *
   * @memberof TradeApiClient
   */
  async providersListGet(payload) {
    const endpointPath = "/user/providers";
    const responseData = await this.doRequest(endpointPath, payload, "GET", 2);

    return hasBeenUsedProvidersResponseTransform(responseData);
  }

  /**
   * Get user's quick balance summary.
   *
   * @param {UserBalancePayload} payload Get user balance summary payload.
   * @returns {Promise<UserBalanceEntity>} Promise that resolves user balance entity.
   * @memberof TradeApiClient
   */

  async userBalanceGet(payload) {
    const endpointPath = "/fe/api.php?action=getQuickExchangeSummary";
    const responseData = await this.doRequest(endpointPath, payload);

    return userBalanceResponseTransform(responseData);
  }

  /**
   * Get user's daily balance for an exchange.
   *
   * @param {UserEquityPayload} payload Get daily balance payload.
   * @returns {Promise<DefaultDailyBalanceEntity>} Promise that resolves user's daily balance list.
   * @memberof TradeApiClient
   */

  async userEquityGet(payload) {
    const endpointPath = "/fe/api.php?action=getHistoricalBalance";
    const responseData = await this.doRequest(endpointPath, payload);

    return userEquityResponseTransform(responseData);
  }

  /**
   * Close a position.
   *
   * This action will detach the position monitoring from Zignaly but will continue open in the exchange.
   *
   * @param {PositionActionPayload} payload Position action payload.
   * @returns {Promise<PositionEntity>} Promise that resolve user affected position entity.
   *
   * @memberof TradeApiClient
   */
  async positionClose(payload) {
    const endpointPath = "/fe/api.php?action=closePosition";
    const responseData = await this.doRequest(endpointPath, payload);

    return positionItemTransform(responseData);
  }

  /**
   * Exit a position.
   *
   * Performs an exit order of current position in the exchange.
   *
   * @param {PositionActionPayload} payload Position action payload.
   *
   * @returns {Promise<PositionEntity>} Promise that resolve the affected position entity.
   *
   * @memberof TradeApiClient
   */
  async positionExit(payload) {
    const endpointPath = "/fe/api.php?action=sellPosition";
    const responseData = await this.doRequest(endpointPath, payload);

    return positionItemTransform(responseData);
  }

  /**
   * Cancel position entry.
   *
   * Performs a cancellation of position entry if order has not been executed yet in the exchange.
   *
   * @param {PositionActionPayload} payload Position action payload.
   *
   * @returns {Promise<PositionEntity>} Promise that resolve the affected position entity.
   *
   * @memberof TradeApiClient
   */
  async positionCancel(payload) {
    const endpointPath = "/fe/api.php?action=cancelBuy";
    const responseData = await this.doRequest(endpointPath, payload);

    return positionItemTransform(responseData);
  }

  /**
   * Get a position.
   *
   * @param {PositionGetPayload} payload Position action payload.
   *
   * @returns {Promise<PositionEntity>} Promise that resolve user affected position entity.
   *
   * @memberof TradeApiClient
   */
  async positionGet(payload) {
    const endpointPath = "/fe/api.php?action=getPosition";
    const responseData = await this.doRequest(endpointPath, { ...payload, version: 2 });

    return positionItemTransform(responseData);
  }

  /**
   * Get a raw position (for debug).
   *
   * @param {PositionActionPayload} payload Position action payload.
   * @returns {Promise<*>} Promise that resolve raw position entity.
   *
   * @memberof TradeApiClient
   */
  async positionRawGet(payload) {
    const endpointPath = "/fe/api.php?action=getRawPosition";
    const responseData = await this.doRequest(endpointPath, { ...payload, version: 2 });
    return responseData;
  }

  /**
   * @typedef {import('./tradeApiClient.types').QuotesAssetsGetPayload} QuotesAssetsGetPayload
   * @typedef {import('./tradeApiClient.types').QuoteAssetsDict} QuoteAssetsDict
   * @typedef {import('./tradeApiClient.types').BaseAssetsDict} BaseAssetsDict
   */

  /**
   *
   * Get quote assets.
   *
   * @param {QuotesAssetsGetPayload} payload Payload.
   * @returns {Promise<QuoteAssetsDict>} Promise that resolves quote assets.
   * @memberof TradeApiClient
   */
  async quotesAssetsGet(payload) {
    const endpointPath = "/fe/api.php?action=getQuoteAssets";
    const responseData = await this.doRequest(endpointPath, payload);

    return quotesResponseTransform(responseData);
  }

  /**
   * Get provider's data.
   *
   * @param {GetProviderPayload} payload Get provider's data payload.

   * @returns {Promise<DefaultProviderGetObject>} Returns promise.
   *
   * @memberof TradeApiClient
   */
  async providerGet(payload) {
    const endpointPath = "/fe/api.php?action=getProvider";
    const responseData = await this.doRequest(endpointPath, payload);

    return providerGetResponseTransform(responseData);
  }

  /**
   * @typedef {import('./tradeApiClient.types').ServerTime} ServerTime
   */

  /**
   * Get Trade API server time.
   *
   * This endpoint is useful when client local time needs to be compared with
   * Trade API server time. Note that server time uses UTC.
   *
   * @param {AuthorizationPayload} payload User authorization.
   * @returns {Promise<ServerTime>} Promise that resolves server time value object.
   *
   * @memberof TradeApiClient
   */
  async serverTimeGet(payload) {
    const endpointPath = "/fe/ohlc.php?action=fetchTime";
    const responseData = await this.doRequest(endpointPath, payload);

    return serverTimeResponseTransform(responseData);
  }

  /**
   * Get a coinray access token for the authenticated user.
   *
   * @param {AuthorizationPayload} payload User Trade API authorization.
   * @returns {Promise<CoinRayToken>} Promise that resolves CoinRay token object.
   *
   * @memberof TradeApiClient
   */
  async coinRayTokenGet(payload) {
    const endpointPath = "/fe/api.php?action=getCoinRayToken";
    const responseData = await this.doRequest(endpointPath, payload);

    return coinRayTokenResponseTransform(responseData);
  }

  /**
   * Get user exchange connection market data coins pairs (symbols).
   *
   * @param {AuthorizationPayload} payload Authorized exchange data payload.
   * @returns {Promise<MarketSymbolsCollection>} Promise that resolves exchange market symbols data collection.
   *
   * @memberof TradeApiClient
   */
  async exchangeConnectionMarketDataGet(payload) {
    const endpointPath = "/fe/api.php?action=getPairsNew";
    const responseData = await this.doRequest(endpointPath, payload);

    return exchangeMarketDataResponseTransform(responseData);
  }

  /**
   * Get base assets.
   *
   * @param {BaseAssetsPayload} payload Get Base Assets Payload.
   * @returns {Promise<BaseAssetsDict>} Promise that resolves base assets.
   * @memberof TradeApiClient
   */
  async baseAssetsGet(payload) {
    const endpointPath = "/fe/api.php?action=getBaseAssets";
    const responseData = await this.doRequest(endpointPath, payload);

    return basesResponseTransform(responseData);
  }

  /**
   * Get exchange assets.
   *
   * @param {ExchangeAssetsPayload} payload Get Exchange Assets Payload.
   * @returns {Promise<ExchangeAssetsDict>} Promise that resolves exchange assets.
   * @memberof TradeApiClient
   */
  async exchangeAssetsGet(payload) {
    const endpointPath = "/fe/api.php?action=getExchangeAssets";
    const responseData = await this.doRequest(endpointPath, payload);

    return exchangeAssetsResponseTransform(responseData);
  }

  /**
   * Get provider exchange assets.
   *
   * @param {ProviderAssetsPayload} payload Get Provider Exchange Assets Payload.
   * @returns {Promise<ExchangeAssetsDict>} Promise that resolves exchange assets.
   * @memberof TradeApiClient
   */
  async providerAssetsGet(payload) {
    const endpointPath = "/fe/api.php?action=getExchangeAssetsForService";
    const responseData = await this.doRequest(endpointPath, payload);

    return exchangeAssetsResponseTransform(responseData);
  }

  /**
   *
   * Get connected provider user info.
   *
   * @param {ConnectedProviderUserInfoPayload} payload Provider User Info Payload.
   * @returns {Promise<ConnectedProviderUserInfo>} Promise that resolves connected trader user info.
   * @memberof TradeApiClient
   */
  async connectedProviderUserInfoGet(payload) {
    const endpointPath = "/fe/api.php?action=getCurrentAllocatedAndProfitSinceFollowing";
    const responseData = await this.doRequest(endpointPath, payload);

    return connectedProviderUserInfoResponseTransform(responseData);
  }

  /**
   * Connect to a copy trader service.
   *
   * @param {ConnectTraderPayload} payload Connect trader payload.

   * @returns {Promise<"OK">} Returns promise.
   *
   * @memberof TradeApiClient
   */
  async traderConnect(payload) {
    const endpointPath = "/fe/api.php?action=connectService";
    const responseData = await this.doRequest(endpointPath, payload);

    return responseData;
  }

  /**
   * Connect to a signal provider service.
   *
   * @param {ConnectProviderPayload} payload Connect provider payload.

   * @returns {Promise<"OK">} Returns promise.
   *
   * @memberof TradeApiClient
   */
  async providerConnect(payload) {
    const endpointPath = "/fe/api.php?action=connectService";
    const responseData = await this.doRequest(endpointPath, payload);

    return responseData;
  }

  /**
   * Stop following a provider or copytrader.
   *
   * @param {DisableProviderPayload} payload Stop following provider payload.

   * @returns {Promise<boolean>} Promise that resolves into success status.
   *
   * @memberof TradeApiClient
   */
  async providerDisable(payload) {
    const endpointPath = "/fe/api.php?action=toggleProvider";
    const responseData = await this.doRequest(endpointPath, payload);

    return responseData;
  }

  /**
   * Stop following a provider or copytrader.
   *
   * @param {DisconnectProviderPayload} payload Stop following provider payload.

   * @returns {Promise<boolean>} Promise that resolves into success status.
   *
   * @memberof TradeApiClient
   */

  async providerDisconnect(payload) {
    const endpointPath = "/fe/api.php?action=disconnectProfitSharingService";
    const responseData = await this.doRequest(endpointPath, payload);

    return responseData;
  }

  /**
   * Cancel disconnection for a profit sharing service.
   *
   * @param {CancelDisconnectProviderPayload} payload Cancel disconnect provider payload.

   * @returns {Promise<boolean>} Promise that resolves into success status.
   *
   * @memberof TradeApiClient
   */

  async providerCancelDisconnect(payload) {
    const endpointPath = "/fe/api.php?action=cancelDisconnecting";
    const responseData = await this.doRequest(endpointPath, payload);

    return responseData;
  }

  /**
   * Delete a cloned provider or copy trader.
   *
   * @param {DeleteProviderPayload} payload Delete provider payload.

   * @returns {Promise<Array<*>>} Promise that resolves into array of provider entities.
   *
   * @memberof TradeApiClient
   */
  async providerDelete(payload) {
    const endpointPath = "/fe/api.php?action=deleteProvider";
    const responseData = await this.doRequest(endpointPath, payload);

    return responseData;
  }

  /**
   * Get exchanges supported by zignaly.
   *
   * @param {AuthorizationPayload} payload Get exchanges payload.

   * @returns {Promise<Array<ExchangeListEntity>>} Promise that resolved into array of exchange list entity.
   *
   * @memberof TradeApiClient
   */
  async exchangeListGet(payload) {
    const endpointPath = "/fe/api.php?action=getExchangeList";
    const responseData = await this.doRequest(endpointPath, payload);

    return exchangeListResponseTransform(responseData);
  }

  /**
   * Get copy trader providers options owned by the authenticated user.
   *
   * @param {CopyTradersProvidersOptionsPayload} payload Get own copy trader providers options payload.
   * @returns {Promise<CopyTradersProvidersOptionsCollection>} Promise that resolves own copy trader providers options.
   * @memberof TradeApiClient
   */
  async ownedCopyTradersProvidersOptions(payload) {
    const endpointPath = "/fe/api.php?action=getCopyTradingProvidersOptions";
    const responseData = await this.doRequest(endpointPath, payload);

    return ownedCopyTraderProvidersOptionsResponseTransform(responseData);
  }

  /**
   * Connect to a new exchange.
   *
   * @param {ExchangeAddPayload} payload Payload
   * @returns {Promise<boolean>} Result
   * @memberof TradeApiClient
   */
  async exchangeAdd(payload) {
    const endpointPath = "/fe/api.php?action=addExchange";
    const responseData = await this.doRequest(endpointPath, payload);
    return responseData;
  }

  /**
   * Delete an exchange.
   *
   * @param {ExchangeDeletePayload} payload Payload
   * @returns {Promise<boolean>} Result
   * @memberof TradeApiClient
   */
  async exchangeDelete(payload) {
    const endpointPath = "/fe/api.php?action=delNewExchange";
    const responseData = await this.doRequest(endpointPath, payload);
    return responseData;
  }

  /**
   * Update exchange account settings.
   *
   * @param {ExchangeUpdatePayload} payload Payload
   * @returns {Promise<boolean>} Result
   * @memberof TradeApiClient
   */
  async exchangeUpdate(payload) {
    const endpointPath = "/fe/api.php?action=updateNewExchange";
    const responseData = await this.doRequest(endpointPath, payload);
    return responseData;
  }

  /**
   * Edit Provider method.
   *
   * @param {EditProvderPayload} payload Edit provider payload.
   *
   * @returns {Promise<DefaultProviderGetObject>} Returns promise that resolved into default provider get object.
   *
   * @memberof TradeApiClient
   */
  async providerEdit(payload) {
    const endpointPath = "/fe/api.php?action=editProvider";
    const responseData = await this.doRequest(endpointPath, payload);

    return providerGetResponseTransform(responseData);
  }

  /**
   * Edti cloned provider.
   *
   * @param {EditClonedProvderPayload} payload Edit cloned provider payload.
   *
   * @returns {Promise<DefaultProviderGetObject>} Returns promise that resolves default provider get object..
   *
   * @memberof TradeApiClient
   */
  async clonedProviderEdit(payload) {
    const endpointPath = "/fe/api.php?action=editProvider";
    const responseData = await this.doRequest(endpointPath, payload);

    return providerGetResponseTransform(responseData);
  }

  /**
   * Get providers copiers data.
   *
   * @param {GetProviderFollowersPayload} payload Get providers copiers payload.
   *
   * @returns {Promise<Array<ProviderCopiersEntity>>} Returns promise that resolves provider copiers entity.
   *
   * @memberof TradeApiClient
   */
  async providerCopiersGet(payload) {
    const endpointPath = "/fe/api.php?action=getFollowersChartForProvider";
    const responseData = await this.doRequest(endpointPath, payload);

    return providerCopiersResponseTransform(responseData);
  }

  /**
   * Get providers followers data.
   *
   * @param {GetProviderFollowersPayload} payload Get providers followers payload.
   *
   * @returns {Promise<Array<ProviderFollowersEntity>>} Returns promise that resolves provider followers entity.
   *
   * @memberof TradeApiClient
   */
  async providerFollowersListGet(payload) {
    const endpointPath = "/fe/api.php?action=getFollowersList";
    const responseData = await this.doRequest(endpointPath, payload);

    return providerFollowersListResponseTransform(responseData);
  }

  /**
   * Get deposit address for coin.
   *
   * @param {DepositAddressGetPayload} payload Get deposit address payload

   * @returns {Promise<ExchangeDepositAddress>} Returns promise.
   *
   * @memberof TradeApiClient
   */
  async exchangeDepositAddressGet(payload) {
    const endpointPath = "/fe/api.php?action=getExchangeDepositAddress";
    const responseData = await this.doRequest(endpointPath, payload);

    return exchangeDepositAddressResponseTransform(responseData);
  }

  /**
   * Create manual position order.
   *
   * This supports market order, limit, stop-limit order and import order from exchange.
   *
   * @param {CreatePositionPayload} payload Create manual position payload.

   * @returns {Promise<string>} Promise that resolve Zignaly position ID.
   *
   * @memberof TradeApiClient
   */
  async manualPositionCreate(payload) {
    const endpointPath = "/fe/api.php?action=createManualPosition";
    const responseData = await this.doRequest(endpointPath, { ...payload, version: 2 });

    return responseData;
  }

  /**
   * Update manual position.
   *
   * @param {UpdatePositionPayload} payload Update manual position payload.

   * @returns {Promise<string>} Promise that resolve updated position ID.
   *
   * @memberof TradeApiClient
   */
  async manualPositionUpdate(payload) {
    const endpointPath = "/fe/api.php?action=updatePosition";
    const responseData = await this.doRequest(endpointPath, { ...payload, version: 2 });

    return responseData;
  }

  /**
   * Get providers yearly performance stats.
   *
   * @param {GetProviderFollowersPayload} payload Get providers stats payload.
   * @returns {Promise<ProviderPerformanceEntity>} Returns promise that resolves provider performance entity.
   *
   * @memberof TradeApiClient
   */
  async providerPerformanceGet(payload) {
    const endpointPath = "/fe/api.php?action=getProviderPerformance";
    const responseData = await this.doRequest(endpointPath, payload);

    return providerPerformanceResponseTransform(responseData);
  }

  /**
   * Get user profile data.
   *
   * @param {AuthorizationPayload} payload User profile payloaad..

   * @returns {Promise<UserEntity>} Returns promise that resolves user entity.
   *
   * @memberof TradeApiClient
   */
  async userDataGet(payload) {
    const endpointPath = "/fe/api.php?action=getUserData";
    const responseData = await this.doRequest(endpointPath, payload);

    return userEntityResponseTransform(responseData);
  }

  /**
   * Get provider exchange settings.
   *
   * @param {ProviderExchangeSettingsPayload} payload Get providers exchange settings payload.

   * @returns {Promise<ProviderExchangeSettingsObject>} Returns promise that resolves provider settings object.
   *
   * @memberof TradeApiClient
   */
  async providerExchangeSettingsGet(payload) {
    const endpointPath = "/fe/api.php?action=getProviderExchangeSettings";
    const responseData = await this.doRequest(endpointPath, payload);

    return providerExchangeSettingsResponseTransform(responseData);
  }

  /**
   * Update provider settings.
   *
   * @param {ProviderExchangeSettingsUpdatePayload} payload Provider settings update payload.

   * @returns {Promise<ProviderExchangeSettingsObject>} Returns promise that resolved provider exchange settings object.
   *
   * @memberof TradeApiClient
   */
  async providerExchangeSettingsUpdate(payload) {
    const endpointPath = "/fe/api.php?action=updateProviderExchangeSettingsNew";
    const responseData = await this.doRequest(endpointPath, payload);

    return providerExchangeSettingsResponseTransform(responseData);
  }

  /**
   * Get provider's profit/management stats.
   *
   * @param {GetProviderFollowersPayload} payload Provider's stats payload.

   * @returns {Promise<ProviderDataPointsEntity>} Returns promise that resolves provider data points entry.
   *
   * @memberof TradeApiClient
   */
  async providerCopyTradingDataPointsGet(payload) {
    const endpointPath = "/fe/api.php?action=getCopyTradingDataPoints";
    const responseData = await this.doRequest(endpointPath, payload);

    return providerDataPointsResponseTransform(responseData);
  }

  /**
   * Get provider's profit/management stats.
   *
   * @param {GetProviderFollowersPayload} payload Provider's stats payload.

   * @returns {Promise<ProviderBalanceEntity>} Returns promise that resolves provider data points entry.
   *
   * @memberof TradeApiClient
   */
  async providerBalanceGet(payload) {
    const endpointPath = "/fe/api.php?action=getBalanceForService";
    const responseData = await this.doRequest(endpointPath, payload);

    return providerBalanceResponseTransform(responseData);
  }

  /**
   * Get provider's profit/management stats.
   *
   * @param {GetProviderFollowersPayload} payload Provider's stats payload.

   * @returns {Promise<ProviderFollowersCountEntity>} Returns promise that resolves provider data points entry.
   *
   * @memberof TradeApiClient
   */
  async providerFollowersCountGet(payload) {
    const endpointPath = "/fe/api.php?action=getFollowersForProvider";
    const responseData = await this.doRequest(endpointPath, payload);

    return providerFollowersCountResponseTransform(responseData);
  }

  /**
   * @param {GetTransactionsPayload} payload Get exchange last deposits payload.
   * @returns {Promise<Array<TransactionEntity>>} Returns promise.
   *
   * @memberof TradeApiClient
   */
  async exchangeLastDepositsGet(payload) {
    const endpointPath = "/fe/api.php?action=getExchangeLastDeposits";
    const responseData = await this.doRequest(endpointPath, payload);

    return exchangeDepositsResponseTransform(responseData);
  }

  /**
   * Get withdrawals history.
   *
   * @param {GetTransactionsPayload} payload Get exchange last withdrawals payload.
   * @returns {Promise<Array<TransactionEntity>>} Returns promise.
   *
   * @memberof TradeApiClient
   */
  async exchangeLastWithdrawalsGet(payload) {
    const endpointPath = "/fe/api.php?action=getExchangeLastWithdrawals";
    const responseData = await this.doRequest(endpointPath, payload);

    return exchangeWithdrawsResponseTransform(responseData);
  }

  /**
   * Withdraw currency to a different address.
   *
   * @param {WithdrawPayload} payload Withdraw payload.
   * @returns {Promise<WithdrawReply>} Returns promise.
   *
   * @memberof TradeApiClient
   */
  async withdraw(payload) {
    const endpointPath = "/fe/api.php?action=exchangeWithdraw";
    const responseData = await this.doRequest(endpointPath, payload);

    return withdrawResponseTransform(responseData);
  }

  /**
   * Modify user's subscription.
   *
   * @param {ModifySubscriptionPayload} payload payload.
   *
   * @returns {Promise<Boolean>} Returns promise that resolved a boolean true.
   *
   * @memberof TradeApiClient
   */
  async modifySubscription(payload) {
    const endpointPath = "/fe/api.php?action=modifyFollowerSubscriptionDuration";
    const responseData = await this.doRequest(endpointPath, payload);

    return responseData;
  }

  /**
   * Cancel user's subscription.
   *
   * @param {CancelSubscriptionPayload} payload Cancel subscription payload.
   *
   * @returns {Promise<Boolean>} Returns promise that resolved a boolean true.
   *
   * @memberof TradeApiClient
   */
  async cancelSubscription(payload) {
    const endpointPath = "/fe/api.php?action=cancelFollowerSubscription";
    const responseData = await this.doRequest(endpointPath, payload);

    return responseData;
  }

  /**
   * Convert small balances to BNB
   *
   * @param {ConvertPayload} payload Convert payload.
   * @returns {Promise<ConvertReply>} Returns promise.
   *
   * @memberof TradeApiClient
   */
  async convert(payload) {
    const endpointPath = "/fe/api.php?action=exchangeDustTransfer";
    const responseData = await this.doRequest(endpointPath, payload);

    return convertAssetResponseTransform(responseData);
  }

  /**
   * Function to get Management positions.
   *
   * @param {GetProviderFollowersPayload} payload Management poistions payload.
   *
   * @returns {Promise<Array<ManagementPositionsEntity>>} Returns promise that resolved management positions entity.
   *
   * @memberof TradeApiClient
   */
  async providerManagementPositions(payload) {
    const endpointPath = "/fe/api.php?action=getCopyTradingPositions";
    const responseData = await this.doRequest(endpointPath, payload);

    return managementPositionsResponseTransform(responseData);
  }

  /**
   * Function to get Management positions and Balance of provider.
   *
   * @param {GetProviderFollowersPayload} payload Management poistions payload.
   *
   * @returns {Promise<ManagementBalanceAndPositionsEntity>} Returns promise that resolved management positions entity.
   *
   * @memberof TradeApiClient
   */
  async providerManagementBalanceAndPositions(payload) {
    const endpointPath = "/fe/api.php?action=getBalanceAndPositionsForService";
    const responseData = await this.doRequest(endpointPath, payload);

    return managementBalanceAndPositionsResponseTransform(responseData);
  }

  /**
   * Change password.
   *
   * @param {UpdatePasswordPayload} payload Change password payload.
   * @returns {Promise<*>} Returns promise.
   *
   * @memberof TradeApiClient
   */
  async updatePassword(payload) {
    const endpointPath = "/fe/api.php?action=changePassword";
    const responseData = await this.doRequest(endpointPath, payload);

    return responseData;
  }

  /**
   * Get code and QR code to enable 2FA.
   *
   * @param {AuthorizationPayload} payload Payload
   * @returns {Promise<Array<string>>} Returns promise.
   *
   * @memberof TradeApiClient
   */
  async enable2FA1Step(payload) {
    const endpointPath = "/fe/api.php?action=enable2FA1Step";
    const responseData = await this.doRequest(endpointPath, payload);

    return responseData;
  }

  /**
   * Enable 2FA.
   *
   * @param {TwoFAPayload} payload Payload
   * @returns {Promise<Boolean>} Returns promise.
   *
   * @memberof TradeApiClient
   */
  async enable2FA2Step(payload) {
    const endpointPath = "/fe/api.php?action=enable2FA2Step";
    const responseData = await this.doRequest(endpointPath, payload);

    return responseData;
  }

  /**
   * Disable 2FA.
   *
   * @param {TwoFAPayload} payload Payload
   * @returns {Promise<Boolean>} Returns promise.
   *
   * @memberof TradeApiClient
   */
  async disable2FA(payload) {
    const endpointPath = "/fe/api.php?action=disable2FA";
    const responseData = await this.doRequest(endpointPath, payload);

    return responseData;
  }

  /**
   * Verify if 2FA code is valid.
   *
   * @param {TwoFAPayload} payload Payload
   * @returns {Promise<Boolean>} Returns promise.
   *
   * @memberof TradeApiClient
   */
  async verify2FA(payload) {
    const endpointPath = "/fe/api.php?action=verify2FA";
    const responseData = await this.doRequest(endpointPath, payload, "POST", 1, payload.token);

    return responseData;
  }

  /**
   * Get user notifications settings.
   *
   * @param {AuthorizationPayload} payload Payload
   * @returns {Promise<ProfileNotifications>} Returns promise.
   *
   * @memberof TradeApiClient
   */
  async getProfileNotifications(payload) {
    const endpointPath = "/fe/api.php?action=getProfileNotifications";
    const responseData = await this.doRequest(endpointPath, payload);

    return profileNotificationsResponseTransform(responseData);
  }

  /**
   * Update user notifications settings.
   *
   * @param {ProfileNotificationsPayload} payload Payload
   * @returns {Promise<ProfileNotifications>} Returns promise.
   *
   * @memberof TradeApiClient
   */
  async updateProfileNotifications(payload) {
    const endpointPath = "/fe/api.php?action=updateProfileNotifications";
    const responseData = await this.doRequest(endpointPath, payload);

    return profileNotificationsResponseTransform(responseData);
  }

  /**
   * Function to get provider's open positions.
   *
   * @param {GetProviderFollowersPayload} payload Provider's open poistions payload.
   *
   * @returns {Promise<UserPositionsCollection>} Returns promise that resolved user position collection.
   *
   * @memberof TradeApiClient
   */
  async providerOpenPositions(payload) {
    const endpointPath = "/fe/api.php?action=getOpenPositionsFromProvider";
    const responseData = await this.doRequest(endpointPath, payload);

    return positionsResponseTransform(responseData);
  }

  /**
   * Function to get provider's closed positions.
   *
   * @param {GetProviderFollowersPayload} payload Provider's closed poistions payload.
   *
   * @returns {Promise<UserPositionsCollection>} Returns promise that resolved user positions collection.
   *
   * @memberof TradeApiClient
   */
  async providerSoldPositions(payload) {
    const endpointPath = "/fe/api.php?action=getSoldPositionsFromProvider";
    const responseData = await this.doRequest(endpointPath, payload);

    return positionsResponseTransform(responseData);
  }

  /**
   * Function to request password change through email.
   *
   * @param {ForgotPasswordStep1Payload} payload Request Password change step 1 payload.
   *
   * @returns {Promise<"OK">} Returns promise.
   *
   * @memberof TradeApiClient
   */
  async forgotPasswordStep1(payload) {
    const endpointPath = "/fe/api.php?action=forgottenPassword1Step";
    const responseData = await this.doRequest(endpointPath, payload);

    return responseData;
  }

  /**
   * Create a new copy trader.
   *
   * @param {CopyTraderCreatePayload} payload Provider Create payload.
   * @returns {Promise<NewProviderEntity>} Returns promise.
   *
   * @memberof TradeApiClient
   */
  async copyTraderCreate(payload) {
    const endpointPath = "/fe/api.php?action=createCopyTrader";
    const responseData = await this.doRequest(endpointPath, payload);

    return providerCreateResponseTransform(responseData);
  }

  /**
   * Function to verify token received by completing step 1 of password change.
   *
   * @param {AuthorizationPayload} payload Password change token verification payload.
   *
   * @return {Promise<"OK">} Promise that resolve boolean result.
   * */
  async forgotPasswordStep2(payload) {
    const endpointPath = "/fe/api.php?action=forgottenPassword2Step";
    const responseData = await this.doRequest(endpointPath, payload);

    return responseData;
  }

  /**
   * Function to change password after completing step 2 of password change.
   *
   * @param {ForgotPasswordStep3Payload} payload Request Password change payload.
   *
   * @returns {Promise<"OK">} Returns promise.
   *
   * @memberof TradeApiClient
   */
  async forgotPasswordStep3(payload) {
    const endpointPath = "/fe/api.php?action=forgottenPassword3Step";
    const responseData = await this.doRequest(endpointPath, payload);

    return responseData;
  }

  /**
   * Function to request email change through email.
   *
   * @param {ChangeEmailRequestPayload} payload Request Email change request payload.
   *
   * @returns {Promise<"OK">} Returns promise.
   *
   * @memberof TradeApiClient
   */
  async changeEmailRequest(payload) {
    const endpointPath = "/fe/api.php?action=resetEmailRequest";
    const responseData = await this.doRequest(endpointPath, payload);

    return responseData;
  }

  /**
   * Function to verify token received by completing request of email change.
   *
   * @param {ChangeEmailVisitPayload} payload Request Email change visit payload.
   *
   * @returns {Promise<"OK">} Returns promise.
   *
   * @memberof TradeApiClient
   */
  async changeEmailVisit(payload) {
    const endpointPath = "/fe/api.php?action=resetEmailVisit";
    const responseData = await this.doRequest(endpointPath, payload);

    return responseData;
  }

  /**
   * Function to change email after verifying the token of email change.
   *
   * @param {ChangeEmailConfirmPayload} payload Request Email change confirm payload.
   *
   * @returns {Promise<"OK">} Returns promise.
   *
   * @memberof TradeApiClient
   */
  async changeEmailConfirm(payload) {
    const endpointPath = "/fe/api.php?action=resetEmailConfirm";
    const responseData = await this.doRequest(endpointPath, payload);

    return responseData;
  }

  /**
   * Request 2FA Disable
   *
   * @param {AuthorizationPayload} payload Request Payload
   *
   * @returns {Promise<"OK">} Returns promise.
   *
   * @memberof TradeApiClient
   */
  async disable2FARequest(payload) {
    const endpointPath = "/fe/api.php?action=disable2FARequest";
    const responseData = await this.doRequest(endpointPath, payload);

    return responseData;
  }

  /**
   * Visit 2FA reset link.
   *
   * @param {AuthorizationPayload} payload Request Payload
   *
   * @returns {Promise<"OK">} Returns promise.
   *
   * @memberof TradeApiClient
   */
  async disable2FAVisit(payload) {
    const endpointPath = "/fe/api.php?action=disable2FAVisit";
    const responseData = await this.doRequest(endpointPath, { ...payload, reason: "2FA" });

    return responseData;
  }

  /**
   * Disable 2FA
   *
   * @param {Disable2FAConfirmPayload} payload Request Payload
   *
   * @returns {Promise<"OK">} Returns promise.
   *
   * @memberof TradeApiClient
   */
  async disable2FAConfirm(payload) {
    const endpointPath = "/fe/api.php?action=disable2FAConfirm";
    const responseData = await this.doRequest(endpointPath, { ...payload, reason: "2FA" });

    return responseData;
  }

  /**
   * Create a new signal provider.
   *
   * @param {ProviderCreatePayload} payload Provider Create payload.
   * @returns {Promise<NewProviderEntity>} Returns promise.
   *
   * @memberof TradeApiClient
   */
  async providerCreate(payload) {
    const endpointPath = "/fe/api.php?action=createProvider";
    const responseData = await this.doRequest(endpointPath, payload);

    return providerCreateResponseTransform(responseData);
  }

  /**
   * Function to clone a provider.
   *
   * @param {GetProviderFollowersPayload} payload Clone provider payload.
   *
   * @returns {Promise<CloneActionResponseObject>} Returns promise that resolved cloned provider ID.
   *
   * @memberof TradeApiClient
   */
  async cloneProvider(payload) {
    const endpointPath = "/fe/api.php?action=cloneProvider";
    const responseData = await this.doRequest(endpointPath, payload);

    return cloneProviderResponseTransform(responseData);
  }

  /**
   * Get user exchange available balance.
   *
   * @param {UserEquityPayload} payload Get user balance payload.
   *
   * @returns {Promise<UserAvailableBalanceObject>} Returns promise that resolved user available balance object.
   *
   * @memberof TradeApiClient
   */
  async userAvailableBalanceGet(payload) {
    const endpointPath = "/fe/api.php?action=getAvailableBalance";
    const responseData = await this.doRequest(endpointPath, payload);

    return userAvailableBalanceResponseTransform(responseData);
  }

  /**
   * Get sesstion state.
   *
   * @param {AuthorizationPayload} payload Clone provider payload.
   *
   * @returns {Promise<SessionResponseObject>} Returns promise that resolved session response object.
   *
   * @memberof TradeApiClient
   */
  async sessionDataGet(payload) {
    const endpointPath = "/fe/api.php?action=getSessionData";
    const responseData = await this.doRequest(endpointPath, payload);

    return sessionDataResponseTransform(responseData);
  }

  /**
   * Function to get exchange open orders.
   *
   * @param {UserEquityPayload} payload exchange orders payload.
   *
   * @returns {Promise<Array<ExchangeOpenOrdersObject>>} Returns promise that resolved exchange order object.
   *
   * @memberof TradeApiClient
   */
  async openOrdersGet(payload) {
    const endpointPath = "/fe/api.php?action=getOpenOrders";
    const responseData = await this.doRequest(endpointPath, payload);

    return exchangeOpenOrdersResponseTransform(responseData);
  }

  /**
   * Function to get exchange open orders.
   *
   * @param {ProviderContractsPayload} payload exchange orders payload.
   *
   * @returns {Promise<Array<ExchangeOpenOrdersObject>>} Returns promise that resolved exchange order object.
   *
   * @memberof TradeApiClient
   */
  async providerOrdersGet(payload) {
    const endpointPath = "/fe/api.php?action=getOpenOrdersForService";
    const responseData = await this.doRequest(endpointPath, payload);

    return exchangeOpenOrdersResponseTransform(responseData);
  }

  /**
   * Function to get exchange contracts.
   *
   * @param {UserEquityPayload} payload exchange contracts payload.
   *
   * @returns {Promise<Array<ExchangeContractsObject>>} Returns promise that.
   *
   * @memberof TradeApiClient
   */
  async exchangeContractsGet(payload) {
    const endpointPath = "/fe/api.php?action=getExchangeContracts";
    const responseData = await this.doRequest(endpointPath, payload);

    return exchangeContractsResponseTransform(responseData);
  }

  /**
   * Function to get exchange contracts.
   *
   * @param {ProviderContractsPayload} payload exchange contracts payload.
   *
   * @returns {Promise<Array<ExchangeContractsObject>>} Returns promise that.
   *
   * @memberof TradeApiClient
   */
  async providerContractsGet(payload) {
    const endpointPath = "/fe/api.php?action=getContractsForService";
    const responseData = await this.doRequest(endpointPath, payload);

    return exchangeContractsResponseTransform(responseData);
  }

  /**
   * Canel exchange order.
   *
   * @param {CancelOrderPayload} payload Cancel exchange order payload.
   *
   * @returns {Promise<Boolean>} Returns promise that resolves a boolean true.
   *
   * @memberof TradeApiClient
   */
  async cancelExchangeOrder(payload) {
    const endpointPath = "/fe/api.php?action=cancelOrder";
    const responseData = await this.doRequest(endpointPath, payload);

    return responseData;
  }

  /**
   * Canel exchange contract.
   *
   * @param {CancelContractPayload} payload Cancel exchange contract payload.
   *
   * @returns {Promise<Boolean>} Returns promise that resolves a boolean true.
   *
   * @memberof TradeApiClient
   */
  async cancelExchangeContract(payload) {
    const endpointPath = "/fe/api.php?action=reduceContract";
    const responseData = await this.doRequest(endpointPath, payload);

    return responseData;
  }

  /**
   * Cancel exchange order.
   *
   * @param {ProfitStatsPayload} payload Cancel exchange order payload.
   *
   * @returns {Promise<Array<ProfitStatsObject>>} Returns promise that resolves a boolean true.
   *
   * @memberof TradeApiClient
   */
  async profitStatsGet(payload) {
    const endpointPath = "/fe/api.php?action=getProfitStatsNew";
    const responseData = await this.doRequest(endpointPath, payload);

    return profitStatsResponseTransform(responseData);
  }

  /**
   * Cancel exchange order.
   *
   * @param {ProfileProviderStatsPayload} payload Cancel exchange order payload.
   *
   * @returns {Promise<ProfileProviderStatsObject>} Returns promise that resolves a boolean true.
   *
   * @memberof TradeApiClient
   */
  async profileProviderStatsGet(payload) {
    const endpointPath = "/fe/api.php?action=getProviderStats2";
    const responseData = await this.doRequest(endpointPath, payload);

    return profileProviderStatsResponseTransform(responseData);
  }

  /**
   * Update user.
   *
   * @param {UserPayload} payload User update payload.
   *
   * @returns {Promise<boolean>} Returns promise that resolves a boolean true.
   *
   * @memberof TradeApiClient
   */
  async updateUser(payload) {
    const endpointPath = "/fe/api.php?action=updateUser";
    const responseData = await this.doRequest(endpointPath, payload);
    return responseData;
  }

  /**
   * Create post.
   *
   * @param {CreatePostPayload} payload Create Post payload.
   *
   * @returns {Promise<Post>} Returns promise that resolves created post.
   *
   * @memberof TradeApiClient
   */
  async createPost(payload) {
    const endpointPath = "/fe/api.php?action=createPost";
    const responseData = await this.doRequest(endpointPath, payload);
    return responseData;
  }

  /**
   * Edit post.
   *
   * @param {{postId: string, content: string}} payload Edit Post payload.
   *
   * @returns {Promise<boolean>} Result
   *
   * @memberof TradeApiClient
   */
  async editPost(payload) {
    const endpointPath = "/fe/api.php?action=editPost";
    const responseData = await this.doRequest(endpointPath, payload);
    return responseData;
  }

  /**
   * Get post.
   *
   * @param {{postId: string}} payload Edit Post payload.
   *
   * @returns {Promise<Post>} Result
   *
   * @memberof TradeApiClient
   */
  async getPost(payload) {
    const endpointPath = "/fe/api.php?action=getPost";
    const responseData = await this.doRequest(endpointPath, payload);
    return responseData;
  }

  /**
   * Get posts.
   *
   * @param {GetPostsPayload} payload Get Posts payload.
   *
   * @returns {Promise<Array<Post>>} Returns promise that resolves posts list.
   *
   * @memberof TradeApiClient
   */
  async getPosts(payload) {
    const endpointPath = "/fe/api.php?action=getPosts";
    const responseData = await this.doRequest(endpointPath, payload);
    return responseData;
  }

  /**
   * Approve post.
   *
   * @param {{postId: string}} payload Approve post payload
   *
   * @returns {Promise<boolean>} Result
   *
   * @memberof TradeApiClient
   */
  async approvePost(payload) {
    const endpointPath = "/fe/api.php?action=approvePost";
    const responseData = await this.doRequest(endpointPath, payload);
    return responseData;
  }

  /**
   * Unapprove post.
   *
   * @param {{postId: string}} payload Unapprove post payload
   *
   * @returns {Promise<boolean>} Result
   *
   * @memberof TradeApiClient
   */
  async unapprovePost(payload) {
    const endpointPath = "/fe/api.php?action=unapprovePost";
    const responseData = await this.doRequest(endpointPath, payload);
    return responseData;
  }

  /**
   * Add post/comment reply
   *
   * @param {AddReplyPayload} payload Payload
   *
   * @returns {Promise<Post>} Result
   *
   * @memberof TradeApiClient
   */
  async addReply(payload) {
    const endpointPath = "/fe/api.php?action=addReply";
    const responseData = await this.doRequest(endpointPath, payload);
    return responseData;
  }

  /**
   * Delete Post.
   *
   * @param {{postId: string}} payload Payload
   *
   * @returns {Promise<boolean>} Result
   *
   * @memberof TradeApiClient
   */
  async deletePost(payload) {
    const endpointPath = "/fe/api.php?action=deletePost";
    const responseData = await this.doRequest(endpointPath, payload);
    return responseData;
  }

  /**
   * Delete Reply.
   *
   * @param {{postId: string, replyId: string, nested: boolean}} payload Payload
   *
   * @returns {Promise<boolean>} Result
   *
   * @memberof TradeApiClient
   */
  async deleteReply(payload) {
    const endpointPath = "/fe/api.php?action=deleteReply";
    const responseData = await this.doRequest(endpointPath, payload);
    return responseData;
  }

  /**
   * Subscribe to provider's posts notifications.
   *
   * @param {{providerId: string, subscribed: boolean}} payload Payload
   *
   * @returns {Promise<boolean>} Result
   *
   * @memberof TradeApiClient
   */
  async updatePostsNotifications(payload) {
    const endpointPath = "/fe/api.php?action=updatePostsNotifications";
    const responseData = await this.doRequest(endpointPath, payload);
    return responseData;
  }

  /**
   * Get Profit Sharing balance history for a connected provider
   *
   * @param {GetProfitSharingBalanceHistoryPayload} payload Payload
   *
   * @returns {Promise<ProfitSharingBalanceHistory>} Result
   *
   * @memberof TradeApiClient
   */
  async getProfitSharingBalanceHistory(payload) {
    const endpointPath = "/fe/api.php?action=getProfitSharingBalanceHistory";
    const responseData = await this.doRequest(endpointPath, payload);
    return profitSharingBalanceHistoryResponseTransform(responseData);
  }

  /**
   * Adjust position margin
   *
   * @param {AdjustMarginPayload} payload Payload
   *
   * @returns {Promise<boolean>} Result
   *
   * @memberof TradeApiClient
   */
  async transferMargin(payload) {
    const endpointPath = "/fe/api.php?action=transferMargin";
    const responseData = await this.doRequest(endpointPath, payload);
    return responseData;
  }

  /**
   * Request delete account
   *
   * @param {{code: string?}} payload Payload with optional 2FA code
   *
   * @returns {Promise<boolean>} Result
   *
   * @memberof TradeApiClient
   */
  async deleteAccountRequest(payload) {
    const endpointPath = "/fe/api.php?action=deleteAccountRequest";
    const responseData = await this.doRequest(endpointPath, payload);
    return responseData;
  }

  /**
   * Visit delete account link
   *
   * @param {{token: string}} payload Payload with email code
   *
   * @returns {Promise<boolean>} Result
   *
   * @memberof TradeApiClient
   */
  async deleteAccountVisit(payload) {
    const endpointPath = "/fe/api.php?action=deleteAccountVisit";
    const responseData = await this.doRequest(endpointPath, payload);
    return responseData;
  }

  /**
   * Confirm delete account
   *
   * @param {{token: string, reason: string}} payload Payload with email code
   *
   * @returns {Promise<boolean>} Result
   *
   * @memberof TradeApiClient
   */
  async deleteAccountConfirm(payload) {
    const endpointPath = "/fe/api.php?action=deleteAccountConfirm";
    const responseData = await this.doRequest(endpointPath, payload);
    return responseData;
  }

  /**
   * Recover position
   *
   * @param {{token: string, internalExchangeId: string, positionId: string}} payload Payload to recover position
   *
   * @returns {Promise<boolean>} Result
   *
   * @memberof TradeApiClient
   */
  async recoverPosition(payload) {
    const endpointPath = "/fe/api.php?action=recoverPosition";
    const responseData = await this.doRequest(endpointPath, payload);
    return responseData;
  }

  /**
   * Generate user exchange positions report
   *
   * @param {{internalExchangeId: string}} payload Payload to generate position report
   *
   * @returns {Promise<boolean>} Result
   *
   * @memberof TradeApiClient
   */
  async generateExchangePositionsReport(payload) {
    const endpointPath = `/user/exchanges/${payload.internalExchangeId}/report/positions`;
    const responseData = await this.doRequest(endpointPath, {}, "POST", 2);
    return responseData;
  }

  /**
<<<<<<< HEAD
   * Perform internal transfer for user
=======
   * Activate subaccount
   *
   * @param {{internalExchangeId: string}} payload Payload
   *
   * @returns {Promise<void>} Result
   *
   * @memberof TradeApiClient
   */
  async activateSubaccount(payload) {
    const endpointPath = `/user/exchanges/${payload.internalExchangeId}/activate`;
    const responseData = await this.doRequest(endpointPath, {}, "POST", 2);
    return responseData;
  }

  /**
   * Generate user exchange positions report
>>>>>>> 5bce319e
   *
   * @param {InternalTransferPayload} payload Payload to perform internal transfer
   *
   * @returns {Promise<boolean>} Result
   *
   * @memberof TradeApiClient
   */
  async performInternalTransfer(payload) {
    const endpointPath = `/user/exchanges/${payload.internalIdSrc}/internal_transfer`;
    const responseData = await this.doRequest(endpointPath, {}, "POST", 2);
    return responseData;
  }
}

// JS export by default guarantee a singleton instance if we export the class
// instance, see:
// https://medium.com/@lazlojuly/are-node-js-modules-singletons-764ae97519af
const client = new TradeApiClient();
// Object.freeze(client);

export default client;<|MERGE_RESOLUTION|>--- conflicted
+++ resolved
@@ -2120,9 +2120,6 @@
   }
 
   /**
-<<<<<<< HEAD
-   * Perform internal transfer for user
-=======
    * Activate subaccount
    *
    * @param {{internalExchangeId: string}} payload Payload
@@ -2138,8 +2135,7 @@
   }
 
   /**
-   * Generate user exchange positions report
->>>>>>> 5bce319e
+   * Perform internal transfer for user
    *
    * @param {InternalTransferPayload} payload Payload to perform internal transfer
    *
