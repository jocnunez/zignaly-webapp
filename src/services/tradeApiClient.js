--- conflicted
+++ resolved
@@ -454,12 +454,7 @@
    * @memberof TradeApiClient
    */
   async userLogin(payload) {
-<<<<<<< HEAD
-    const responseData = await this.doRequest("/login", payload, "POST");
-    return userEntityResponseTransform(responseData);
-=======
-    return await this.doRequest("/login", payload, "POST", 2);
->>>>>>> d9a5aa52
+    return this.doRequest("/login", payload, "POST", 2);
   }
 
   /**
