import PlexSansBoldttf from '../styles/fonts/Sans/IBMPlexSans-Bold.ttf';
import PlexSansLightttf from '../styles/fonts/Sans/IBMPlexSans-Light.ttf';
import PlexSansRegularttf from '../styles/fonts/Sans/IBMPlexSans-Regular.ttf';
import PlexSansMediumttf from '../styles/fonts/Sans/IBMPlexSans-Medium.ttf';
import PlexSansSemiBoldttf from '../styles/fonts/Sans/IBMPlexSans-SemiBold.ttf';

const PlexSansBold = {
    fontFamily: 'PlexSans-Bold',
    fontStyle: 'normal',
    fontDisplay: 'swap',
    fontWeight: 400,
    src: `
      local('PlexSans'),
      local('PlesSans-Bold'),
      url(${PlexSansBoldttf}) format('woff2')
    `,
};

const PlexSansSemiBold = {
    fontFamily: 'PlexSans-SemiBold',
    fontStyle: 'normal',
    fontDisplay: 'swap',
    fontWeight: 400,
    src: `
      local('PlexSans'),
      local('PlesSans-SemiBold'),
      url(${PlexSansSemiBoldttf}) format('woff2')
    `,
};

const PlexSansMedium = {
    fontFamily: 'PlexSans-Medium',
    fontStyle: 'normal',
    fontDisplay: 'swap',
    fontWeight: 400,
    src: `
      local('PlexSans'),
      local('PlesSans-Medium'),
      url(${PlexSansMediumttf}) format('woff2')
    `,
};

const PlexSansRegular = {
    fontFamily: 'PlexSans-Regular',
    fontStyle: 'normal',
    fontDisplay: 'swap',
    fontWeight: 400,
    src: `
      local('PlexSans'),
      local('PlesSans-Regular'),
      url(${PlexSansRegularttf}) format('woff2')
    `,
};

const PlexSansLight = {
    fontFamily: 'PlexSans-Light',
    fontStyle: 'normal',
    fontDisplay: 'swap',
    fontWeight: 400,
    src: `
      local('PlexSans'),
      local('PlesSans-Bold'),
      url(${PlexSansLightttf}) format('woff2')
    `,
};

const black = "#191927";
const black2 = "#1b1b2c";
const purple = "#770fc8";
const purpleLight = "#a946f6";
const white = "#ffffff";
const lightBlack = "#27273f"
const offWhite = "#fbfafc";

const theme = (darkStyle) => {
    return {
      palette: {
        background: {
          default: darkStyle ? black : offWhite,
          paper: darkStyle ? black2 : white,
        },
<<<<<<< HEAD
        grid: {
          main: darkStyle ? lightBlack : white,
          content: darkStyle ? black2 : white,
=======
        typography:{
            h1: { // this is for page title eg "Dashboard"
                fontSize: "33px",
                fontFamily: 'PlexSans-Bold',
                textTransform: 'capitalize'
            },
            h2: { // this is for page title inside testimonials"
                fontSize: "28px",
                fontFamily: 'PlexSans-Medium',
                textTransform: 'capitalize'
            },
            h3: { // this is for titles inside components eg: "Totla Equity"
                fontSize: "21px",
                fontFamily: 'PlexSans-Bold',
                textTransform: 'capitalize'
            },
            h4: { //this is sub headings eg "Available", "Invested" inside crypto composition
                fontSize: "16px",
                fontFamily: 'PlexSans-SemiBold',
                wordSpacing: "5px",
            },
            h5: { // for BTC counts inside Available Balance and Total Equity
                fontSize: "14px",
                fontFamily: 'PlexSans-Medium',
                wordSpacing: "5px",
                textTransform: 'capitalize'
            },
            subtitle1: { // this is a small text which is being used for balance in USD like in Available Balance component
                fontSize: "11px",
                fontFamily: 'PlexSans-Bold',
                wordSpacing: "5px",
                letterSpacing: ".42px",
                textTransform: 'uppercase',
                opacity: '0.6',
            },
            subtitle2: { // this is a small text which is being used for balance in USD like in Available Balance component
                fontSize: "12px",
                fontFamily: 'PlexSans-Light',
                wordSpacing: "5px",
                textTransform: 'capitalize'
            },
            h6: { // this is for sidebar link but we can use it anywhere else as well
                fontSize: "14px",
                fontFamily: 'PlexSans-SemiBold',
                wordSpacing: "5px",
                textTransform: 'capitalize'
            },
            caption: { // this is for sidebar link but we can use it anywhere else as well
                fontSize: "14px",
                fontFamily: 'PlexSans-Regular',
                wordSpacing: "5px",
                textTransform: 'capitalize'
            },
>>>>>>> fea97883
        },
        primary: {
          main: purple,
        },
        secondary: {
          main: purple,
        },
        text: {
          primary: darkStyle ? white : black,
        },
      },
      typography: {
        h1: {
          // this is for page title eg "Dashboard"
          fontSize: "33px",
          fontFamily: "PlexSans-Bold",
          textTransform: "capitalize",
        },
        h3: {
          // this is for titles inside components eg: "Totla Equity"
          fontSize: "21px",
          fontFamily: "PlexSans-Bold",
          textTransform: "capitalize",
        },
        h4: {
          //this is sub headings eg "Available", "Invested" inside crypto composition
          fontSize: "16px",
          fontFamily: "PlexSans-SemiBold",
          wordSpacing: "5px",
        },
        h5: {
          // for BTC counts inside Available Balance and Total Equity
          fontSize: "14px",
          fontFamily: "PlexSans-Medium",
          wordSpacing: "5px",
          textTransform: "capitalize",
        },
        subtitle1: {
          // this is a small text which is being used for balance in USD like in Available Balance component
          fontSize: "11px",
          fontFamily: "PlexSans-Bold",
          wordSpacing: "5px",
          letterSpacing: ".42px",
          textTransform: "uppercase",
          opacity: "0.6",
        },
        subtitle2: {
          // this is a small text which is being used for balance in USD like in Available Balance component
          fontSize: "12px",
          fontFamily: "PlexSans-Light",
          wordSpacing: "5px",
          textTransform: "capitalize",
        },
        h6: {
          // this is for sidebar link but we can use it anywhere else as well
          fontSize: "14px",
          fontFamily: "PlexSans-SemiBold",
          wordSpacing: "5px",
          textTransform: "capitalize",
        },
        caption: {
          // this is for sidebar link but we can use it anywhere else as well
          fontSize: "14px",
          fontFamily: "PlexSans-Regular",
          wordSpacing: "5px",
          textTransform: "capitalize",
        },
      },
      overrides: {
        MuiCssBaseline: {
          "@global": {
            "@font-face": [
              PlexSansMedium,
              PlexSansRegular,
              PlexSansSemiBold,
              PlexSansBold,
              PlexSansLight,
            ],
          },
        },
      },
      props: {
        MuiButtonBase: {
          disableRipple: true,
        },
      },
    }
}

export default theme;<|MERGE_RESOLUTION|>--- conflicted
+++ resolved
@@ -1,153 +1,83 @@
-import PlexSansBoldttf from '../styles/fonts/Sans/IBMPlexSans-Bold.ttf';
-import PlexSansLightttf from '../styles/fonts/Sans/IBMPlexSans-Light.ttf';
-import PlexSansRegularttf from '../styles/fonts/Sans/IBMPlexSans-Regular.ttf';
-import PlexSansMediumttf from '../styles/fonts/Sans/IBMPlexSans-Medium.ttf';
-import PlexSansSemiBoldttf from '../styles/fonts/Sans/IBMPlexSans-SemiBold.ttf';
+import PlexSansBoldttf from "../styles/fonts/Sans/IBMPlexSans-Bold.ttf"
+import PlexSansLightttf from "../styles/fonts/Sans/IBMPlexSans-Light.ttf"
+import PlexSansRegularttf from "../styles/fonts/Sans/IBMPlexSans-Regular.ttf"
+import PlexSansMediumttf from "../styles/fonts/Sans/IBMPlexSans-Medium.ttf"
+import PlexSansSemiBoldttf from "../styles/fonts/Sans/IBMPlexSans-SemiBold.ttf"
 
 const PlexSansBold = {
-    fontFamily: 'PlexSans-Bold',
-    fontStyle: 'normal',
-    fontDisplay: 'swap',
-    fontWeight: 400,
-    src: `
+  fontFamily: "PlexSans-Bold",
+  fontStyle: "normal",
+  fontDisplay: "swap",
+  fontWeight: 400,
+  src: `
       local('PlexSans'),
       local('PlesSans-Bold'),
       url(${PlexSansBoldttf}) format('woff2')
     `,
-};
+}
 
 const PlexSansSemiBold = {
-    fontFamily: 'PlexSans-SemiBold',
-    fontStyle: 'normal',
-    fontDisplay: 'swap',
-    fontWeight: 400,
-    src: `
+  fontFamily: "PlexSans-SemiBold",
+  fontStyle: "normal",
+  fontDisplay: "swap",
+  fontWeight: 400,
+  src: `
       local('PlexSans'),
       local('PlesSans-SemiBold'),
       url(${PlexSansSemiBoldttf}) format('woff2')
     `,
-};
+}
 
 const PlexSansMedium = {
-    fontFamily: 'PlexSans-Medium',
-    fontStyle: 'normal',
-    fontDisplay: 'swap',
-    fontWeight: 400,
-    src: `
+  fontFamily: "PlexSans-Medium",
+  fontStyle: "normal",
+  fontDisplay: "swap",
+  fontWeight: 400,
+  src: `
       local('PlexSans'),
       local('PlesSans-Medium'),
       url(${PlexSansMediumttf}) format('woff2')
     `,
-};
+}
 
 const PlexSansRegular = {
-    fontFamily: 'PlexSans-Regular',
-    fontStyle: 'normal',
-    fontDisplay: 'swap',
-    fontWeight: 400,
-    src: `
+  fontFamily: "PlexSans-Regular",
+  fontStyle: "normal",
+  fontDisplay: "swap",
+  fontWeight: 400,
+  src: `
       local('PlexSans'),
       local('PlesSans-Regular'),
       url(${PlexSansRegularttf}) format('woff2')
     `,
-};
+}
 
 const PlexSansLight = {
-    fontFamily: 'PlexSans-Light',
-    fontStyle: 'normal',
-    fontDisplay: 'swap',
-    fontWeight: 400,
-    src: `
+  fontFamily: "PlexSans-Light",
+  fontStyle: "normal",
+  fontDisplay: "swap",
+  fontWeight: 400,
+  src: `
       local('PlexSans'),
       local('PlesSans-Bold'),
       url(${PlexSansLightttf}) format('woff2')
     `,
-};
-
-const black = "#191927";
-const black2 = "#1b1b2c";
-const purple = "#770fc8";
-const purpleLight = "#a946f6";
-const white = "#ffffff";
+}
+
+const black = "#191927"
+const black2 = "#1b1b2c"
+const purple = "#770fc8"
+const purpleLight = "#a946f6"
+const white = "#ffffff"
 const lightBlack = "#27273f"
-const offWhite = "#fbfafc";
-
-const theme = (darkStyle) => {
-    return {
-      palette: {
-        background: {
-          default: darkStyle ? black : offWhite,
-          paper: darkStyle ? black2 : white,
-        },
-<<<<<<< HEAD
-        grid: {
-          main: darkStyle ? lightBlack : white,
-          content: darkStyle ? black2 : white,
-=======
-        typography:{
-            h1: { // this is for page title eg "Dashboard"
-                fontSize: "33px",
-                fontFamily: 'PlexSans-Bold',
-                textTransform: 'capitalize'
-            },
-            h2: { // this is for page title inside testimonials"
-                fontSize: "28px",
-                fontFamily: 'PlexSans-Medium',
-                textTransform: 'capitalize'
-            },
-            h3: { // this is for titles inside components eg: "Totla Equity"
-                fontSize: "21px",
-                fontFamily: 'PlexSans-Bold',
-                textTransform: 'capitalize'
-            },
-            h4: { //this is sub headings eg "Available", "Invested" inside crypto composition
-                fontSize: "16px",
-                fontFamily: 'PlexSans-SemiBold',
-                wordSpacing: "5px",
-            },
-            h5: { // for BTC counts inside Available Balance and Total Equity
-                fontSize: "14px",
-                fontFamily: 'PlexSans-Medium',
-                wordSpacing: "5px",
-                textTransform: 'capitalize'
-            },
-            subtitle1: { // this is a small text which is being used for balance in USD like in Available Balance component
-                fontSize: "11px",
-                fontFamily: 'PlexSans-Bold',
-                wordSpacing: "5px",
-                letterSpacing: ".42px",
-                textTransform: 'uppercase',
-                opacity: '0.6',
-            },
-            subtitle2: { // this is a small text which is being used for balance in USD like in Available Balance component
-                fontSize: "12px",
-                fontFamily: 'PlexSans-Light',
-                wordSpacing: "5px",
-                textTransform: 'capitalize'
-            },
-            h6: { // this is for sidebar link but we can use it anywhere else as well
-                fontSize: "14px",
-                fontFamily: 'PlexSans-SemiBold',
-                wordSpacing: "5px",
-                textTransform: 'capitalize'
-            },
-            caption: { // this is for sidebar link but we can use it anywhere else as well
-                fontSize: "14px",
-                fontFamily: 'PlexSans-Regular',
-                wordSpacing: "5px",
-                textTransform: 'capitalize'
-            },
->>>>>>> fea97883
-        },
-        primary: {
-          main: purple,
-        },
-        secondary: {
-          main: purple,
-        },
-        text: {
-          primary: darkStyle ? white : black,
-        },
+const offWhite = "#fbfafc"
+
+const theme = darkStyle => {
+  return {
+    palette: {
+      background: {
+        default: darkStyle ? black : offWhite,
+        paper: darkStyle ? black2 : white,
       },
       typography: {
         h1: {
@@ -156,6 +86,12 @@
           fontFamily: "PlexSans-Bold",
           textTransform: "capitalize",
         },
+        h2: {
+          // this is for page title inside testimonials"
+          fontSize: "28px",
+          fontFamily: "PlexSans-Medium",
+          textTransform: "capitalize",
+        },
         h3: {
           // this is for titles inside components eg: "Totla Equity"
           fontSize: "21px",
@@ -206,25 +142,92 @@
           textTransform: "capitalize",
         },
       },
-      overrides: {
-        MuiCssBaseline: {
-          "@global": {
-            "@font-face": [
-              PlexSansMedium,
-              PlexSansRegular,
-              PlexSansSemiBold,
-              PlexSansBold,
-              PlexSansLight,
-            ],
-          },
-        },
-      },
-      props: {
-        MuiButtonBase: {
-          disableRipple: true,
-        },
-      },
-    }
-}
-
-export default theme;+      primary: {
+        main: purple,
+      },
+      secondary: {
+        main: purple,
+      },
+      text: {
+        primary: darkStyle ? white : black,
+      },
+    },
+    typography: {
+      h1: {
+        // this is for page title eg "Dashboard"
+        fontSize: "33px",
+        fontFamily: "PlexSans-Bold",
+        textTransform: "capitalize",
+      },
+      h3: {
+        // this is for titles inside components eg: "Totla Equity"
+        fontSize: "21px",
+        fontFamily: "PlexSans-Bold",
+        textTransform: "capitalize",
+      },
+      h4: {
+        //this is sub headings eg "Available", "Invested" inside crypto composition
+        fontSize: "16px",
+        fontFamily: "PlexSans-SemiBold",
+        wordSpacing: "5px",
+      },
+      h5: {
+        // for BTC counts inside Available Balance and Total Equity
+        fontSize: "14px",
+        fontFamily: "PlexSans-Medium",
+        wordSpacing: "5px",
+        textTransform: "capitalize",
+      },
+      subtitle1: {
+        // this is a small text which is being used for balance in USD like in Available Balance component
+        fontSize: "11px",
+        fontFamily: "PlexSans-Bold",
+        wordSpacing: "5px",
+        letterSpacing: ".42px",
+        textTransform: "uppercase",
+        opacity: "0.6",
+      },
+      subtitle2: {
+        // this is a small text which is being used for balance in USD like in Available Balance component
+        fontSize: "12px",
+        fontFamily: "PlexSans-Light",
+        wordSpacing: "5px",
+        textTransform: "capitalize",
+      },
+      h6: {
+        // this is for sidebar link but we can use it anywhere else as well
+        fontSize: "14px",
+        fontFamily: "PlexSans-SemiBold",
+        wordSpacing: "5px",
+        textTransform: "capitalize",
+      },
+      caption: {
+        // this is for sidebar link but we can use it anywhere else as well
+        fontSize: "14px",
+        fontFamily: "PlexSans-Regular",
+        wordSpacing: "5px",
+        textTransform: "capitalize",
+      },
+    },
+    overrides: {
+      MuiCssBaseline: {
+        "@global": {
+          "@font-face": [
+            PlexSansMedium,
+            PlexSansRegular,
+            PlexSansSemiBold,
+            PlexSansBold,
+            PlexSansLight,
+          ],
+        },
+      },
+    },
+    props: {
+      MuiButtonBase: {
+        disableRipple: true,
+      },
+    },
+  }
+}
+
+export default theme