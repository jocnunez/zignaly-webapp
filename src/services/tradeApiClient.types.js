import moment from "moment";
import { assign, isArray, isObject } from "lodash";
import { toCamelCaseKeys } from "../utils/format";
import defaultProviderLogo from "../images/defaultProviderLogo.png";

/**
 * @type {('entry')}
 */
export const POSITION_TYPE_ENTRY = "entry";

/**
 * @type {('exit')}
 */
export const POSITION_TYPE_EXIT = "exit";

/**
 * @type {('LONG')}
 */
export const POSITION_SIDE_LONG = "LONG";

/**
 * @type {('SHORT')}
 */
export const POSITION_SIDE_SHORT = "SHORT";

/**
 * @type {('market')}
 */
export const POSITION_ENTRY_TYPE_MARKET = "market";

/**
 * @type {('limit')}
 */
export const POSITION_ENTRY_TYPE_LIMIT = "limit";

/**
 * @type {('stop_loss_limit')}
 */
export const POSITION_ENTRY_TYPE_SLLIMIT = "stop_loss_limit";

/**
 * @type {('import')}
 */
export const POSITION_ENTRY_TYPE_IMPORT = "import";

/**
 * @typedef {Object} CreatePositionPayload
 * @property {string} token
 * @property {string} pair
 * @property {number} limitPrice
 * @property {string} positionSizeQuote
 * @property {number} positionSize
 * @property {('entry' | 'exit')} type
 * @property {('SHORT' | 'LONG')} side
 * @property {number|boolean} stopLossPercentage
 * @property {number|boolean} buyTTL
 * @property {("market" | "limit" | "stop_loss_limit" | "import")} buyType
 * @property {number} buyStopPrice
 * @property {number|boolean} sellByTTL
 * @property {Array<PositionProfitTarget>|boolean} takeProfitTargets
 * @property {Array<PositionDCATarget>|boolean} reBuyTargets
 * @property {number|boolean} trailingStopTriggerPercentage
 * @property {number|boolean} trailingStopPercentage
 * @property {number|string} providerId
 * @property {string} providerName
 * @property {string} exchangeName
 * @property {string} exchangeInternalId
 */

/**
 * @typedef {Object} PositionProfitTarget
 * @property {number} targetId
 * @property {number} priceTargetPercentage
 * @property {number} quoteTarget
 * @property {number} amountPercentage
 * @property {number} value
 */

/**
 * @typedef {Object} PositionDCATarget
 * @property {number} targetId
 * @property {number} priceTargetPercentage
 * @property {number} amountPercentage
 */

/**
 * @typedef {Object} PositionActionPayload
 * @property {string} positionId Position ID to cancel.
 * @property {string} token Access token.
 */

/**
 * @typedef {Object} UserCreatePayload
 * @property {string} firstName User first name.
 * @property {string} email User email address.
 * @property {string} password User password.
 * @property {string} gRecaptchaResponse Google captcha response.
 */

/**
 * @typedef {Object} UserCreateResponse
 * @property {string} token User access token.
 */

/**
 * @typedef {Object} UserLoginPayload
 * @property {string} email
 * @property {string} password
 */

/**
 * @typedef {Object} GetProviderPayload
 * @property {string} token
 * @property {string} providerId
 * @property {Number} version
 */

/**
 * @typedef {Object} GetProviderFollowersPayload
 * @property {string} token
 * @property {string} providerId
 */

/**
 * @typedef {Object} ConnectProviderPayload
 * @property {string} token
 * @property {string} providerId
 * @property {String} allocatedBalance
 * @property {String} exchangeInternalId
 * @property {Boolean} balanceFilter
 * @property {Boolean} connected
 */

/**
 * @typedef {Object} DisableProviderPayload
 * @property {string} token
 * @property {string} providerId
 * @property {String} type
 * @property {Boolean} disable
 */

/**
 * @typedef {Object} EditProvderPayload
 * @property {string} token
 * @property {string} providerId
 * @property {String} name
 * @property {String} logoUrl
 * @property {String} website
 * @property {Boolean} list
 * @property {Boolean} public
 * @property {String} minAllocatedBalance
 * @property {String} merchantId
 * @property {String} price
 * @property {String} trial
 * @property {String} ipnSecret
 * @property {String} [exchange]
 * @property {String} [exchangeType]
 * @property {String} [quote]
 * @property {String} about
 * @property {String} strategy
 * @property {Array<DefaultProviderSocialObject>} social
 * @property {Array<DefaultProviderTeamObject>} team
 */

/**
 * @typedef {Object} UserLoginResponse
 * @property {string} token User access token.
 * @property {string} firstName User first name.
 * @property {string} email User email.
 * @property {boolean} ask2FA Indicates if 2FA should be asked.
 * @property {string} userId User ID.
 * @property {string} createdAt Creation timestamp: e.g. (2020-05-14T14:34:48).
 * @property {boolean} providerEnable Indicates if user is subscribed to signal providers.
 * @property {boolean} twoFAEnable Indicate if 2FA is enabled.
 * @property {boolean} ref
 * @property {boolean} subscribe
 * @property {boolean} isAdmin Indicate if user is administrator.
 * @property {boolean} binanceConnected Indicates if user has Binance exchange connected.
 * @property {number} buysCount Counts the number of buys positions.
 * @property {number} sellsCount Counts the number of sell positions.
 * @property {number} planId Reference of the Zignaly subscription plan.
 * @property {string} planName Name of the Zignaly plan that user is subscribed to.
 * @property {string} planType
 * @property {string} projectId
 * @property {boolean} minimumProviderSettings
 * @property {number} status Indicate if user is active or not.
 * @property {Onboarding} onboarding Indicate user onboarding stage.
 * @property {string} refCode
 */

/**
 * @typedef {Object} Onboarding
 * @property {boolean} finished
 * @property {boolean} paused
 * @property {number} step
 */

/**
 * @typedef {Object} AuthorizationPayload
 * @property {string} token User access token.
 */

/**
 * @typedef {Object} UserEquityPayload
 * @property {string} token User access token.
 * @property {String} exchangeInternalId
 */

/**
 * @typedef {Object} PositionsListPayload
 * @property {string} token User access token.
 * @property {string} internalExchangeId User exchange connection ID.
 */

/**
 * @typedef {Object & AuthorizationPayload} ReadOnlyPayload
 * @property {boolean} ro
 */

/**
 * @typedef {Object & AuthorizationPayload} BaseAssetsPayload
 * @property {string} quote
 */

/**
 * @typedef {Object} ExchangeAssetsPayload
 * @property {string} internalId
 */

/**
 * @typedef {Object} PositionEntity
 * @property {Array<ReBuyTarget>} reBuyTargets
 * @property {RealInvestment} realInvestment
 * @property {boolean} accounting
 * @property {boolean} checkStop
 * @property {boolean} closed
 * @property {boolean} copyTraderId
 * @property {boolean} isCopyTrader
 * @property {boolean} isCopyTrading
 * @property {boolean} paperTrading
 * @property {boolean} sellByTTL
 * @property {boolean} signalMetadata
 * @property {boolean} takeProfit
 * @property {boolean} trailingStopPrice
 * @property {boolean} trailingStopTriggered
 * @property {boolean} updating
 * @property {number} buyTTL
 * @property {number} closeDate
 * @property {number} fees
 * @property {number} leverage
 * @property {number} netProfit
 * @property {number} netProfitPercentage
 * @property {string} netProfitStyle
 * @property {number} openDate
 * @property {number} positionSizeQuote
 * @property {number} profit
 * @property {number} reBuyTargetsCountFail
 * @property {number} reBuyTargetsCountPending
 * @property {number} reBuyTargetsCountSuccess
 * @property {number} risk
 * @property {number} status
 * @property {number} stopLossPercentage
 * @property {number} stopLossPrice
 * @property {number} takeProfitTargetsCountFail
 * @property {number} takeProfitTargetsCountPending
 * @property {number} takeProfitTargetsCountSuccess
 * @property {number} trailingStopPercentage
 * @property {number} trailingStopTriggerPercentage
 * @property {string} age
 * @property {number} amount
 * @property {string} base
 * @property {number} buyPrice
 * @property {string} closeDateReadable
 * @property {string} closeTrigger
 * @property {string} exchange
 * @property {string} exchangeInternalName
 * @property {string} internalExchangeId
 * @property {string} invested
 * @property {string} investedQuote
 * @property {string} logoUrl
 * @property {string} openDateReadable
 * @property {string} openTrigger
 * @property {string} pair
 * @property {string} positionId
 * @property {string} positionSize
 * @property {number} profitPercentage
 * @property {string} profitStyle
 * @property {string} provider
 * @property {string} providerId
 * @property {string} providerLink
 * @property {string} providerLogo
 * @property {string} providerName
 * @property {string} quote
 * @property {string} quoteAsset
 * @property {number} remainAmount
 * @property {string} riskStyle
 * @property {string} sellPlaceOrderAt
 * @property {number} sellPrice
 * @property {string} side
 * @property {string} signalId
 * @property {string} signalTerm
 * @property {string} statusDesc
 * @property {string} stopLossStyle
 * @property {string} symbol
 * @property {string} userId
 * @property {('unsold' | 'sold' | 'unopened' | '')} type
 */

/**
 * @typedef {Object} RealInvestment
 * @property {string} $numberDecimal
 */

/**
 * @typedef {Object} ReBuyTarget
 * @property {number} targetId
 * @property {number} triggerPercentage
 * @property {number} quantity
 * @property {boolean} buying
 * @property {boolean} done
 * @property {string} orderId
 * @property {boolean} cancel
 * @property {boolean} skipped
 * @property {string} buyType
 */

/**
 * @typedef {Array<PositionEntity>} UserPositionsCollection
 */

/**
 * @typedef {Array<UserLoginResponse>} UsersCollection
 */

/**
 * @typedef {Object} ProvidersPayload
 * @property {string} token
 * @property {string} type
 * @property {number} timeFrame
 * @property {boolean} copyTradersOnly
 * @property {boolean} [ro]
 */

/**
 * @typedef {Object} DailyReturn
 * @property {string} name
 * @property {number} [positions]
 * @property {number} returns
 * @property {string} [totalInvested]
 * @property {string} [totalProfit]
 */

/**
 * @typedef {Object} ProvidersStatsPayload
 * @property {string} token
 * @property {string} quote
 * @property {string} base
 * @property {string} timeFrame
 * @property {string} DCAFilter
 * @property {boolean} ro
 * @property {boolean} isCopyTrading
 */

/**
 * @typedef {Object} ProviderEntity
 * @property {string} id
 * @property {string} name
 * @property {string} description
 * @property {string} shortDesc
 * @property {string} longDesc
 * @property {string|boolean} fee
 * @property {number} price
 * @property {boolean} website
 * @property {Array<string>} exchanges
 * @property {boolean} key
 * @property {boolean} disable
 * @property {boolean} customerKey
 * @property {boolean} public
 * @property {boolean} hasRecommendedSettings
 * @property {string} logoUrl
 * @property {boolean} hasBeenUsed
 * @property {boolean} isClone
 * @property {boolean} isCopyTrading
 * @property {boolean} clonedFrom
 * @property {number} createdAt
 * @property {boolean} isFromUser
 * @property {string} quote
 * @property {Array<DailyReturn>} dailyReturns
 * @property {number} [risk]
 * @property {number} followers
 * @property {number} returns
 * @property {string} floating
 * @property {number} openPositions
 * @property {number} closedPositions
 */

/**
 * @typedef {Array<ProviderEntity>} ProvidersCollection
 */

/**
 * @typedef {Object} ProviderStats
 * @property {string} providerId
 * @property {string} name
 * @property {string} logoUrl
 * @property {string} name
 * @property {string} quote
 * @property {boolean} base
 * @property {number} signals
 * @property {string} sumTotalInvested
 * @property {string} sumTotalProfit
 * @property {string} sumTotalProfitFromClosed
 * @property {string} sumTotalProfitFromOpened
 * @property {string} sumPositions
 * @property {string} sumUnclosedPositions
 * @property {string} sumWins
 * @property {string} sumLosses
 * @property {string} sumDCAs
 * @property {string} sumDCAWins
 * @property {string} sumDCALosses
 * @property {string} sumSoldByTakeProfit
 * @property {string} sumSoldManually
 * @property {string} sumSoldByTrailingStop
 * @property {string} sumSoldByStopLoss
 * @property {string} sumSoldByTTL
 * @property {string} sumSoldBySignal
 * @property {string} sumSoldByOther
 * @property {string} avgAverageProfit
 * @property {string} avgAveragePositionSize
 * @property {string} avgAverageDCAsPerPosition
 * @property {string} avgAverageClosingTime
 * @property {string} avgAverageEntryPrice
 * @property {string} avgAverageExitPrice
 * @property {string} avgAverageAveragePrice
 * @property {string} avgAverageProfitPercentage
 * @property {string} avgI24hHigherPricePercentage
 * @property {string} avgI24hLowerBeforeHigherPricePercentage
 * @property {string} avgI24hLowerPricePercentage
 * @property {string} avgI24hSecondsUntilHigherPrice
 * @property {string} avgI24hSecondsUntilLowerBeforeHigherPrice
 * @property {string} avgI24hSecondsUntilLowerPrice
 * @property {string} avgI3dHigherPricePercentage
 * @property {string} avgI3dLowerBeforeHigherPricePercentage
 * @property {string} avgI3dLowerPricePercentage
 * @property {string} avgI3dSecondsUntilHigherPrice
 * @property {string} avgI3dSecondsUntilLowerBeforeHigherPrice
 * @property {string} avgI3dSecondsUntilLowerPrice
 * @property {string} avgI1wHigherPricePercentage
 * @property {string} avgI1wLowerBeforeHigherPricePercentage
 * @property {string} avgI1wLowerPricePercentage
 * @property {string} avgI1wSecondsUntilHigherPrice
 * @property {string} avgI1wSecondsUntilLowerBeforeHigherPrice
 * @property {string} avgI1wSecondsUntilLowerPrice
 * @property {string} avgI1mHigherPricePercentage
 * @property {string} avgI1mLowerBeforeHigherPricePercentage
 * @property {string} avgI1mLowerPricePercentage
 * @property {string} avgI1mSecondsUntilHigherPrice
 * @property {string} avgI1mSecondsUntilLowerBeforeHigherPrice
 * @property {string} avgI1mSecondsUntilLowerPrice
 * @property {string} maxMaxInvestment
 * @property {string} maxMaxReturnOfInvestment
 * @property {string} maxMaxDCAProfit
 * @property {string} maxMaxBuyingPrice
 * @property {string} maxMaxExitPrice
 * @property {string} maxSlowerClosedPositionInSeconds
 * @property {string} minMinInvestment
 * @property {string} minMinReturnOfInvestment
 * @property {string} minMinDCAProfit
 * @property {string} minMinBuyingPrice
 * @property {string} minMinExitPrice
 * @property {string} minFasterClosedPositionInSeconds
 * @property {string} sumReturnOfInvestment
 * @property {string} sumClosedPositions
 * @property {string} percentageProfit
 * @property {string} winRate
 */

/**
 * @typedef {Array<ProviderStats>} ProvidersStatsCollection
 */

/**
 * @typedef {Object} QuoteAsset
 * @property {string} quote
 * @property {string} minNominal
 */

/**
 * @typedef {Object} BaseAsset
 * @property {string} quote
 * @property {string} base
 */

/**
 * @typedef {Object.<string, QuoteAsset>} QuoteAssetsDict
 * @typedef {Object.<string, BaseAsset>} BaseAssetsDict
 */

/**
 * @typedef {Object & ReadOnlyPayload} ConnectedProviderUserInfoPayload
 * @property {string} providerId
 */

/**
 * @typedef {Object} ConnectedProviderUserInfo
 * @property {number} currentAllocated
 * @property {number} profitsSinceCopying
 */

/**
 * @typedef {Object} ExchangeAddPayload
 * @property {string} exchangeId
 * @property {string} internalName
 * @property {string} exchangeType
 * @property {string} key
 * @property {string} secret
 * @property {string} [password]
 * @property {boolean} mainAccount
 * @property {boolean} isPaperTrading
 * @property {boolean} testNet
 */

/**
 * @typedef {Object} ExchangeDeletePayload
 * @property {string} internalId
 */

/**
 * @typedef {Object} ExchangeUpdatePayload
 * @property {string} internalId
 * @property {string} exchangeId
 * @property {string} internalName
 * @property {string|boolean} globalMaxPositions
 * @property {string|boolean} globalMinVolume
 * @property {string|boolean} globalPositionsPerMarket
 * @property {string|boolean} globalBlacklist
 * @property {string|boolean} globalWhitelist
 * @property {boolean} globalDelisting
 */

/**
 * @typedef {Object} DepositAddressGetPayload
 * @property {string} network
 * @property {string} internalId
 * @property {string} asset
 */

/**
 * @typedef {Object} ExchangeDepositAddress
 * @property {string} currency
 * @property {string} address
 * @property {string} tag
 */

/**
 * Transform user create response to typed object.
 *
 * @export
 * @param {*} response Trade API user object.
 * @returns {UserCreateResponse} User entity.
 */
export function userCreateResponseTransform(response) {
  const transformResponse = {};
  transformResponse.token = response;

  return transformResponse;
}

/**
 * Transform user entity response to typed object.
 *
 * @export
 * @param {*} response Trade API user object.
 * @returns {UserLoginResponse} User entity.
 */
export function userEntityResponseTransform(response) {
  return {
    firstName: response.firstName,
    email: response.email,
    token: response.token,
    ask2FA: response.ask2FA,
    userId: response.userId,
    createdAt: response.createdAt,
    providerEnable: response.providerEnable,
    twoFAEnable: response.twoFAEnable,
    ref: response.ref,
    subscribe: response.subscribe,
    isAdmin: response.isAdmin,
    binanceConnected: response.binanceConnected,
    buysCount: response.buysCount,
    sellsCount: response.sellsCount,
    planId: response.planId,
    planName: response.planName,
    planType: response.planType,
    projectId: response.projectId,
    minimumProviderSettings: response.minimumProviderSettings,
    status: response.status,
    onboarding: response.onboarding,
    refCode: response.refCode,
  };
}

/**
 * Transform providers response to typed object.
 *
 * @export
 * @param {*} response Trade API signal providers list response.
 * @returns {ProvidersCollection} Signal providers entities collection.
 */
export function providersResponseTransform(response) {
  if (!isArray(response)) {
    throw new Error("Response must be an array of providers.");
  }

  return response.map((providerItem) => {
    return providerItemTransform(providerItem);
  });
}

/**
 * Transform API provider item to typed object.
 *
 * @param {Object} providerItem Trade API provider item.
 * @returns {ProviderEntity} Provider entity.
 */
function providerItemTransform(providerItem) {
  const emptyProviderEntity = createEmptyProviderEntity();
  // Override the empty entity with the values that came in from API.
  const transformedResponse = assign(emptyProviderEntity, providerItem);

  transformedResponse.dailyReturns.forEach((item) => {
    // if (isCopyTrading) {
    item.returns = typeof item.returns === "number" ? item.returns : parseFloat(item.returns);
    transformedResponse.returns += item.returns;
    transformedResponse.closedPositions += item.positions;
    // } else {
    //   //   cumulativeTotalProfits += parseFloat(item.totalProfit);
    //   //   cumulativeTotalInvested += parseFloat(item.totalInvested);
    //   //   if (cumulativeTotalInvested) {
    //   //     acc = (cumulativeTotalProfits / cumulativeTotalInvested) * 100;
    //   //   }
    // }
  });

  return transformedResponse;
}

/**
 * Create empty provider entity skeletion.
 *
 * @returns {ProviderEntity} Enpty provider entity.
 */
function createEmptyProviderEntity() {
  return {
    id: "",
    name: "",
    description: "",
    shortDesc: "",
    longDesc: "",
    fee: false,
    price: 0,
    website: false,
    exchanges: [],
    key: false,
    disable: true,
    customerKey: false,
    public: true,
    logoUrl: "",
    hasRecommendedSettings: false,
    hasBeenUsed: false,
    isClone: false,
    isCopyTrading: false,
    clonedFrom: false,
    createdAt: 0,
    isFromUser: false,
    quote: "",
    dailyReturns: [],
    returns: 0,
    risk: 0,
    followers: 0,
    floating: "",
    openPositions: 0,
    closedPositions: 0,
  };
}

/**
 * Transform user positions response to typed object collection.
 *
 * @param {*} response Trade API positions list response.
 * @returns {UserPositionsCollection} Positions entities collection.
 */
export function userPositionsResponseTransform(response) {
  if (!isArray(response)) {
    throw new Error("Response must be an array of positions.");
  }

  return response.map((positionItem) => {
    return userPositionItemTransform(positionItem);
  });
}

/**
 * Transform API position item to typed object.
 *
 * @param {Object.<string, any>} positionItem Trade API position item.
 * @returns {PositionEntity} Position entity.
 */
export function userPositionItemTransform(positionItem) {
  const emptyPositionEntity = createEmptyPositionEntity();
  const openDateMoment = moment(Number(positionItem.openDate));
  const closeDateMoment = moment(Number(positionItem.closeDate));
  const composeProviderLink = () => {
    // Manual positions don't use a signal provider.
    if (positionItem.providerId === "1") {
      return "";
    }

    if (positionItem.isCopyTrading) {
      return `/copytraders/${positionItem.providerId}`;
    }

    return `/signalsproviders/${positionItem.providerId}`;
  };

  /**
   * Calculate position risk based on buy price, stop loss and entry side.
   *
   * @param {PositionEntity} positionEntity Transformed position entity.
   * @returns {number} Risk percentage.
   */
  const calculateRisk = (positionEntity) => {
    const buyPrice = positionEntity.buyPrice;
    let risk = ((positionEntity.stopLossPrice - buyPrice) / buyPrice) * 100;

    if (isNaN(risk)) {
      return 0.0;
    }

    // Invert on short position.
    if (positionEntity.side === "SHORT") {
      risk *= -1;
    }

    return risk;
  };

  /**
   * Checks if entry price is currently at profit or loss.
   *
   * @param {number} entry Entry price.
   * @param {number} current Current price.
   * @param {string} side Position side.
   * @returns {('gain' | 'loss' | 'breakeven')} Profit result.
   */
  const getProfitType = (entry, current, side) => {
    if (side === "LONG") {
      if (entry > current) {
        return "gain";
      } else if (entry < current) {
        return "loss";
      }
    }

    if (side === "SHORT") {
      if (entry < current) {
        return "gain";
      } else if (entry > current) {
        return "loss";
      }
    }

    return "breakeven";
  };

  // Override the empty entity with the values that came in from API and augment
  // with pre-calculated fields.
  const positionEntity = assign(emptyPositionEntity, positionItem, {
    amount: parseFloat(positionItem.amount),
    buyPrice: parseFloat(positionItem.buyPrice),
    closeDate: Number(positionItem.closeDate),
    fees: parseFloat(positionItem.fees),
    netProfit: parseFloat(positionItem.netProfit),
    netProfitPercentage: parseFloat(positionItem.netProfitPercentage),
    openDate: Number(positionItem.openDate),
    positionSizeQuote: parseFloat(positionItem.positionSizeQuote),
    profit: parseFloat(positionItem.profit),
    profitPercentage: parseFloat(positionItem.profitPercentage),
    remainAmount: parseFloat(positionItem.remainAmount),
    sellPrice: parseFloat(positionItem.sellPrice),
    side: positionItem.side.toUpperCase(),
    stopLossPrice: parseFloat(positionItem.stopLossPrice),
  });

  const risk = calculateRisk(positionEntity);
  const augmentedEntity = assign(positionEntity, {
    age: openDateMoment.toNow(true),
    closeDateReadable: positionEntity.closeDate ? closeDateMoment.format("YY/MM/DD HH:mm") : "-",
    openDateMoment: openDateMoment,
    openDateReadable: positionEntity.openDate ? openDateMoment.format("YY/MM/DD HH:mm") : "-",
    profitStyle: getProfitType(positionEntity.profit, 0, positionEntity.side),
    providerLink: composeProviderLink(),
    providerLogo: positionEntity.logoUrl || defaultProviderLogo,
    risk: risk,
    riskStyle: risk < 0 ? "loss" : "gain",
    stopLossStyle: getProfitType(
      positionEntity.stopLossPrice,
      positionEntity.buyPrice,
      positionEntity.side,
    ),
    netProfitStyle: getProfitType(positionEntity.netProfit, 0, positionEntity.side),
  });

  return augmentedEntity;
}

/**
 * Create empty position entity skeleton.
 *
 * @returns {PositionEntity} Empty position entity.
 */
function createEmptyPositionEntity() {
  return {
    accounting: false,
    age: "",
    amount: 0,
    base: "",
    buyPrice: 0,
    buyTTL: 0,
    checkStop: false,
    closeDate: 0,
    closeDateReadable: "",
    closeTrigger: "",
    closed: false,
    copyTraderId: false,
    exchange: "",
    exchangeInternalName: "",
    fees: 0,
    internalExchangeId: "",
    invested: "",
    investedQuote: "",
    isCopyTrader: false,
    isCopyTrading: false,
    leverage: 0,
    logoUrl: "",
    netProfit: 0,
    netProfitPercentage: 0,
    netProfitStyle: "",
    openDate: 0,
    openDateReadable: "",
    openTrigger: "",
    pair: "",
    paperTrading: false,
    positionId: "",
    positionSize: "",
    positionSizeQuote: 0,
    profit: 0,
    profitPercentage: 0,
    profitStyle: "",
    provider: "",
    providerId: "",
    providerLink: "",
    providerLogo: "",
    providerName: "",
    quote: "",
    quoteAsset: "",
    reBuyTargets: [],
    reBuyTargetsCountFail: 0,
    reBuyTargetsCountPending: 0,
    reBuyTargetsCountSuccess: 0,
    realInvestment: { $numberDecimal: "" },
    remainAmount: 0,
    risk: 0,
    riskStyle: "",
    sellByTTL: false,
    sellPlaceOrderAt: "",
    sellPrice: 0,
    side: "",
    signalId: "",
    signalMetadata: false,
    signalTerm: "",
    status: 0,
    statusDesc: "",
    stopLossPercentage: 0,
    stopLossPrice: 0,
    stopLossStyle: "",
    symbol: "",
    takeProfit: false,
    takeProfitTargetsCountFail: 0,
    takeProfitTargetsCountPending: 0,
    takeProfitTargetsCountSuccess: 0,
    trailingStopPercentage: 0,
    trailingStopPrice: false,
    trailingStopTriggerPercentage: 0,
    trailingStopTriggered: false,
    updating: false,
    userId: "",
    type: "",
  };
}

/**
 * Transform user exchange connection to typed ExchangeConnectionEntity.
 *
 * @param {*} response Trade API get exchanges raw response.
 * @returns {Array<ExchangeConnectionEntity>} User exchange connections collection.
 */
export function userExchangeConnectionResponseTransform(response) {
  if (!isArray(response)) {
    throw new Error("Response must be an array of positions.");
  }

  return response.map((exchangeConnectionItem) => {
    return userExchangeConnectionItemTransform(exchangeConnectionItem);
  });
}

/**
 * @typedef {Object} ExchangeConnectionEntity
 * @property {String} id
 * @property {String} name
 * @property {String} exchangeId
 * @property {String} exchangeName
 * @property {String} internalId
 * @property {Boolean} key
 * @property {Boolean} secret
 * @property {Boolean} areKeysValid
 * @property {Boolean} paperTrading
 * @property {String} exchangeType
 * @property {Boolean} isTestnet
 * @property {Boolean} disable
 * @property {Number} positionSize
 * @property {Boolean} managed
 * @property {Boolean} internal
 * @property {Boolean} isBrokerAccount
 * @property {String} subAccountId
 * @property {String} binanceBrokerId
 * @property {Number} checkAuthCount
 * @property {String} internalName
 * @property {string|boolean} globalMaxPositions
 * @property {string|boolean} globalMinVolume
 * @property {string|boolean} globalPositionsPerMarket
 * @property {string|boolean} globalBlacklist
 * @property {string|boolean} globalWhitelist
 * @property {boolean} globalDelisting
 */

/**
 * Transform API exchange connection item to typed object.
 *
 * @param {*} exchangeConnectionItem Trade API exchange connection item.
 * @returns {ExchangeConnectionEntity} Exchange connection entity.
 */
function userExchangeConnectionItemTransform(exchangeConnectionItem) {
  const emptyExchangeConnectionEntity = createExchangeConnectionEmptyEntity();
  const normalizedId = isObject(exchangeConnectionItem._id) ? exchangeConnectionItem._id.$oid : "";
  // Override the empty entity with the values that came in from API.
  const transformedResponse = assign(emptyExchangeConnectionEntity, exchangeConnectionItem, {
    id: normalizedId,
  });

  return transformedResponse;
}

function createExchangeConnectionEmptyEntity() {
  return {
    id: "",
    name: "",
    exchangeId: "",
    exchangeName: "",
    internalId: "",
    internalName: "",
    key: false,
    secret: false,
    areKeysValid: false,
    paperTrading: false,
    exchangeType: "",
    isTestnet: false,
    disable: false,
    positionSize: 0,
    managed: false,
    internal: false,
    isBrokerAccount: false,
    subAccountId: "",
    binanceBrokerId: "",
    checkAuthCount: 0,
    globalDelisting: false,
    globalBlacklist: false,
    globalMaxPositions: false,
    globalMinVolume: false,
    globalPositionsPerMarket: false,
    globalWhitelist: false,
  };
}

/**
 * @typedef {Object} UserBalanceEntity
 * @property {Number} pnlBTC
 * @property {Number} pnlUSDT
 * @property {Number} totalBTC
 * @property {Number} totalFreeBTC
 * @property {Number} totalFreeUSDT
 * @property {Number} totalLockedBTC
 * @property {Number} totalLockedUSDT
 * @property {Number} totalUSDT
 */

/**
 * Transform API user balance response to typed object.
 *
 * @param {*} response Trade API exchange connection item.
 * @returns {UserBalanceEntity} User Balance entity.
 */

/**
 * Transform user balance response to typed UserBalanceEntity.
 *
 * @param {*} response Trade API get user balance raw response.
 * @returns {UserBalanceEntity} User balance entity.
 */
export function userBalanceResponseTransform(response) {
  if (!isObject(response)) {
    throw new Error("Response must be an object with different propteries.");
  }

  let transformedResponse = createUserBalanceEntity(response);
  return transformedResponse;
}

/**
 * Create user balance entity.
 *
 * @param {*} response Trade API user balance raw raw response.
 * @returns {UserBalanceEntity} User balance entity.
 */
function createUserBalanceEntity(response) {
  return {
    pnlBTC: response.pnlBTC,
    pnlUSDT: response.pnlUSDT,
    totalBTC: response.totalBTC,
    totalFreeBTC: response.totalFreeBTC,
    totalFreeUSDT: response.totalFreeUSDT,
    totalLockedBTC: response.totalLockedBTC,
    totalLockedUSDT: response.totalLockedUSDT,
    totalUSDT: response.totalUSDT,
  };
}

/**
 *
 * @typedef {Object} DefaultDailyBalanceEntity
 * @property {Array<UserEquityEntity>} balances
 * @property {Array<String>} quotes
 */

/**
 *
 * @typedef {Object} UserEquityEntity
 * @property {Number} BNBpercentage
 * @property {Number} BTCpercentage
 * @property {Number} DAIpercentage
 * @property {Number} ETHpercentage
 * @property {Number} KCSpercentage
 * @property {Number} NEOpercentage
 * @property {Number} PAXpercentage
 * @property {Number} TRXpercentage
 * @property {Number} TUSDpercentage
 * @property {Number} USDCpercentage
 * @property {Number} USDTpercentage
 * @property {Number} BKRWpercentage
 * @property {Number} BUSDpercentage
 * @property {Number} EURpercentage
 * @property {Number} IDRTpercentage
 * @property {Number} NGNpercentage
 * @property {Number} RUBpercentage
 * @property {Number} TRYpercentage
 * @property {Number} USDSpercentage
 * @property {Number} XRPpercentage
 * @property {Number} ZARpercentage
 * @property {String} date
 * @property {Number} freeBNB
 * @property {Number} freeBTC
 * @property {Number} freeDAI
 * @property {Number} freeETH
 * @property {Number} freeKCS
 * @property {Number} freeNEO
 * @property {Number} freePAX
 * @property {Number} freeTRX
 * @property {Number} freeTUSD
 * @property {Number} freeUSDC
 * @property {Number} freeUSDT
 * @property {Number} freeBKRW
 * @property {Number} freeBUSD
 * @property {Number} freeEUR
 * @property {Number} freeIDRT
 * @property {Number} freeNGN
 * @property {Number} freeRUB
 * @property {Number} freeTRY
 * @property {Number} freeUSDS
 * @property {Number} freeXRP
 * @property {Number} freeZAR
 * @property {Number} lockedBNB
 * @property {Number} lockedBTC
 * @property {Number} lockedDAI
 * @property {Number} lockedETH
 * @property {Number} lockedKCS
 * @property {Number} lockedNEO
 * @property {Number} lockedPAX
 * @property {Number} lockedTRX
 * @property {Number} lockedTUSD
 * @property {Number} lockedUSDC
 * @property {Number} lockedUSDT
 * @property {Number} lockedBKRW
 * @property {Number} lockedBUSD
 * @property {Number} lockedEUR
 * @property {Number} lockedIDRT
 * @property {Number} lockedNGN
 * @property {Number} lockedRUB
 * @property {Number} lockedTRY
 * @property {Number} lockedUSDS
 * @property {Number} lockedXRP
 * @property {Number} lockedZAR
 * @property {Number} otherPercentage
 * @property {Number} totalBTC
 * @property {Number} totalFreeBTC
 * @property {Number} totalFreeUSDT
 * @property {Number} totalLockedBTC
 * @property {Number} totalLockedUSDT
 * @property {Number} totalUSDT
 *
 */

/**
 * Transform user balance response to typed UserBalanceEntity.
 *
 * @param {*} response Trade API get user balance raw response.
 * @returns {DefaultDailyBalanceEntity} User balance entity.
 */
export function userEquityResponseTransform(response) {
  if (!isObject(response)) {
    throw new Error("Response must be an object with different properties.");
  }

  let transformedResponse = createUserEquityResponseEntity(response);

  let quotes = transformedResponse.quotes;
  let balances = transformedResponse.balances.map((userEquityItem) => {
    return userEquityItemTransform(userEquityItem);
  });
  balances = balances.sort((a, b) => new Date(a.date).getTime() - new Date(b.date).getTime());

  transformedResponse = { ...transformedResponse, balances, quotes };
  return transformedResponse;
}

/**
 * Transform API exchange connection item to typed object.
 *
 * @param {*} userEquityItem Trade API exchange connection item.
 * @returns {UserEquityEntity} Exchange connection entity.
 */
function userEquityItemTransform(userEquityItem) {
  const emptyEquityEntity = createUserEquityEntity();
  // Override the empty entity with the values that came in from API.
  const transformedResponse = assign(emptyEquityEntity, userEquityItem);

  return transformedResponse;
}

/**
 * Create user balance entity.
 * @param {*} response Response from the API.
 * @returns {DefaultDailyBalanceEntity} User balance entity.
 */
function createUserEquityResponseEntity(response) {
  return {
    balances: response.balances,
    quotes: response.quotes,
  };
}

/**
 * Create user balance entity.
 *
 * @returns {UserEquityEntity} User balance entity.
 */
function createUserEquityEntity() {
  return {
    BKRWpercentage: 0,
    BNBpercentage: 0,
    DAIpercentage: 0,
    BTCpercentage: 0,
    BUSDpercentage: 0,
    ETHpercentage: 0,
    EURpercentage: 0,
    IDRTpercentage: 0,
    NGNpercentage: 0,
    PAXpercentage: 0,
    RUBpercentage: 0,
    TRXpercentage: 0,
    TRYpercentage: 0,
    TUSDpercentage: 0,
    USDCpercentage: 0,
    USDSpercentage: 0,
    USDTpercentage: 0,
    XRPpercentage: 0,
    ZARpercentage: 0,
    KCSpercentage: 0,
    NEOpercentage: 0,
    date: "0",
    freeBKRW: 0,
    freeBNB: 0,
    freeBTC: 0,
    freeBUSD: 0,
    freeETH: 0,
    freeEUR: 0,
    freeIDRT: 0,
    freeNGN: 0,
    freePAX: 0,
    freeRUB: 0,
    freeTRX: 0,
    freeTRY: 0,
    freeTUSD: 0,
    freeUSDC: 0,
    freeUSDS: 0,
    freeUSDT: 0,
    freeXRP: 0,
    freeZAR: 0,
    freeDAI: 0,
    freeNEO: 0,
    freeKCS: 0,
    lockedBKRW: 0,
    lockedBNB: 0,
    lockedBTC: 0,
    lockedBUSD: 0,
    lockedETH: 0,
    lockedEUR: 0,
    lockedIDRT: 0,
    lockedNGN: 0,
    lockedPAX: 0,
    lockedRUB: 0,
    lockedTRX: 0,
    lockedTRY: 0,
    lockedTUSD: 0,
    lockedUSDC: 0,
    lockedUSDS: 0,
    lockedUSDT: 0,
    lockedXRP: 0,
    lockedZAR: 0,
    lockedDAI: 0,
    lockedKCS: 0,
    lockedNEO: 0,
    otherPercentage: 0,
    totalBTC: 0,
    totalFreeBTC: 0,
    totalFreeUSDT: 0,
    totalLockedBTC: 0,
    totalLockedUSDT: 0,
    totalUSDT: 0,
  };
}

/**
 * Transform providers stats response to typed ProvidersStatsCollection.
 *
 * @param {*} response Trade API get user balance raw response.
 * @returns {ProvidersStatsCollection} Provider Stats list.
 */
export function providersStatsResponseTransform(response) {
  if (!isArray(response)) {
    throw new Error("Response must be an array of provider stats.");
  }

  return response.map((providerStatsItem) => {
    return providerStatsItemTransform(providerStatsItem);
  });
}

/**
 * Transform API provider stats item to typed object.
 *
 * @param {*} providerStatsItem Trade API provider stats item.
 * @returns {ProviderStats} Provider stats.
 */
function providerStatsItemTransform(providerStatsItem) {
  const emptyProviderStatsEntity = createProviderStatsEmptyEntity();
  // Override the empty entity with the values that came in from API.
  const transformedResponse = assign(emptyProviderStatsEntity, toCamelCaseKeys(providerStatsItem));

  return transformedResponse;
}

/**
 * Create provider stats entity.
 *
 * @returns {ProviderStats} User balance entity.
 */

function createProviderStatsEmptyEntity() {
  return {
    providerId: "",
    name: "",
    logoUrl: "",
    quote: "",
    base: false,
    signals: 0,
    sumTotalInvested: "",
    sumTotalProfit: "",
    sumTotalProfitFromClosed: "",
    sumTotalProfitFromOpened: "",
    sumPositions: "",
    sumUnclosedPositions: "",
    sumWins: "",
    sumLosses: "",
    sumDCAs: "",
    sumDCAWins: "",
    sumDCALosses: "",
    sumSoldByTakeProfit: "",
    sumSoldManually: "",
    sumSoldByTrailingStop: "",
    sumSoldByStopLoss: "",
    sumSoldByTTL: "",
    sumSoldBySignal: "",
    sumSoldByOther: "",
    avgAverageProfit: "",
    avgAveragePositionSize: "",
    avgAverageDCAsPerPosition: "",
    avgAverageClosingTime: "",
    avgAverageEntryPrice: "",
    avgAverageExitPrice: "",
    avgAverageAveragePrice: "",
    avgAverageProfitPercentage: "",
    avgI24hHigherPricePercentage: "",
    avgI24hLowerBeforeHigherPricePercentage: "",
    avgI24hLowerPricePercentage: "",
    avgI24hSecondsUntilHigherPrice: "",
    avgI24hSecondsUntilLowerBeforeHigherPrice: "",
    avgI24hSecondsUntilLowerPrice: "",
    avgI3dHigherPricePercentage: "",
    avgI3dLowerBeforeHigherPricePercentage: "",
    avgI3dLowerPricePercentage: "",
    avgI3dSecondsUntilHigherPrice: "",
    avgI3dSecondsUntilLowerBeforeHigherPrice: "",
    avgI3dSecondsUntilLowerPrice: "",
    avgI1wHigherPricePercentage: "",
    avgI1wLowerBeforeHigherPricePercentage: "",
    avgI1wLowerPricePercentage: "",
    avgI1wSecondsUntilHigherPrice: "",
    avgI1wSecondsUntilLowerBeforeHigherPrice: "",
    avgI1wSecondsUntilLowerPrice: "",
    avgI1mHigherPricePercentage: "",
    avgI1mLowerBeforeHigherPricePercentage: "",
    avgI1mLowerPricePercentage: "",
    avgI1mSecondsUntilHigherPrice: "",
    avgI1mSecondsUntilLowerBeforeHigherPrice: "",
    avgI1mSecondsUntilLowerPrice: "",
    maxMaxInvestment: "",
    maxMaxReturnOfInvestment: "",
    maxMaxDCAProfit: "",
    maxMaxBuyingPrice: "",
    maxMaxExitPrice: "",
    maxSlowerClosedPositionInSeconds: "",
    minMinInvestment: "",
    minMinReturnOfInvestment: "",
    minMinDCAProfit: "",
    minMinBuyingPrice: "",
    minMinExitPrice: "",
    minFasterClosedPositionInSeconds: "",
    sumReturnOfInvestment: "",
    sumClosedPositions: "",
    percentageProfit: "",
    winRate: "",
  };
}

/**
 * @typedef {Object} ServerTime
 * @property {number} serverTime
 * @property {number} dbTime
 */

/**
 * Create empty ServerTime value object.
 *
 * @returns {ServerTime} Empty object of this type.
 */
function createServerTimeEmptyValueObject() {
  return {
    serverTime: 0,
    dbTime: 0,
  };
}

/**
 * Transform server time response to typed ServerTime.
 *
 * @param {*} response Trade API get quotes list raw response.
 * @returns {ServerTime} Quote assets.
 */
export function serverTimeResponseTransform(response) {
  return assign(createServerTimeEmptyValueObject(), response, {
    dbTime: parseInt(response.dbTime),
  });
}

/**
 * @typedef {Object} CoinRayToken
 * @property {string} jwt
 */

/**
 * Create empty CoinRayToken value object.
 *
 * @returns {CoinRayToken} Empty object of this type.
 */
function createCoinRayTokenEmptyValueObject() {
  return {
    jwt: "",
  };
}

/**
 * Transform coinray token response to typed CoinRayToken
 *
 * @param {*} response Trade API get quotes list raw response.
 * @returns {CoinRayToken} Coinray token value object.
 */
export function coinRayTokenResponseTransform(response) {
  return assign(createCoinRayTokenEmptyValueObject(), response);
}

/**
 * @typedef {Object} MarketSymbol
 * @property {string} id
 * @property {string} symbol
 * @property {string} base
 * @property {string} quote
 * @property {string} baseId
 * @property {string} quoteId
 * @property {PricePrecision} precision
 * @property {SymbolLimits} limits
 * @property {string} coinrayQuote
 * @property {string} coinrayBase
 */

/**
 * @typedef {Object} SymbolLimits
 * @property {AmountLimit} cost:
 * @property {AmountLimit} price:
 * @property {AmountLimit} amount:
 */

/**
 * @typedef {Object} AmountLimit
 * @property {number} min:
 * @property {number} max:
 */

/**
 * @typedef {Object} PricePrecision
 *
 * @property {number} amount:
 * @property {number} price:
 */

/**
 * @typedef {Array<MarketSymbol>} MarketSymbolsCollection
 */

/**
 * Create empty market symbol value object.
 *
 * @returns {MarketSymbol} Empty market symbol value object.
 */
function createMarketSymbolEmptyValueObject() {
  return {
    id: "",
    symbol: "",
    base: "",
    quote: "",
    baseId: "",
    quoteId: "",
    precision: { amount: 0, price: 0 },
    limits: {
      cost: { min: 0, max: 0 },
      price: { min: 0, max: 0 },
      amount: { min: 0, max: 0 },
    },
    coinrayQuote: "",
    coinrayBase: "",
  };
}

/**
 * Transform exchange connection market data response to typed collection.
 *
 * @param {*} response Trade API get quotes list raw response.
 * @returns {MarketSymbolsCollection} Coinray token value object.
 */
export function exchangeMarketDataResponseTransform(response) {
  if (!isArray(response)) {
    throw new Error("Response must be an array of market symbols.");
  }

  return response.map(exchangeMarketDataItemTransform);
}

/**
 * Transform market data response item to typed MarketSymbol.
 *
 * @param {*} symbolsDataItem Market data symbol.
 * @returns {MarketSymbol} Market data symbol value object.
 */
function exchangeMarketDataItemTransform(symbolsDataItem) {
  return assign(createMarketSymbolEmptyValueObject(), symbolsDataItem);
}

/**
 * Transform quote assets response to typed QuoteAssetsDict.
 *
 * @param {*} response Trade API get quotes list raw response.
 * @returns {QuoteAssetsDict} Quote assets.
 */
export function quotesResponseTransform(response) {
  if (!isObject(response)) {
    throw new Error("Response must be an object with different properties.");
  }

  return Object.entries(response).reduce(
    (res, [key, val]) => ({
      ...res,
      [key]: {
        quote: val.quote,
        minNotional: val.minotional,
      },
    }),
    {},
  );
}

/**
 * Transform base assets response to typed BaseAssetsDict.
 *
 * @param {*} response Trade API get quotes list raw response.
 * @returns {BaseAssetsDict} Base assets.
 */
export function basesResponseTransform(response) {
  if (!isObject(response)) {
    throw new Error("Response must be an object with different properties.");
  }

  return Object.entries(response).reduce(
    (res, [key, val]) => ({
      ...res,
      [key]: {
        quote: val.quote,
        base: val.base,
      },
    }),
    {},
  );
}

/**
 * Transform connected provider user info to typed ConnectedProviderUserInfo.
 *
 * @param {*} response Connected provider user info raw response.
 * @returns {ConnectedProviderUserInfo} User info.
 */
export function connectedProviderUserInfoResponseTransform(response) {
  if (!isObject(response)) {
    throw new Error("Response must be an object with different properties.");
  }

  return createConnectedProviderUserInfoEntity(response);
}

/**
 * Create connected provider user info entity.
 *
 * @param {*} response Trade API user balance raw raw response.
 * @returns {ConnectedProviderUserInfo} User balance entity.
 */
function createConnectedProviderUserInfoEntity(response) {
  return {
    currentAllocated: response.currentAllocated,
    profitsSinceCopying: response.profitsSinceCopying,
  };
}

/**
 *
 * @typedef {Object} DefaultProviderClonedFromObject
 * @property {String} $oid
 */

/**
 *
 * @typedef {Object} DefaultProviderAllocatedUpdatedAtDateObject
 * @property {String} $numberlong
 */

/**
 *
 * @typedef {Object} DefaultProviderAllocatedUpdatedAtObject
 * @property {DefaultProviderAllocatedUpdatedAtDateObject} $date
 */

/**
 *
 * @typedef {Object} DefaultProviderUserPaymentObject
 * @property {String} userId
 */

/**
 *
 * @typedef {Object} DefaultProviderOptions
 * @property {Boolean} acceptUpdateSignal
 * @property {Boolean} allowSendingBuyOrdersAsMarket
 * @property {Boolean} balanceFilter
 * @property {Boolean} enablePanicSellSignals
 * @property {Boolean} enableSellSignals
 * @property {Boolean} limitPriceFromSignal
 * @property {Boolean} reBuyFromProvider
 * @property {Boolean} reBuysFromSignal
 * @property {Boolean} reUseSignalIdIfClosed
 * @property {Boolean} riskFilter
 * @property {Boolean} stopLossFromSignal
 * @property {Boolean} successRateFilter
 * @property {Boolean} takeProfitsFromSignal
 * @property {Boolean} terms
 * @property {Boolean} trailingStopFromSignal
 */

/**
 *
 * @typedef {Object} DefaultProviderStripeObject
 * @property {Boolean} cancelAtPeriodEnd
 * @property {String} cancelDate
 * @property {String} email
 * @property {Boolean} enable
 * @property {String} paymentGateway
 * @property {String} trialStartedAt
 */

/**
 *
 * @typedef {Object} DefaulProviderInternalPaymentObject
 * @property {Boolean} isPremium
 * @property {String} merchantId
 * @property {Number} price
 * @property {Number} trial
 * @property {String} ipnSecret
 */

/**
 *
 * @typedef {Object} DefaultProviderTeamObject
 * @property {String} name
 * @property {String} countryCode
 */

/**
 *
 * @typedef {Object} DefaultProviderSocialObject
 * @property {String} network
 * @property {String} link
 */

/**
 *
 * @typedef {Object} DefaultProviderPermormanceWeeklyStats
 * @property {Number} week
 * @property {Number} return
 * @property {String} day
 * @property {Number} positions
 */

/**
 *
 * @typedef {Object} DefaultProviderPermormanceObject
 * @property {Number} closePositions
 * @property {Array<DefaultProviderPermormanceWeeklyStats>} weeklyStats
 * @property {Number} openPositions
 * @property {Number} totalBalance
 * @property {Number} totalTradingVolume
 */

/**
 * Default Single Provider object from 'getProvider' endpoint.
 *
 * @typedef {Object} DefaultProviderGetObject
 * @property {Boolean} connected
 * @property {String} copyTradingQuote
 * @property {String} description
 * @property {Boolean} disable
 * @property {String} exchangeInternalId
 * @property {String} exchangeType
 * @property {Array<String>} exchanges
 * @property {String} fee
 * @property {Boolean} hasBeenUsed
 * @property {Boolean} hasRecommendedSettings
 * @property {String} id
 * @property {DefaulProviderInternalPaymentObject} internalPaymentInfo
 * @property {Boolean} isAdmin
 * @property {Boolean} isClone
 * @property {Boolean} isCopyTrading
 * @property {Boolean} key
 * @property {Boolean} list
 * @property {String} logoUrl
 * @property {String} longDesc
 * @property {Number} minAllocatedBalance
 * @property {String} name
 * @property {DefaultProviderOptions} options
 * @property {Boolean} public
 * @property {String} shortDesc
 * @property {DefaultProviderUserPaymentObject} userPaymentInfo
 * @property {String} website
 * @property {Number} allocatedBalance
 * @property {DefaultProviderAllocatedUpdatedAtObject} allocatedBalanceUpdatedAt
 * @property {Boolean} balanceFilter
 * @property {DefaultProviderClonedFromObject} clonedFrom
 * @property {String} createdAt
 * @property {Boolean} enableInProvider
 * @property {String} originalBalance
 * @property {String} profitsFromClosedBalance
 * @property {Boolean} reBuyFromProvider
 * @property {Boolean} riskFilter
 * @property {Boolean} successRateFilter
 * @property {Boolean} terms
 * @property {Array<DefaultProviderTeamObject>} team
 * @property {Array<DefaultProviderSocialObject>} social
 * @property {String} about
 * @property {String} strategy
 * @property {DefaultProviderPermormanceObject} performance
 * @property {Number} avgHoldingTime
 * @property {Number} activeSince
 * @property {Number} avgTradesPerWeek
 * @property {Number} profitableWeeks
 * @property {Number} followers
 * @property {DefaultProviderStripeObject} stripe
 */

/**
 *
 * @param {*} response
 * @returns {DefaultProviderGetObject}
 */

export function providerGetResponseTransform(response) {
  if (!isObject) {
    throw new Error("Response must be an object with different properties.");
  }

  let emptyProviderEntity = createEmptyProviderGetEntity();
  return { ...emptyProviderEntity, ...response };
}

function createEmptyProviderGetEntity() {
  return {
    connected: false,
    copyTradingQuote: "",
    description: "",
    disable: false,
    exchangeInternalId: false,
    exchangeType: "",
    exchanges: [""],
    fee: "",
    hasBeenUsed: false,
    hasRecommendedSettings: false,
    id: "",
    internalPaymentInfo: {
      isPremium: true,
      merchantId: "",
      price: 0,
      trial: 0,
      ipnSecret: "",
    },
    isAdmin: false,
    isClone: false,
    isCopyTrading: false,
    key: false,
    list: false,
    logoUrl: "",
    longDesc: "",
    minAllocatedBalance: 0,
    name: "",
    options: {
      acceptUpdateSignal: false,
      allowSendingBuyOrdersAsMarket: false,
      balanceFilter: false,
      enablePanicSellSignals: false,
      enableSellSignals: false,
      limitPriceFromSignal: false,
      reBuyFromProvider: false,
      reBuysFromSignal: false,
      reUseSignalIdIfClosed: false,
      riskFilter: false,
      stopLossFromSignal: false,
      successRateFilter: false,
      takeProfitsFromSignal: false,
      terms: false,
      trailingStopFromSignal: false,
    },
    public: false,
    shortDesc: "",
    userPaymentInfo: { userId: "" },
    website: "",
    allocatedBalance: 0,
    allocatedBalanceUpdatedAt: { $date: { $numberlong: "" } },
    balanceFilter: false,
    clonedFrom: { $oid: "" },
    createdAt: "",
    enableInProvider: false,
    originalBalance: "",
    profitsFromClosedBalance: "0",
    reBuyFromProvider: false,
    riskFilter: false,
    successRateFilter: false,
    terms: false,
    team: [{}],
    social: [{}],
    about: "",
    performance: {
      closePositions: 0,
      weeklyStats: [{ week: 0, return: 0 }],
      openPositions: 0,
      totalBalance: 0,
      totalTradingVolume: 0,
    },
    strategy: "",
    avgHoldingTime: 0,
    activeSince: 0,
    avgTradesPerWeek: 0,
    profitableWeeks: 0,
    followers: 0,
    stripe: {
      cancelAtPeriodEnd: false,
      cancelDate: "",
      email: "",
      enable: false,
      paymentGateway: "",
      trialStartedAt: "",
    },
  };
}

/**
 * Transform user exchange connection to typed ExchangeConnectionEntity.
 *
 * @param {*} response Trade API get exchanges raw response.
 * @returns {Array<ExchangeListEntity>} User exchange connections collection.
 */

export function exchangeListResponseTransform(response) {
  if (!isArray(response)) {
    throw new Error("Response must be an array of positions.");
  }

  return response.map((exchangeConnectionItem) => {
    return exchangeListResponseItemTransform(exchangeConnectionItem);
  });
}

/**
 * @typedef {Object} ExchangeListEntity
 * @property {String} id
 * @property {String} name
 * @property {Boolean} enabled
 * @property {Array<String>} type
 * @property {Array<String>} testNet
 * @property {Array<String>} requiredAuthFields
 */

/**
 * Transform API exchange connection item to typed object.
 *
 * @param {*} exchangeConnectionItem Trade API exchange connection item.
 * @returns {ExchangeListEntity} Exchange connection entity.
 */
function exchangeListResponseItemTransform(exchangeConnectionItem) {
  const emptyExchangeListEntity = createExchangeListEmptyEntity();
  const transformedResponse = assign(emptyExchangeListEntity, exchangeConnectionItem);

  return transformedResponse;
}

function createExchangeListEmptyEntity() {
  return {
    enabled: false,
    id: "",
    name: "",
    requiredAuthFields: [""],
    testNet: [""],
    type: [""],
  };
}
/**
 * @typedef {Object} CopyTradersProvidersOptionsPayload
 * @property {string} token User access token.
 * @property {String} internalExchangeId
 */

/**
 * @typedef {Object} CopyTradersProvidersOption
 * @property {number} providerId
 * @property {string} providerName
 * @property {boolean} providerQuote
 */

/**
 * @typedef {Array<CopyTradersProvidersOption>} CopyTradersProvidersOptionsCollection
 */

/**
 * Transform own copy traders providers options to typed CopyTradersProvidersOptionsCollection.
 *
 * @param {*} response Trade API own copy traders providers options raw response.
 * @returns {CopyTradersProvidersOptionsCollection} Options collection.
 */
export function ownCopyTraderProvidersOptionsResponseTransform(response) {
  if (!isArray(response)) {
    throw new Error("Response must be an array of copy trader providers options.");
  }

  return response.map(ownCopyTraderProviderOptionResponseTransform);
}

/**
 * Transform own copy traders providers option to typed CopyTradersProvidersOption.
 *
 * @param {*} option Trade API own copy traders providers options raw response.
 * @returns {CopyTradersProvidersOption} Options collection.
 */

function ownCopyTraderProviderOptionResponseTransform(option) {
  return assign(createEmptyOwnCopyTraderProviderOption(), option);
}

/**
 * Create empty own copy trader option.
 *
 * @returns {CopyTradersProvidersOption} Own copy trader empty option.
 */
function createEmptyOwnCopyTraderProviderOption() {
  return {
    providerId: 0,
    providerName: "",
    providerQuote: false,
  };
}

/**
 * Transform user exchange connection to typed ExchangeConnectionEntity.
 *
 * @param {*} response Trade API get exchanges raw response.
 * @returns {Array<ProviderFollowerEntity>} User exchange connections collection.
 */

export function providerFollowersResponseTransform(response) {
  if (!isArray(response)) {
    throw new Error("Response must be an array of positions.");
  }

  let list = response.map((providerFollowersItem) => {
    return providerFollowersResponseItemTransform(providerFollowersItem);
  });
  list = list.sort((a, b) => new Date(a.date).getTime() - new Date(b.date).getTime());
  return list;
}

/**
 * @typedef {Object} ProviderFollowerEntity
 * @property {String} date
 * @property {Number} followers
 * @property {Number} totalFollowers
 */

/**
 * Transform API exchange connection item to typed object.
 *
 * @param {*} providerFollowersItem Trade API exchange connection item.
 * @returns {ProviderFollowerEntity} Exchange connection entity.
 */
function providerFollowersResponseItemTransform(providerFollowersItem) {
  const emptyExchangeListEntity = createProviderFollowersEmptyEntity();
  const transformedResponse = assign(emptyExchangeListEntity, providerFollowersItem);

  return transformedResponse;
}

function createProviderFollowersEmptyEntity() {
  return {
    enabled: false,
    id: "",
    name: "",
    requiredAuthFields: [""],
    testNet: [""],
    type: [""],
  };
}

/**
 * Transform provider followers list response item to ProviderFollowersListEntity.
 *
 * @param {*} response Trade API get provider followers list response.
 * @returns {Array<ProviderFollowersListEntity>} Provider followers list collection.
 */

export function providerFollowersListResponseTransform(response) {
  if (!isArray(response)) {
    throw new Error("Response must be an array of positions.");
  }

  return response.map((providerFollowersListItem) => {
    return providerFollowersListItemTransform(providerFollowersListItem);
  });
}

/**
 * @typedef {Object} ProviderFollowersListEntity
 * @property {String} userId
 * @property {String} name
 * @property {String} email
 * @property {Boolean} connected
 * @property {String} allocatedBalance
 * @property {Boolean} active
 * @property {String} cancelDate
 * @property {String} code
 * @property {String} profitsFromClosedBalance
 * @property {Boolean} realExchangeConnected
 * @property {Boolean} suspended
 * @property {String} lastTransactionId
 */

/**
 * Transform provider followers list response item to typed object.
 *
 * @param {*} providerFollowersListItem Provider followers list response item.
 * @returns {ProviderFollowersListEntity} Provider Followers List Item entity.
 */
function providerFollowersListItemTransform(providerFollowersListItem) {
  const emptyProviderFollowersListEntity = createProviderFollowersListEmptyEntity();
  const transformedResponse = assign(emptyProviderFollowersListEntity, providerFollowersListItem);

  return transformedResponse;
}

function createProviderFollowersListEmptyEntity() {
  return {
    active: false,
    allocatedBalance: "",
    cancelDate: "-",
    code: "-",
    connected: false,
    email: "0",
    lastTransactionId: "-",
    name: "",
    profitsFromClosedBalance: "",
    realExchangeConnected: false,
    suspended: false,
    userId: "",
  };
}

/**
<<<<<<< HEAD
 * @typedef {Object} CoinNetwork
 * @property {string} name
 * @property {string} network
 * @property {string} coin
 * @property {string} addressRegex
 * @property {string} depositDesc
 * @property {string} depositEnable
 * @property {boolean} isDefault
 * @property {string} memoRegex
 * @property {boolean} resetAddressStatus
 * @property {string} specialTips
 * @property {string} withdrawDesc
 * @property {boolean} withdrawEnable
 * @property {string} withdrawFee
 * @property {string} withdrawMin
 */

/**
 * @typedef {Object} ExchangeAsset
 * @property {string} name
 * @property {string} balanceFree
 * @property {string} balanceLocked
 * @property {string} balanceTotal
 * @property {string} balanceFreeBTC
 * @property {string} balanceLockedBTC
 * @property {string} balanceTotalBTC
 * @property {string} balanceFreeUSDT
 * @property {string} balanceLockedUSDT
 * @property {string} balanceTotalUSDT
 * @property {string} balanceTotalExchCoin
 * @property {string} exchCoin
 * @property {Array<CoinNetwork>} networks
 */

/**
 * @typedef {Object.<string, ExchangeAsset>} ExchangeAssetsDict
 */

/**
 * Transform provider followers list response item to ProviderFollowersListEntity.
 *
 * @param {*} response Trade API get exchange assets list response.
 * @returns {ExchangeAssetsDict} Exchange asssets.
 */

export function exchangeAssetsResponseTransform(response) {
  if (!isObject(response)) {
    throw new Error("Response must be an object with different properties.");
  }
  return Object.entries(response).reduce(
    (res, [key, val]) => ({
      ...res,
      [key]: exchangeAssetsItemTransform(val),
    }),
    {},
  );
}

/**
 *
 * @param {*} exchangeAssetItem Exchange assets list response item.
 * @returns {ExchangeAssetsDict} Exchange assets.
 */
function exchangeAssetsItemTransform(exchangeAssetItem) {
  const emptyExchangeAssetsEntity = createExchangeAssetsEmptyEntity();
  const transformedResponse = assign(emptyExchangeAssetsEntity, exchangeAssetItem);

  return transformedResponse;
}

/**
 * @returns {ExchangeAsset} Exchange asset
 */
function createExchangeAssetsEmptyEntity() {
  return {
    name: "",
    balanceFree: "0.000000000000",
    balanceLocked: "0.000000000000",
    balanceTotal: "0.000000000000",
    balanceFreeBTC: "0.000000000000",
    balanceLockedBTC: "0.000000000000",
    balanceTotalBTC: "0.000000000000",
    balanceFreeUSDT: "0.000000000000",
    balanceLockedUSDT: "0.000000000000",
    balanceTotalUSDT: "0.000000000000",
    balanceTotalExchCoin: "0.000000000000",
    exchCoin: "",
    networks: [],
  };
}

/**
 * Create Exchange Deposit Address entity.
 *
 * @param {*} response Trade API user balance raw response.
 * @returns {ExchangeDepositAddress} Exchange Deposit Address entity.
 */
export function exchangeDepositAddressResponseTransform({ currency, address, tag }) {
  return {
    currency,
    address,
    tag,
=======
 *
 * @typedef {Object} ProviderPerformanceEntity
 * @property {Number} closePositions
 * @property {Number} openPositions
 * @property {Number} totalBalance
 * @property {Number} totalTradingVolume
 * @property {Array<DefaultProviderPermormanceWeeklyStats>} weeklyStats
 */

/**
 *
 * @param {*} response
 * @returns {ProviderPerformanceEntity}
 */

export function providerPerformanceResponseTransform(response) {
  if (!isObject) {
    throw new Error("Response must be an object with different properties.");
  }

  let emptyProviderEntity = createProviderPerformanceEmptyEntity();
  return { ...emptyProviderEntity, ...response };
}

function createProviderPerformanceEmptyEntity() {
  return {
    closePositions: 0,
    openPositions: 0,
    totalBalance: 0,
    totalTradingVolume: 0,
    weeklyStats: [{}],
>>>>>>> 501355c2
  };
}<|MERGE_RESOLUTION|>--- conflicted
+++ resolved
@@ -2064,7 +2064,6 @@
 }
 
 /**
-<<<<<<< HEAD
  * @typedef {Object} CoinNetwork
  * @property {string} name
  * @property {string} network
@@ -2167,7 +2166,10 @@
     currency,
     address,
     tag,
-=======
+  };
+}
+
+/**
  *
  * @typedef {Object} ProviderPerformanceEntity
  * @property {Number} closePositions
@@ -2199,6 +2201,5 @@
     totalBalance: 0,
     totalTradingVolume: 0,
     weeklyStats: [{}],
->>>>>>> 501355c2
   };
 }