import moment from "moment";
import dayjs from "dayjs";
import { assign, isArray, isObject, mapValues, isString, toNumber } from "lodash";
import { toCamelCaseKeys, formatFloat, formatFloat2Dec } from "../utils/format";
import defaultProviderLogo from "../images/defaultProviderLogo.png";

/**
 * @type {('LONG')}
 */
export const POSITION_SIDE_LONG = "LONG";

/**
 * @type {('SHORT')}
 */
export const POSITION_SIDE_SHORT = "SHORT";

/**
 * @type {('market')}
 */
export const POSITION_ENTRY_TYPE_MARKET = "market";

/**
 * @type {('limit')}
 */
export const POSITION_ENTRY_TYPE_LIMIT = "limit";

/**
 * @type {('stop_loss_limit')}
 */
export const POSITION_ENTRY_TYPE_SLLIMIT = "stop_loss_limit";

/**
 * @type {('import')}
 */
export const POSITION_ENTRY_TYPE_IMPORT = "import";

/**
 * @type {('multi')}
 */
export const POSITION_ENTRY_TYPE_MULTI = "multi";

/**
 * @typedef {('SHORT' | 'LONG')} PositionEntrySide
 */

/**
 * @typedef {("market" | "limit" | "stop_loss_limit" | "import" | 'multi')} PositionOrderType
 */

/**
 * @typedef {Object} CreatePositionPayload
 * @property {string} token Authorization token.
 * @property {string} pair Currency pair i.e. "USDT BTC".
 * @property {number} limitPrice Order limit price.
 * @property {string} positionSizeQuote Quote (currency) that represent the position size.
 * @property {number} positionSize Position size.
 * @property {number} [realInvestment] Real invested amount excluding the leverage.
 * @property {PositionEntrySide} side Position side.
 * @property {number|boolean} stopLossPercentage Stop loss percentage.
 * @property {number|boolean} buyTTL Entry order time to live expiration.
 * @property {PositionOrderType} type Entry order type.
 * @property {number} [buyStopPrice] Entry stop price.
 * @property {number|boolean} sellByTTL Auto exit time to live.
 * @property {Array<PositionProfitTarget>|boolean} takeProfitTargets Take profit targets.
 * @property {Array<PositionDCATarget>|boolean} reBuyTargets Rebuy / DCA targets.
 * @property {number|boolean} trailingStopTriggerPercentage Percentage that when crossed activate the trailing stop.
 * @property {number|boolean} trailingStopPercentage Percentage distance from current price that will keep moving trailing stop price following the trend.
 * @property {number|string} providerId Copy trader provider ID or "1" when is a manual signal.
 * @property {string} providerName Provider name when is a position published for copy trader service.
 * @property {string} exchangeName Exchange name.
 * @property {string} internalExchangeId Exchange connection ID.
 * @property {number} [positionSizePercentage] Position size as percentage, used to calculate position size from allocated balance for copy trader followers positions.
 * @property {boolean} [postOnly]
 */

/**
 * @typedef {Object} PositionProfitTarget
 * @property {number} targetId
 * @property {number} priceTargetPercentage
 * @property {number} [priceTarget]
 * @property {string} [pricePriority] Use price or percentage
 * @property {number} amountPercentage
 * @property {boolean} [postOnly]
 */

/**
 * @typedef {Object} PositionDCATarget
 * @property {number} targetId
 * @property {number} priceTargetPercentage
 * @property {number} [priceTarget]
 * @property {string} [pricePriority] Use price or percentage
 * @property {number} amountPercentage
 * @property {boolean} [postOnly]
 */

/**
 * @typedef {Object} PositionActionPayload
 * @property {string} positionId Position ID to cancel.
 * @property {string} token Access token.
 */

/**
 * @typedef {Object} PositionGetPayload
 * @property {string} positionId Position ID to cancel.
 * @property {string} token Access token.
 * @property {string} internalExchangeId Exchange connection ID associated to the position.
 */

/**
 * Payload to update existing position, the size could be increased passing optional parameters.
 *
 * @typedef {Object} UpdatePositionPayload
 * @property {string} token Authorization token.
 * @property {number} [limitPrice] Order limit price.
 * @property {string} [positionSizeQuote] Quote (currency) that represent the position size.
 * @property {number} [positionSize] Position size.
 * @property {number} [buyStopPrice] Entry stop price.
 * @property {number} [realInvestment] Real invested amount excluding the leverage.
 * @property {number} [positionSizePercentage] Position size as percentage, used to calculate position size from allocated balance for copy trader followers positions.
 * @property {PositionOrderType} [buyType] Entry order type.
 * @property {PositionEntrySide} [side] Position side.
 * @property {number|boolean} stopLossPercentage Stop loss percentage.
 * @property {Array<PositionProfitTarget>|boolean} takeProfitTargets Take profit targets.
 * @property {Array<PositionDCATarget>|boolean} reBuyTargets Rebuy / DCA targets.
 * @property {number|boolean} trailingStopTriggerPercentage Percentage that when crossed activate the trailing stop.
 * @property {number|boolean} trailingStopPercentage Percentage distance from current price that will keep moving trailing stop price following the trend.
 * @property {number|string} providerId Copy trader provider ID or "1" when is a manual signal.
 * @property {string} providerName Provider name when is a position published for copy trader service.
 * @property {string} internalExchangeId Exchange connection ID.
 * @property {number} [reduceTargetPercentage] The reduce order target in percentage from the average entry price, or from the last entry price if recurring is selected.
 * @property {number} [reduceAvailablePercentage] The amount to be sold from the position available amount for this reduce order target.
 * @property {string} [reduceOrderType] The reduce order type that will be send to the exchange, options: market|limit
 * @property {boolean} [reduceRecurring] If checked, each time a new DCA is filled, a reduce order will be placed in the exchange.
 * @property {boolean} [reducePersistent] If checked, it won't close the position if there are pending DCAs.
 * @property {boolean} [removeReduceRecurringPersistent] Remove the flag recurring and persistent.
 * @property {Array<number>} [removeReduceOrder] An array with the list of targets ids for removing their reduce orders
 * @property {Array<number>} [removeAllReduceOrders] Remove all pending reduce orders.
 */

/**
 * @typedef {Object} UserLoginPayload
 * @property {string} email
 * @property {string} password
 * @property {string} gRecaptchaResponse
 * @property {number} c Captcha version number
 */

/**
 * @typedef {Object} UserRegisterPayload
 * @property {string} firstName
 * @property {string} email
 * @property {string} password
 * @property {Boolean} terms
 * @property {Boolean} subscribe
 * @property {Boolean} array
 * @property {string} ref
 * @property {String} locale selected locale string
 * @property {string} gRecaptchaResponse
 * @property {number} c Captcha version number
 */

/**
 * @typedef {Object} UserExchangeAssetsPayload
 * @property {string} token
 * @property {string} internalId
 */

/**
 * @typedef {Object} GetProviderPayload
 * @property {string} token user's access token
 * @property {string} providerId Provider ID
 * @property {Number} version api endpoint version number.
 * @property {String} exchangeInternalId internal Id of selected exchange.
 */

/**
 * @typedef {Object} GetProviderFollowersPayload
 * @property {string} providerId provider ID.
 */

/**
 * @typedef {Object} ConnectTraderPayload
 * @property {string} token
 * @property {string} providerId
 * @property {String} allocatedBalance
 * @property {String} exchangeInternalId
 * @property {Boolean} balanceFilter
 * @property {Boolean} connected
 */

/**
 * @typedef {Object} ConnectProviderPayload
 * @property {string} token
 * @property {string} providerId
 * @property {String} exchangeInternalId
 * @property {Boolean} connected
 * @property {Boolean} [acceptUpdateSignal]
 * @property {Boolean} [allowSendingBuyOrdersAsMarket]
 * @property {Boolean} [enablePanicSellSignals]
 * @property {Boolean} [enableSellSignals]
 * @property {Boolean} [limitPriceFromSignal]
 * @property {Boolean} [reBuyFromProvider]
 * @property {Boolean} [reBuysFromSignal]
 * @property {Boolean} [reUseSignalIdIfClosed]
 * @property {Boolean} [riskFilter]
 * @property {Boolean} [stopLossFromSignal]
 * @property {Boolean} [successRateFilter]
 * @property {Boolean} [takeProfitsFromSignal]
 * @property {Boolean} [terms]
 * @property {Boolean} [trailingStopFromSignal]
 * @property {Boolean} [useLeverageFromSignal]
 * @property {String} [customerKey]
 * @property {Boolean} [reBuyFirst]
 * @property {Boolean} [reBuyAll]
 * @property {Boolean} [reBuyLast]
 * @property {Boolean} [takeProfitFirst]
 * @property {Boolean} [takeProfitAll]
 * @property {Boolean} [takeProfitLast]
 * @property {Number} [quantityPercentage]
 * @property {Number} [limitReBuys]
 * @property {Boolean} [short]
 * @property {Boolean} [shortmid]
 * @property {Boolean} [mid]
 * @property {Boolean} [long]
 * @property {Number} [risk]
 * @property {Number} [successRate]
 */

/**
 * @typedef {Object} DisableProviderPayload
 * @property {string} token
 * @property {string} providerId
 * @property {String} type
 * @property {Boolean} disable
 */

/**
 * @typedef {Object} DisconnectProviderPayload
 * @property {string} token User's session token
 * @property {string} providerId Provider Id
 * @property {String} disconnectionType Disconnection type.
 * @property {String} internalExchangeId Internal Id of connected exchange.
 */

/**
 * @typedef {Object} CancelDisconnectProviderPayload
 * @property {string} token User's session token
 * @property {string} providerId Provider Id
 * @property {String} internalExchangeId Internal Id of connected exchange.
 */

/**
 * @typedef {Object} DeleteProviderPayload
 * @property {string} token
 * @property {string} providerId
 */

/**
 * @typedef {Object} EditProvderPayload
 * @property {string} token
 * @property {string} providerId
 * @property {String} name
 * @property {String} logoUrl
 * @property {String} website
 * @property {Boolean} list
 * @property {Boolean} public
 * @property {String} minAllocatedBalance
 * @property {String} merchantId
 * @property {String} price
 * @property {String} trial
 * @property {String} ipnSecret
 * @property {String} about
 * @property {String} strategy
 * @property {Array<DefaultProviderSocialObject>} social
 * @property {Array<DefaultProviderTeamObject>} team
 * @property {DefaultProviderOptions} [options]
 */

/**
 * @typedef {Object} EditClonedProvderPayload
 * @property {string} token
 * @property {string} providerId
 * @property {String} name
 * @property {String} logoUrl
 */

/**
 * @typedef {Object} isTraderType
 * @property {boolean} profit_sharing True if the user has created a profit sharing service provider.
 * @property {boolean} copy_trading True if the user has created a copy trader service provider.
 * @property {boolean} signal_providers True if the user has created a signal provider service.
 */

/**
 * @typedef {Object} UserWall
 * @property {string} cantPostUntil If present, date until which the user can post reply
 * @property {boolean} banned
 */

/**
 * @typedef {Object} UserEntity
 * @property {string} token User access token.
 * @property {string} firstName User first name.
 * @property {string} email User email.
 * @property {boolean} ask2FA Indicates if 2FA should be asked.
 * @property {string} userId User ID.
 * @property {string} createdAt Creation timestamp: e.g. (2020-05-14T14:34:48).
 * @property {boolean} providerEnable Indicates if user is subscribed to signal providers.
 * @property {boolean} twoFAEnable Indicate if 2FA is enabled.
 * @property {boolean} subscribe
 * @property {boolean} isAdmin Indicate if user is administrator.
 * @property {boolean} isSupport Indicate if user is from support team.
 * @property {boolean} binanceConnected Indicates if user has Binance exchange connected.
 * @property {number} buysCount Counts the number of buys positions.
 * @property {number} sellsCount Counts the number of sell positions.
 * @property {string} userName
 * @property {string} imageUrl
 * @property {boolean} hasActivated
 * @property {boolean} realExchangeConnected
 * @property {boolean} demoExchangeConnected
 * @property {isTraderType} isTrader
 * @property {Array<ExchangeConnectionEntity>} exchanges
 * @property {string} locale
 * @property {UserWall} wall
 * @property {boolean} isUnknownDevice True if user needs to confirm new device connection
 */

/**
 * @typedef {Object} Onboarding
 * @property {boolean} finished
 * @property {boolean} paused
 * @property {string} step
 */

/**
 * @typedef {Object} AuthorizationPayload
 * @property {string} token User access token.
 */

/**
 * @typedef {Object} ProviderExchangeSettingsPayload
 * @property {string} internalExchangeId User exchange connection ID.
 * @property {String} providerId
 */

/**
 * @typedef {Object & ProviderExchangeSettingsPayload & ProviderExchangeSettingsObject} ProviderExchangeSettingsUpdatePayload
 * @property {boolean} exchangeId
 */

/**
 * @typedef {Object} UserBalancePayload
 * @property {String} exchangeInternalId Internal ID of exchange.
 * @property {Boolean} [force] Flag to sync balance with exchange.
 */

/**
 * @typedef {Object} ProviderContractsPayload
 * @property {String} exchangeInternalId Internal ID of exchange.
 * @property {String} providerId ID of provider.
 */

/**
 * @typedef {Object} CancelOrderPayload
 * @property {string} token User access token.
 * @property {String} exchangeInternalId Internal ID of exchange.
 * @property {String} orderId order ID.
 * @property {String} symbol symbol.
 * @property {String} providerId symbol.
 */

/**
 * @typedef {Object} CancelContractPayload
 * @property {string} token User access token.
 * @property {String} exchangeInternalId Internal ID of exchange.
 * @property {String} amount amount.
 * @property {String} symbol symbol.
 * @property {String} providerId symbol.
 */

/**
 * @typedef {Object} PositionsListPayload
 * @property {string} token User access token.
 * @property {string} internalExchangeId User exchange connection ID.
 * @property {boolean} [extendedStatuses] Flag to get log positions with all possibles status.
 */

/**
 * @typedef {Object & AuthorizationPayload} ReadOnlyPayload
 * @property {boolean} ro
 */

/**
 * @typedef {Object & AuthorizationPayload} BaseAssetsPayload
 * @property {string} quote
 */

/**
 * @typedef {Object} ExchangeAssetsPayload
 * @property {string} internalId
 */

/**
 * @typedef {Object} ProviderAssetsPayload
 * @property {string} exchangeInternalId
 * @property {string} providerId
 */

/**
 *
 * @typedef {Object} PositionEntityTotals
 * @property {Number} openPositions
 * @property {Number} totalPositions
 * @property {Number} totalPositionSize
 * @property {Number} soldPositions
 *
 */

/**
 *
 * @typedef {Object} MultiSideData
 * @property {Number} amount
 * @property {string} price
 * @property {Number} priceDifference
 *
 */

/**
 * @typedef {Object} PositionEntity
 * @property {Object<number, ReBuyTarget>} reBuyTargets DCA/Rebuy targets.
 * @property {Object<number, ReduceOrder>} reduceOrders Reduce position orders.
 * @property {Object<number, ProfitTarget>} takeProfitTargets Take profit targets.
 * @property {Number} realInvestment Invested amount without including the leveraged part.
 * @property {boolean} accounting Flag that indicates if accounting is already calculated for a closed position.
 * @property {boolean} closed Flag that indicate when a position is closed.
 * @property {boolean} isCopyTrader Flag that indicates that this position owner and copy trader signal provider owner are the same.
 * @property {boolean} isCopyTrading Flag that indicates that position is derived from copy trader signal.
 * @property {boolean} paperTrading Flag that indicates that position is executed in paper trading (demo) exchange.
 * @property {boolean} trailingStopTriggered Flag that indicates when trailing stop is triggered.
 * @property {boolean} updating Flag that indicates that some position updates are in progress.
 * @property {number} buyTTL Expiration time of the entry order, if not filled during this seconds will be aborted.
 * @property {number} closeDate Close date represented in unix time epoch seconds.
 * @property {number} fees Exchange transaction fees.
 * @property {number} fundingFees Exchange transaction funding fees.
 * @property {boolean} profitSharing Flag to indicate if it is a profit sharing service position.
 * @property {number} leverage Futures position leverage level, X times real position size borrowed from exchange.
 * @property {number} netProfit Net profit amount.
 * @property {number} netProfitPercentage Net percentage profit.
 * @property {string} netProfitStyle Profit style (coloring) based on gain/loss.
 * @property {number} openDate Open date represented in unix time epoch seconds.
 * @property {number} positionSizeQuote Position size represented in quote currency.
 * @property {number} profit Profit amount without fees substraction.
 * @property {number} reBuyTargetsCountFail Rebuy / DCA targets that was executed with failures counter.
 * @property {number} reBuyTargetsCountPending Rebuy / DCA targets not yet reached and not executed counter.
 * @property {number} reBuyTargetsCountSuccess Rebuy / DCA targets succesfully executed counter.
 * @property {number} risk Invested amount percentage that is still in risk relative to current price and exit protections (stop loss / trailing stop).
 * @property {number} status Position status, see translations/en.yml STATUS section for detailed list.
 * @property {number} stopLossPercentage Price percentage stop loss, relative to entry price.
 * @property {number} stopLossPrice Stop loss price.
 * @property {string} stopLossPriority Stop loss priority (price or percentage).
 * @property {number} takeProfitTargetsCountFail Take profit targets that was executed with failures counter.
 * @property {number} takeProfitTargetsCountPending Take profit targets not yet reached and not executed counter.
 * @property {number} takeProfitTargetsCountSuccess Take profit targets succesfully executed counter.
 * @property {number} trailingStopPercentage Trailing stop distance percentage, the stop will move dynamically following the trend at this distance.
 * @property {number|boolean} trailingStopTriggerPrice Trailing stop trigger price or false when not enabled.
 * @property {number} trailingStopTriggerPercentage Trailing stop entry price percentage increase that will trigger the trailing stop start.
 * @property {string} trailingStopTriggerPriority Trailing stop loss priority (price or percentage).
 * @property {string} age Elapsed time since position was opened in human readable format.
 * @property {number} ageSeconds Elapsed seconds since position was opened.
 * @property {number} amount Position invested amount in quote currency.
 * @property {string} base Base currency ID, i.e. "BTC".
 * @property {number} buyPrice Quote currency price at the moment of order entry was filled.
 * @property {string} closeDateReadable Close date in human readable format.
 * @property {string} exchange Exchange name where position was filled.
 * @property {string} exchangeType Exchange type (futures / spot) used to operate the position.
 * @property {string} exchangeInternalName Exchange connection name where position was filled.
 * @property {string} exitPriceStyle Exit price style (coloring) based on gain/loss.
 * @property {string} internalExchangeId Exchange connection ID, reference the connection of an exchange to Zignaly account.
 * @property {string} exchangeInternalId Exchange connection ID, reference the connection of an exchange to Zignaly account.
 * @property {number} invested Invested amount on this position, including leveraged part.
 * @property {string} investedQuote Currency ID of the invested amount.
 * @property {string} openDateReadable Open date in human readable format.
 * @property {string} positionId Zignaly position ID.
 * @property {string} positionSize Position size in base currency.
 * @property {number} profitPercentage Percentage gain/loss of the position based on current price in relation to entry price.
 * @property {string} profitStyle Profit style (coloring) based on gain/loss.
 * @property {string} providerId Copy trader provider ID that originated the signal for position entry.
 * @property {string} providerOwnerUserId Copy trader service owner user ID.
 * @property {string} providerLink Copy trader provider profile page URL.
 * @property {string} logoUrl Copy trader provider logo (will be deprecated in favor of provideerLogo).
 * @property {string} providerLogo Copy trader provider logo.
 * @property {string} providerName Copy trader provider name.
 * @property {string} quote Quote currency ID.
 * @property {number} remainAmount Remaining position amount after apply take profits (decrease) / rebuy (increase).
 * @property {number} availableAmount Remaining position amount minus locked amount from pending buy/sell orders.
 * @property {string} riskStyle Risk style (coloring) based on gain/loss.
 * @property {number} sellPrice Exit price for closed position, current price for open positions.
 * @property {string} side Position side (LONG / SHORT).
 * @property {string} signalId Copy trader signal ID.
 * @property {string} stopLossStyle Stop loss style (coloring) based on gain / loss.
 * @property {string} pair Currency pair in separated format, i.e. "BTC/USDT".
 * @property {string} symbol Currency pair in separated format, i.e. "BTC/USDT".
 * @property {string} userId Zignaly user ID.
 * @property {('unsold' | 'sold' | 'unopened' | 'open' | 'log' | 'closed' | '')} type Position status category.
 * @property {PositionEntityTotals} copyTradingTotals Position totals stats, only apply for position of copy trader provider.
 * @property {Number} subPositions Followers copied positions derived from this position, only apply for position of copy trader provider.
 * @property {Number} returnFromAllocated Percentage return from copy trader service allocated balance.
 * @property {Number} returnFromInvestment Percentage return from copy trader service invested balance.
 * @property {Number} priceDifference Price difference from entry price.
 * @property {string} priceDifferenceStyle Price difference style (coloring) based on gain/loss.
 * @property {Number} unrealizedProfitLosses Unrealized profit / loss amount expressed in quote currency.
 * @property {Number} unrealizedProfitLossesPercentage Unrealized profit / loss percentage.
 * @property {string} unrealizedProfitStyle Unrealized profit style (coloring) based on gain/loss.
 * @property {Number} currentAllocatedBalance Allocated copy trading balance when the trade was open.
 * @property {Number} positionSizePercentage % of the balance that was allocated (Copy Traders).
 * @property {Number} liquidationPrice
 * @property {Number} markPrice
 * @property {Number} margin
 * @property {string} markPriceStyle
 * @property {string} unitsInvestment Units displayed for the investment.
 * @property {string} unitsAmount Units displayed when bought.
 * @property {string} short Short symbol name displayed in Zignaly.
 * @property {string} tradeViewSymbol TradingView symbol.
 * @property {{long: MultiSideData, short: MultiSideData}} [multiData] Price/Amount info for MULTI side position
 * @property {boolean} stopLossFollowsTakeProfit Stop Loss moves each time a take profit target is reached
 * @property {boolean} stopLossToBreakEven Stop Loss moves to break even (entry price) when take profit target is reached.
 * @property {boolean} isolated
 * @property {string} isolatedReadable
 * @property {string} stopLossOrderId Stop loss order id
 */

/**
 * @typedef {Object} RealInvestment
 * @property {string} $numberDecimal
 */

/**
 * @typedef {Object} ReBuyTarget
 * @property {number} targetId
 * @property {number} triggerPercentage
 * @property {number} [priceTarget]
 * @property {string} [pricePriority] Use price or percentage
 * @property {number} quantity
 * @property {boolean} buying
 * @property {boolean} done
 * @property {string} orderId
 * @property {boolean} cancel
 * @property {boolean} skipped
 * @property {string} buyType
 * @property {string} errorMSG
 * @property {boolean} postOnly
 */

/**
 * @typedef {Object} ReduceOrder
 * @property {number} targetId
 * @property {string} type
 * @property {number} targetPercentage
 * @property {number} availablePercentage
 * @property {boolean} done
 * @property {boolean} recurring
 * @property {boolean} persistent
 * @property {string} orderId
 * @property {string} errorMSG
 * @property {string} price
 * @property {string} amount
 */

/**
 * @typedef {Object} ProfitTarget
 * @property {number} targetId
 * @property {number} amountPercentage
 * @property {boolean} done
 * @property {string} orderId
 * @property {number} priceTargetPercentage
 * @property {number} priceTarget
 * @property {number} pricePriority
 * @property {boolean} cancel
 * @property {boolean} skipped
 * @property {boolean} updating
 * @property {boolean} postOnly
 */

/**
 * @typedef {Array<PositionEntity>} UserPositionsCollection
 */

/**
 * @typedef {Array<UserEntity>} UsersCollection
 */

/**
 * @typedef {Object} ProvidersPayload
 * @property {"connected"|"all"} type
 * @property {number} timeFrame
 * @property {Array<'copytraders'|'signal'|'profitsharing'>} provType
 * @property {string} internalExchangeId
 */

/**
 * @typedef {Object} NewAPIProvidersPayload
 * @property {'copy_trading'|'signal_providers'|'profit_sharing'|'connected_traders'|'connected_providers'} type
 * @property {number} timeFrame
 * @property {string} [internalExchangeId]
 */

/**
 * @typedef {Object} ProvidersOwnedPayload
 * @property {number} timeFrame
 * @property {NewAPIProvidersPayload["type"]} type
 */

/**
 * @typedef {Object} ProvidersListPayload
 * @property {string} internalExchangeId
 */

/**
 * @typedef {Object} DailyReturn
 * @property {Date} name Date
 * @property {number} [positions] Number of closed positions.
 * @property {number} returns % Returns
 * @property {string} [totalInvested]
 * @property {string} [totalProfit]
 */

/**
 * @typedef {Object} ProvidersStatsPayload
 * @property {string} token
 * @property {string} quote
 * @property {string} base
 * @property {string} timeFrame
 * @property {string} DCAFilter
 * @property {boolean} ro Read only request
 * @property {Array<'signal'|'copytraders'|'profitsharing'>} provType
 */

/**
 * @typedef {Object} ProviderFollowers
 * @property {string} date
 * @property {number} followers New followers for this date
 * @property {number} totalFollowers Total followers at this date
 */

/**
 * @typedef {Object} ProviderEntity
 * @property {string} id
 * @property {string} name
 * @property {number} price
 * @property {Array<string>} exchanges
 * @property {boolean} disable False if user is copying
 * @property {string} logoUrl
 * @property {boolean} isClone
 * @property {boolean} isCopyTrading
 * @property {number} createdAt
 * @property {boolean} isFromUser
 * @property {string} quote
 * @property {Array<DailyReturn>} dailyReturns
 * @property {number} [risk]
 * @property {number} followers
 * @property {number} [newFollowers] New followers in the past 7 days
 * @property {number} returns
 * @property {number} floating
 * @property {number} openPositions
 * @property {number} closedPositions
 * @property {number} [totalSignals] Total signals for signal providers
 * @property {string} exchangeType
 * @property {string} exchangeInternalId Connected exchange account id
 * @property {boolean} profitSharing Connected exchange account id
 * @property {number} profitsShare Connected exchange account id
 * @property {string} profitsMode Connected exchange account id
 * @property {Array<ProviderFollowers>} [aggregateFollowers] Followers history data (signal providers)
 * @property {string} providerLink
 * @property {Array<DefaultProviderExchangeIDsObject>} exchangeInternalIds
 * @property {boolean} isAdmin True if the current user is provider's admin
 * @property {number} currentAllocated Allocated balance with unrealized pnl.
 * @property {number} allocatedBalance Allocated balance without unrealized pnl.
 * @property {number} profitsSinceCopying
 * @property {boolean} CTorPS
 * @property {boolean} copyTrader
 * @property {boolean} liquidated
 * @property {number} globalReturn
 */

/**
 * @typedef {Array<ProviderEntity>} ProvidersCollection
 */

/**
 * @typedef {Object} ProviderStats
 * @property {string} providerId
 * @property {string} name
 * @property {string} logoUrl
 * @property {string} quote
 * @property {boolean} base
 * @property {number} signals
 * @property {string} sumTotalInvested
 * @property {string} sumTotalProfit
 * @property {string} sumTotalProfitFromClosed
 * @property {string} sumTotalProfitFromOpened
 * @property {string} sumPositions
 * @property {string} sumUnclosedPositions
 * @property {string} sumWins
 * @property {string} sumLosses
 * @property {string} sumDCAs
 * @property {string} sumDCAWins
 * @property {string} sumDCALosses
 * @property {string} sumSoldByTakeProfit
 * @property {string} sumSoldManually
 * @property {string} sumSoldByTrailingStop
 * @property {string} sumSoldByStopLoss
 * @property {string} sumSoldByTTL
 * @property {string} sumSoldBySignal
 * @property {string} sumSoldByOther
 * @property {string} avgAverageProfit
 * @property {string} avgAveragePositionSize
 * @property {string} avgAverageDCAsPerPosition
 * @property {string} avgAverageClosingTime
 * @property {string} avgAverageEntryPrice
 * @property {string} avgAverageExitPrice
 * @property {string} avgAverageAveragePrice
 * @property {string} avgAverageProfitPercentage
 * @property {string} avgI24hHigherPricePercentage
 * @property {string} avgI24hLowerBeforeHigherPricePercentage
 * @property {string} avgI24hLowerPricePercentage
 * @property {string} avgI24hSecondsUntilHigherPrice
 * @property {string} avgI24hSecondsUntilLowerBeforeHigherPrice
 * @property {string} avgI24hSecondsUntilLowerPrice
 * @property {string} avgI3dHigherPricePercentage
 * @property {string} avgI3dLowerBeforeHigherPricePercentage
 * @property {string} avgI3dLowerPricePercentage
 * @property {string} avgI3dSecondsUntilHigherPrice
 * @property {string} avgI3dSecondsUntilLowerBeforeHigherPrice
 * @property {string} avgI3dSecondsUntilLowerPrice
 * @property {string} avgI1wHigherPricePercentage
 * @property {string} avgI1wLowerBeforeHigherPricePercentage
 * @property {string} avgI1wLowerPricePercentage
 * @property {string} avgI1wSecondsUntilHigherPrice
 * @property {string} avgI1wSecondsUntilLowerBeforeHigherPrice
 * @property {string} avgI1wSecondsUntilLowerPrice
 * @property {string} avgI1mHigherPricePercentage
 * @property {string} avgI1mLowerBeforeHigherPricePercentage
 * @property {string} avgI1mLowerPricePercentage
 * @property {string} avgI1mSecondsUntilHigherPrice
 * @property {string} avgI1mSecondsUntilLowerBeforeHigherPrice
 * @property {string} avgI1mSecondsUntilLowerPrice
 * @property {string} maxMaxInvestment
 * @property {string} maxMaxReturnOfInvestment
 * @property {string} maxMaxDCAProfit
 * @property {string} maxMaxBuyingPrice
 * @property {string} maxMaxExitPrice
 * @property {string} maxSlowerClosedPositionInSeconds
 * @property {string} minMinInvestment
 * @property {string} minMinReturnOfInvestment
 * @property {string} minMinDCAProfit
 * @property {string} minMinBuyingPrice
 * @property {string} minMinExitPrice
 * @property {string} minFasterClosedPositionInSeconds
 * @property {string} sumReturnOfInvestment
 * @property {string} sumClosedPositions
 * @property {string} percentageProfit
 * @property {string} winRate
 */

/**
 * @typedef {Array<ProviderStats>} ProvidersStatsCollection
 */

/**
 * @typedef {Object} QuoteAsset
 * @property {string} quote
 * @property {number} minNotional
 */

/**
 * @typedef {Object} BaseAsset
 * @property {string} quote
 * @property {string} base
 */

/**
 * @typedef {Object.<string, QuoteAsset>} QuoteAssetsDict
 * @typedef {Object.<string, BaseAsset>} BaseAssetsDict
 */

/**
 * @typedef {Object & ReadOnlyPayload} ConnectedProviderUserInfoPayload
 * @property {string} providerId
 * @property {string} exchangeInternalId
 */

/**
 * @typedef {Object} ConnectedProviderUserInfo
 * @property {number} currentAllocated Allocated balance with unrealized pnl.
 * @property {number} allocatedBalance Allocated balance without unrealized pnl.
 * @property {number} profitsSinceCopying
 */

/**
 * @typedef {Object} ExchangeAddPayload
 * @property {string} exchangeId
 * @property {string} internalName
 * @property {string} exchangeType
 * @property {string} key
 * @property {string} secret
 * @property {string} [password]
 * @property {boolean} mainAccount
 * @property {boolean} isPaperTrading
 * @property {boolean} testNet
 */

/**
 * @typedef {Object} ExchangeDeletePayload
 * @property {string} internalId
 */

/**
 * @typedef {Object} ExchangeUpdatePayload
 * @property {string} internalId
 * @property {string} exchangeId
 * @property {string} internalName
 * @property {string|boolean} globalMaxPositions
 * @property {string|boolean} globalMinVolume
 * @property {string|boolean} globalPositionsPerMarket
 * @property {string|boolean} globalBlacklist
 * @property {string|boolean} globalWhitelist
 * @property {boolean} globalDelisting Avoid open position for delisted coins
 */

/**
 * @typedef {Object} DepositAddressGetPayload
 * @property {string} network
 * @property {string} internalId
 * @property {string} asset
 */

/**
 * @typedef {Object} ExchangeDepositAddress
 * @property {string} currency
 * @property {string} address
 * @property {string} tag
 */

/**
 * @typedef {Object} ProfitStatsPayload
 * @property {Boolean} includeOpenPositions
 * @property {String} providerId
 * @property {String} quote
 * @property {Boolean} ro
 * @property {Number | Boolean} timeFrame
 * @property {String} timeFrameFormat
 * @property {String} token
 * @property {String} internalExchangeId
 */

/**
 * @typedef {Object} ProfileProviderStatsPayload
 * @property {String} providerId
 * @property {Boolean} ro
 * @property {String} token
 */

/**
 * @typedef {Object} GetTransactionsPayload
 * @property {string} internalId
 */

/**
 * @typedef {Object} WithdrawPayload
 * @property {string} internalId
 * @property {string} asset
 * @property {string} network
 * @property {string} tag
 * @property {string} address
 * @property {number} amount
 */

/**
 * @typedef {Object} WithdrawReply
 * @property {string} id Transaction id.
 */

/**
 * @typedef {Object} ModifySubscriptionPayload
 * @property {string} token
 * @property {String} providerId
 * @property {String} followerId
 * @property {Number} days
 */

/**
 * @typedef {Object} CancelSubscriptionPayload
 * @property {string} token
 * @property {String} providerId
 * @property {String} followerId
 * @property {Boolean} cancel
 */

/**
 * @typedef {Object} ConvertPayload
 * @property {Array<string>} assets Assets to convert.
 * @property {string} internalId
 */

/**
 * @typedef {Object} TransObject
 * @property {string} amount
 * @property {string} asset
 * @property {string} serviceCharge
 * @property {string} transferredAmount
 */

/**
 * @typedef {Object} ConvertReply
 * @property {string} totalServiceCharge Total fees.
 * @property {string} totalTransferred Total amount transferred.
 * @property {Array<TransObject>} trans Converted coins transactions.
 */

/**
 * @typedef {Object} UpdatePasswordPayload
 * @property {string} password
 * @property {string} newPassword
 * @property {string} repeatPassword
 */

/**
 * @typedef {Object} TwoFAPayload
 * @property {string} code
 * @property {string} token User session token
 */

/**
 * @typedef {Object} ChangeEmailRequestPayload
 * @property {String} token User session token
 * @property {String} [code] two FA code.
 */

/**
 * @typedef {Object} ChangeEmailVisitPayload
 * @property {String} token token received through the reset request.
 */

/**
 * @typedef {Object} ChangeEmailConfirmPayload
 * @property {String} token Token received through the reset request.
 * @property {String} email New email of the user.
 */

/**
 * @typedef {Object} ForgotPasswordStep1Payload
 * @property {String} email User's email.
 * @property {Boolean} array Default backend param equal to "true".
 * @property {String} [gRecaptchaResponse] Google captcha response.
 * @property {number} c Captcha version number
 */

/**
 * @typedef {Object} ForgotPasswordStep3Payload
 * @property {string} token
 * @property {String} password
 * @property {String} [gRecaptchaResponse] Google captcha response.
 * @property {number} c Captcha version number
 */

/**
 * @typedef {Object} ProfileNotifications
 * @property {boolean} emailEnable
 * @property {boolean} emailNews
 * @property {boolean} emailOpenPosition
 * @property {boolean} emailUpdatePosition
 * @property {boolean} emailSubscriptionWarning
 * @property {boolean} telegramEnable
 * @property {boolean} telegramNews
 * @property {boolean} telegramUpdatePosition
 * @property {boolean} telegramSubscriptionWarning
 * @property {string} telegramCode
 */

/**
 * @typedef {Object} ProfileNotificationsPayload
 * @property {ProfileNotifications} notifications
 */

/**
 * @typedef {Object} QuotesAssetsGetPayload
 * @property {boolean} ro
 * @property {string} token
 * @property {string} [exchangeInternalId] Exchange Internal ID
 * @property {number} version version of endpoint
 * @property {string} [exchangeId] Exchange ID
 * @property {string} [exchangeType] Exchange type
 */

/**
 * @typedef {Object} UserPayload
 * @property {string} userName
 * @property {string} [imageUrl]
 */

/**
 * @typedef {Object} GetPostsPayload
 * @property {string} providerId
 */

/**
 * @typedef {Object} CreatePostPayload
 * @property {string} providerId
 * @property {string} content
 * @property {boolean} allowReplies
 */

/**
 * @typedef {Object} PostAuthor
 * @property {string} userId
 * @property {string} userName
 * @property {string} imageUrl
 * @property {string} isFollowing Flag indicating if author is following provider
 * @property {boolean} banned
 */

/**
 * @typedef {Object} Post
 * @property {string} id
 * @property {PostAuthor} author
 * @property {string} content
 * @property {boolean} removed
 * @property {number} createdAt
 * @property {number} spams
 * @property {number} likes
 * @property {boolean} unapproved Post has been unlisted by moderators
 * @property {boolean} allowReplies
 * @property {Array<Post>} replies
 */

/**
 * @typedef {Object} AddReplyPayload
 * @property {string} postId
 * @property {string} [replyId] If replying to a comment
 * @property {string} content
 */

/**
 * @typedef {Object} GetProfitSharingBalanceHistoryPayload
 * @property {string} exchangeInternalId
 * @property {string} providerId
 */

/**
 * @typedef {Object} ProfitSharingBalanceEntry
 * @property {Date} date
 * @property {number} amount
 * @property {string} type
 */

/**
 * @typedef {Object} ProfitSharingBalanceHistory
 * @property {Array<ProfitSharingBalanceEntry>} entries
 * @property {number} watermark Hide-water mark
 * @property {number} currentBalance
 * @property {number} initBalance
 * @property {number} retain
 * @property {string} quote
 */

/**
 * @typedef {Object} AdjustMarginPayload
 * @property {string} positionId
 * @property {string} internalExchangeId
 * @property {number} amount
 */

/**
 * @typedef {Object} InternalTransferPayload
 * @property {string} internalIdDest
 * @property {string} internalIdSrc
 * @property {number} amount
 * @property {number} asset
 */

/**
 * @typedef {Object} Disable2FAConfirmPayload
 * @property {string} apiKey An api key used to connect an exchange to zignaly
 * @property {string} token Reset link code
 */

/**
 * Transform user entity response to typed object.
 *
 * @export
 * @param {*} response Trade API user object.
 * @returns {UserEntity} User entity.
 */
export function userEntityResponseTransform(response) {
  return {
    firstName: response.firstName,
    email: response.email,
    token: response.token,
    ask2FA: response.ask2FA,
    userId: response.userId,
    createdAt: response.createdAt,
    providerEnable: response.providerEnable,
    twoFAEnable: response["2FAEnable"] ? response["2FAEnable"] : false,
    subscribe: response.subscribe,
    isAdmin: response.isAdmin,
    isSupport: response.isSupport,
    binanceConnected: response.binanceConnected,
    buysCount: response.buysCount,
    sellsCount: response.sellsCount,
    userName: response.userName,
    imageUrl: response.imageUrl,
    hasActivated: response.hasActivated,
    realExchangeConnected: response.realExchangeConnected,
    demoExchangeConnected: response.demoExchangeConnected,
    isTrader: response.isTrader,
    exchanges: response.exchanges
      ? userExchangeConnectionResponseTransform(response.exchanges)
      : [],
    locale: response.locale,
<<<<<<< HEAD
    wall: response.wall,
    isUnknownDevice: response.isUnknownDevice,
=======
    wall: response.wall || {},
>>>>>>> c2b690ff
  };
}

/**
 * Transform providers response to typed object.
 *
 * @export
 * @param {*} response Trade API signal providers list response.
 * @param {*} providerType Trade API signal providers list response.
 * @returns {ProvidersCollection} Signal providers entities collection.
 */
export function providersResponseTransform(response, providerType = null) {
  if (!isArray(response)) {
    throw new Error("Response must be an array of providers.");
  }

  return response.map((providerItem) => {
    return providerItemTransform(providerItem, providerType);
  });
}

/**
 * Calculate new followers for the past week
 * @param {ProviderEntity} provider Provider entity.
 * @returns {number} followers
 */
const calculateNewFollowers = (provider) => {
  // Find first date that is less than 7 days old
  let followerDataOneWeekAgo = provider.aggregateFollowers.find(
    (followerData) => moment().diff(moment(followerData.date), "d") <= 7,
  );
  let newFollowers = 0;
  if (followerDataOneWeekAgo) {
    newFollowers = provider.followers - followerDataOneWeekAgo.totalFollowers;
  }

  return newFollowers;
};

/**
 * Transform API provider item to typed object.
 *
 * @param {Object.<string, any>} providerItem Trade API provider item.
 * @param {*} providerType requested provider type
 * @returns {ProviderEntity} Provider entity.
 */
function providerItemTransform(providerItem, providerType) {
  const emptyProviderEntity = createEmptyProviderEntity();
  // Override the empty entity with the values that came in from API.
  const transformedResponse = assign(emptyProviderEntity, providerItem, {
    floating: parseFloat(providerItem.floating) || 0,
    aggregateFollowers: providerItem.aggregateFollowers ? providerItem.aggregateFollowers : [],
    exchangeInternalIds: providerItem.exchangeInternalIds ? providerItem.exchangeInternalIds : [],
  });

  transformedResponse.dailyReturns.forEach((item) => {
    item.returns = typeof item.returns === "number" ? item.returns : parseFloat(item.returns);
    item.name = new Date(item.name);
    transformedResponse.closedPositions += item.positions;
  });
  transformedResponse.returns = transformedResponse.dailyReturns.length
    ? transformedResponse.dailyReturns[transformedResponse.dailyReturns.length - 1].returns
    : 0;
  transformedResponse.globalReturn = providerItem.globalReturn;

  // transformedResponse.dailyReturns = transformedResponse.dailyReturns.sort(
  //   (a, b) => a.name.getTime() - b.name.getTime(),
  // );
  let connectedOnly = providerType ? providerType.startsWith("connected") : false;
  let copyTrader = false;
  let profitSharingProvider = false;

  // This first check is for legacy api
  if (!providerType) {
    copyTrader = transformedResponse.provType === "copytrading";
    profitSharingProvider = transformedResponse.provType === "profitsharing";
  } else if (!connectedOnly) {
    copyTrader = providerType === "copy_trading";
    profitSharingProvider = providerType === "profit_sharing";
  } else {
    copyTrader = providerType === "connected_traders" && !transformedResponse.profitSharing;
    profitSharingProvider =
      providerType === "connected_traders" && transformedResponse.profitSharing;
  }

  transformedResponse.providerLink = `/${
    copyTrader ? "copyTraders" : profitSharingProvider ? "profitSharing" : "signalProviders"
  }/${transformedResponse.id}`;

  if (!copyTrader && !profitSharingProvider) {
    // Updating followers count because it's out of date for clones
    transformedResponse.followers = transformedResponse.aggregateFollowers.length
      ? transformedResponse.aggregateFollowers[transformedResponse.aggregateFollowers.length - 1]
          .totalFollowers
      : 0;
    transformedResponse.newFollowers = calculateNewFollowers(transformedResponse);
  }

  transformedResponse.profitSharing = profitSharingProvider;
  transformedResponse.copyTrader = copyTrader;
  transformedResponse.CTorPS = copyTrader || profitSharingProvider;
  transformedResponse.quote = providerItem.quote || providerItem.copyTradingQuote || "";

  return transformedResponse;
}

/**
 * @typedef {Object} HasBeenUsedProviderEntity
 * @property {boolean} connected Hide-water mark
 * @property {string} id
 * @property {string} name
 * @property {string} exchangeInternalId
 * @property {Array<DefaultProviderExchangeIDsObject>} exchangeInternalIds
 * @property {'copyTrading'|'profitSharing'|'signalProvider'} type
 */

/**
 * Create empty provider entity skeletion.
 *
 * @returns {HasBeenUsedProviderEntity} Enpty provider entity.
 */
function createEmptyHasBeenProviderEntity() {
  return {
    connected: false,
    id: "",
    name: "",
    type: "copyTrading",
    exchangeInternalId: "",
    exchangeInternalIds: [],
  };
}

/**
 * Transform providers response to typed object.
 *
 * @export
 * @param {*} response Trade API signal providers list response.
 * @returns {Array<HasBeenUsedProviderEntity>} Signal providers entities collection.
 */
export function hasBeenUsedProvidersResponseTransform(response) {
  if (!isArray(response)) {
    throw new Error("Response must be an array of providers.");
  }

  return response.map((providerItem) => {
    return hasBeenUsedProviderItemTransform(providerItem);
  });
}

/**
 * Transform API provider item to typed object.
 *
 * @param {Object.<string, any>} providerItem Trade API provider item.
 * @returns {HasBeenUsedProviderEntity} Provider entity.
 */
function hasBeenUsedProviderItemTransform(providerItem) {
  const emptyProviderEntity = createEmptyHasBeenProviderEntity();
  // Override the empty entity with the values that came in from API.
  return assign(emptyProviderEntity, providerItem);
}

/**
 * Create empty provider entity skeletion.
 *
 * @returns {ProviderEntity} Enpty provider entity.
 */
function createEmptyProviderEntity() {
  return {
    id: "",
    name: "",
    price: 0,
    exchanges: [],
    disable: true,
    logoUrl: "",
    isClone: false,
    isCopyTrading: false,
    createdAt: 0,
    isFromUser: false,
    quote: "",
    dailyReturns: [],
    returns: 0,
    risk: 0,
    followers: 0,
    floating: 0,
    openPositions: 0,
    closedPositions: 0,
    exchangeType: "",
    exchangeInternalId: "",
    profitSharing: false,
    profitsShare: 0,
    profitsMode: "",
    providerLink: "",
    exchangeInternalIds: null,
    isAdmin: false,
    currentAllocated: 0,
    allocatedBalance: 0,
    profitsSinceCopying: 0,
    CTorPS: false,
    copyTrader: false,
    liquidated: false,
    globalReturn: 0,
  };
}

/**
 * Safe parse float value that may contain number separators.
 *
 * @param {*} value Float value to parse.
 * @returns {number} The parsed amount value.
 */
function safeParseFloat(value) {
  let safeValue = String(value)
    .toUpperCase()
    .replace(/[^0-9.E\\-]/g, "");

  // Convert the scientific notation numbers to 8 digits precision.
  if (safeValue.indexOf("E") !== -1) {
    safeValue = parseFloat(safeValue).toFixed(8);
  }

  return parseFloat(safeValue);
}

/**
 * Transform positions response to typed UserPositionsCollection collection.
 *
 * @param {*} response Trade API positions list response.
 * @returns {UserPositionsCollection} Positions entities collection.
 */
export function positionsResponseTransform(response) {
  if (!isArray(response)) {
    throw new Error("Response must be an array of positions.");
  }

  return response.map((positionItem) => {
    return positionItemTransform(positionItem);
  });
}

/* eslint-disable camelcase */
const shortProperties = {
  a: "accounting",
  am: "amount",
  b: "base",
  bp: "buyPrice",
  bt: "buyTTL",
  cs: "checkStop",
  cd: "closeDate",
  c: "closed",
  close_order: "close_order",
  ct: "closeTrigger",
  cti: "copyTraderId",
  ca: "currentAllocatedBalance",
  e: "exchange",
  en: "exchangeInternalName",
  et: "exchangeType",
  f: "fees",
  ff: "fundingFees",
  ie: "internalExchangeId",
  i: "invested",
  iq: "investedQuote",
  ic: "isCopyTrader",
  ict: "isCopyTrading",
  l: "leverage",
  lg: "logoUrl",
  n: "netProfit",
  np: "netProfitPercentage",
  openDateBackup: "openDateBackup",
  od: "openDate",
  open_order: "open_order",
  ot: "openTrigger",
  o: "orders",
  p: "pair",
  pt: "paperTrading",
  pi: "positionId",
  poui: "providerOwnerUserId",
  psp: "positionSizePercentage",
  ps: "positionSize",
  psq: "positionSizeQuote",
  pp: "profitPercentage",
  pf: "profit",
  psh: "profitSharing",
  pri: "providerId",
  pn: "providerName",
  pr: "provider",
  qa: "quoteAsset",
  q: "quote",
  ri: "realInvestment",
  rbtcf: "reBuyTargetsCountFail",
  rbtcp: "reBuyTargetsCountPending",
  rbtcs: "reBuyTargetsCountSuccess",
  rbt: "reBuyTargets",
  ra: "remainAmount",
  sbt: "sellByTTL",
  spo: "sellPlaceOrderAt",
  sp: "sellPrice",
  sh: "short",
  sd: "side",
  si: "signalId",
  sm: "signalMetadata",
  st: "signalTerm",
  std: "statusDesc",
  sts: "status",
  slp: "stopLossPercentage",
  sl: "stopLossPrice",
  sly: "stopLossPriority",
  sy: "symbol",
  tp: "takeProfit",
  tpcf: "takeProfitTargetsCountFail",
  tpcp: "takeProfitTargetsCountPending",
  tpcs: "takeProfitTargetsCountSuccess",
  tpt: "takeProfitTargets",
  tv: "tradeViewSymbol",
  trsp: "trailingStopPercentage",
  trst: "trailingStopTriggered",
  trstp: "trailingStopTriggerPercentage",
  trstr: "trailingStopTriggerPrice",
  trsty: "trailingStopTriggerPriority",
  t: "type",
  ua: "unitsAmount",
  ui: "unitsInvestment",
  u: "updating",
  uid: "userId",
};
/* eslint-enable camelcase */

/**
 * Transform positions response containing short properties to typed
 * UserPositionsCollection collection.
 *
 * @param {*} response Trade API positions list response.
 * @returns {UserPositionsCollection} Positions entities collection.
 */
export function positionsShortResponseTransform(response) {
  if (!isArray(response)) {
    throw new Error("Response must be an array of positions.");
  }

  return response.map((positionShortItem) => {
    // Map short properties to full name.
    let mapped = Object.keys(positionShortItem).reduce((acc, key) => {
      // @ts-ignore
      acc[shortProperties[key]] = positionShortItem[key];
      return acc;
    }, {});
    return positionItemTransform(mapped);
  });
}

/**
 * Transform Trade API position item to typed PositionEntity object.
 *
 * @param {*} positionItem Trade API position item object.
 * @returns {PositionEntity} Position entity.
 */
export function positionItemTransform(positionItem) {
  const openDateMoment = moment(Number(positionItem.openDate));
  const closeDateMoment = moment(Number(positionItem.closeDate));
  const dateFormat =
    positionItem.profitSharing && !positionItem.isCopyTrader ? "YYYY/MM/DD" : "YYYY/MM/DD HH:mm";
  const nowDate = moment();
  const composeProviderLink = () => {
    // Manual positions don't use a signal provider.
    if (positionItem.providerId === "1") {
      return "";
    }

    if (positionItem.isCopyTrading && !positionItem.profitSharing) {
      return `/copyTraders/${positionItem.providerId}`;
    }
    if (positionItem.isCopyTrading && positionItem.profitSharing) {
      return `/profitSharing/${positionItem.providerId}`;
    }

    return `/signalProviders/${positionItem.providerId}`;
  };

  /**
   * Calculate position risk based on buy price, stop loss and entry side.
   *
   * @param {PositionEntity} positionEntity Transformed position entity.
   * @returns {number} Risk percentage.
   */
  const calculateRisk = (positionEntity) => {
    const buyPrice = positionEntity.buyPrice;
    if (!positionEntity.stopLossPrice || !buyPrice) {
      return -100;
    }
    let risk = ((positionEntity.stopLossPrice - buyPrice) / buyPrice) * 100;

    // Invert on short position.
    if (positionEntity.side === "SHORT") {
      risk *= -1;
    }

    return risk;
  };

  /**
   * Checks if value is currently at profit or loss color style.
   *
   * @param {number} entry Entry price.
   * @returns {('gain' | 'loss' | 'breakeven')} Profit result.
   */
  const getValueType = (entry) => {
    if (entry > 0) {
      return "gain";
    } else if (entry < 0) {
      return "loss";
    }

    return "breakeven";
  };

  /**
   * Checks if price is currently at profit or loss color style.
   *
   * @param {number} price Price.
   * @param {number} basePrice Current price.
   * @param {string} side Position side.
   * @returns {('gain' | 'loss' | 'breakeven')} Profit result.
   */
  const getPriceColorType = (price, basePrice, side) => {
    if (side.toUpperCase() === "LONG") {
      if (price > basePrice) {
        return "gain";
      } else if (price < basePrice) {
        return "loss";
      }
    }

    if (side.toUpperCase() === "SHORT") {
      if (price < basePrice) {
        return "gain";
      } else if (price > basePrice) {
        return "loss";
      }
    }

    return "breakeven";
  };

  const parseRealInvestment = () => {
    if (positionItem.realInvestment && positionItem.realInvestment.$numberDecimal) {
      return safeParseFloat(positionItem.realInvestment.$numberDecimal);
    }

    if (positionItem.realInvestment) {
      return safeParseFloat(positionItem.realInvestment);
    }

    return 0;
  };

  // Override the empty entity with the values that came in from API and augment
  // with pre-calculated fields.
  const positionEntity = assign(createEmptyPositionEntity(), positionItem, {
    amount: safeParseFloat(positionItem.amount),
    buyPrice: safeParseFloat(positionItem.buyPrice),
    buyTTL: safeParseFloat(positionItem.buyTTL),
    closeDate: Number(positionItem.closeDate),
    fees: safeParseFloat(positionItem.fees),
    fundingFees: safeParseFloat(positionItem.fundingFees),
    netProfit: safeParseFloat(positionItem.netProfit),
    netProfitPercentage: safeParseFloat(positionItem.netProfitPercentage),
    openDate: Number(positionItem.openDate),
    positionSizeQuote: safeParseFloat(positionItem.positionSizeQuote),
    realInvestment: parseRealInvestment(),
    invested: safeParseFloat(positionItem.invested),
    pair: `${positionItem.base}/${positionItem.quote}`,
    symbol: `${positionItem.base}/${positionItem.quote}`,
    priceDifference: safeParseFloat(positionItem.priceDifference) || 0,
    profit:
      safeParseFloat(positionItem.profit) || safeParseFloat(positionItem.unrealizedProfitLosses),
    profitPercentage:
      safeParseFloat(positionItem.profitPercentage) ||
      safeParseFloat(positionItem.unrealizedProfitLossesPercentage),
    profitSharing: positionItem.profitSharing,
    leverage: safeParseFloat(positionItem.leverage),
    unrealizedProfitLosses: safeParseFloat(positionItem.unrealizedProfitLosses),
    unrealizedProfitLossesPercentage: safeParseFloat(positionItem.unrealizedProfitLossesPercentage),
    reBuyTargets: isObject(positionItem.reBuyTargets)
      ? positionRebuyTargetsTransforrm(positionItem.reBuyTargets)
      : false,
    remainAmount: safeParseFloat(positionItem.remainAmount),
    sellPrice: safeParseFloat(positionItem.sellPrice),
    side: positionItem.side ? positionItem.side.toUpperCase() : "",
    stopLossPrice: safeParseFloat(positionItem.stopLossPrice),
    signalId: positionItem.signalId ? positionItem.signalId : "",
    takeProfitTargets: isObject(positionItem.takeProfitTargets)
      ? positionTakeProfitTargetsTransforrm(positionItem.takeProfitTargets)
      : false,
    positionSizePercentage: safeParseFloat(positionItem.positionSizePercentage),
    currentAllocatedBalance: safeParseFloat(positionItem.currentAllocatedBalance),
    liquidationPrice: safeParseFloat(positionItem.liquidationPrice),
    markPrice: safeParseFloat(positionItem.markPrice),
    margin: safeParseFloat(positionItem.margin),
    isolated: positionItem.isolated,
    isolatedReadable: positionItem.isolated ? "ISOLATED" : "CROSS",
    takeProfitTargetsCountSuccess: safeParseFloat(positionItem.takeProfitTargetsCountSuccess),
  });

  const risk = calculateRisk(positionEntity);
  const augmentedEntity = assign(positionEntity, {
    // Hide age for PS because positions doesn't include time
    age: openDateMoment.toNow(true),
    ageSeconds: openDateMoment.diff(nowDate),
    closeDateReadable: positionEntity.closeDate ? closeDateMoment.format(dateFormat) : "-",
    exitPriceStyle: getPriceColorType(
      positionEntity.sellPrice,
      positionEntity.buyPrice,
      positionEntity.side,
    ),
    markPriceStyle: getPriceColorType(
      positionEntity.markPrice,
      positionEntity.buyPrice,
      positionEntity.side,
    ),
    netProfitStyle: getValueType(positionEntity.netProfit),
    openDateMoment: openDateMoment,
    openDateReadable: positionEntity.openDate ? openDateMoment.format(dateFormat) : "-",
    priceDifferenceStyle: getPriceColorType(positionEntity.priceDifference, 0, positionEntity.side),
    profitStyle: getValueType(positionEntity.profit),
    providerLink: composeProviderLink(),
    providerLogo: positionEntity.logoUrl.includes("http")
      ? positionEntity.logoUrl
      : defaultProviderLogo,
    risk,
    riskStyle: getValueType(risk),
    stopLossStyle: getPriceColorType(
      positionEntity.stopLossPrice,
      positionEntity.buyPrice,
      positionEntity.side,
    ),
    unrealizedProfitStyle: getValueType(positionEntity.unrealizedProfitLosses),
  });

  return augmentedEntity;
}

/**
 * Transform position take profit targets to typed object.
 *
 * @param {*} rebuyTargets Trade API take rebuy targets response.
 * @returns {Object<string, ReBuyTarget>} Typed rebuy target.
 */
function positionRebuyTargetsTransforrm(rebuyTargets) {
  return mapValues(fixedTargets(rebuyTargets), (/** @type {any} */ rebuyTarget) => {
    return {
      targetId: parseInt(rebuyTarget.targetId) || 0,
      triggerPercentage: parseFloat(rebuyTarget.triggerPercentage) || 0,
      pricePriority: rebuyTarget.pricePriority || "percentage",
      priceTarget: rebuyTarget.priceTarget || 1000,
      quantity: parseFloat(rebuyTarget.quantity) || 0,
      buying: rebuyTarget.buying || false,
      done: rebuyTarget.done || false,
      orderId: rebuyTarget.orderId || "",
      cancel: rebuyTarget.cancel || false,
      skipped: rebuyTarget.skipped || false,
      buyType: rebuyTarget.buyType || "",
      errorMSG: rebuyTarget.errorMSG || "",
      postOnly: rebuyTarget.postOnly || false,
    };
  });
}

/**
 * Fix targets to make sure no id is missing
 * @template T
 * @param {T} targets targets
 * @returns {T} targets
 */
const fixedTargets = (targets) => {
  /** @type {*} */
  let newTargets = {};
  let i = 1;
  for (const target of Object.values(targets)) {
    if (target.targetId < 1000) {
      target.targetId = i;
      newTargets[i] = target;
      i++;
    } else {
      newTargets[target.targetId] = target;
    }
  }
  return newTargets;
};

/**
 * Transform position take profit targets to typed object.
 *
 * @param {*} profitTargets Trade API take profit targets response.
 * @returns {Object<string, ProfitTarget>} Typed profit target.
 */
function positionTakeProfitTargetsTransforrm(profitTargets) {
  // Ensure that targets is an indexed targets object.
  return mapValues(fixedTargets(profitTargets), (profitTarget) => {
    return {
      amountPercentage: parseFloat(profitTarget.amountPercentage) || 0,
      priceTargetPercentage: parseFloat(profitTarget.priceTargetPercentage) || 0,
      targetId: parseInt(profitTarget.targetId) || 0,
      orderId: profitTarget.orderId || "",
      done: profitTarget.done || false,
      updating: profitTarget.updating || false,
      cancel: profitTarget.cancel || false,
      skipped: profitTarget.skipped || false,
      postOnly: profitTarget.postOnly || false,
      priceTarget: profitTarget.priceTarget || 0,
      pricePriority: profitTarget.pricePriority || "",
    };
  });
}

/**
 * Map position side to typed value.
 *
 * @param {string} entrySide Entry side.
 * @returns {PositionEntrySide} Typed value.
 */
export function mapSideToEnum(entrySide) {
  switch (entrySide) {
    case "SHORT":
      return POSITION_SIDE_SHORT;

    case "LONG":
      return POSITION_SIDE_LONG;

    default:
      return POSITION_SIDE_LONG;
  }
}

/**
 * Map position entry type to typed value.
 *
 * @param {string} entryType Entry type.
 * @returns {PositionOrderType} Typed value.
 */
export function mapEntryTypeToEnum(entryType) {
  switch (entryType) {
    case "market":
      return POSITION_ENTRY_TYPE_MARKET;
    case "limit":
      return POSITION_ENTRY_TYPE_LIMIT;
    case "stop_limit":
      return POSITION_ENTRY_TYPE_SLLIMIT;
    case "import":
      return POSITION_ENTRY_TYPE_IMPORT;
    case "multi":
      return POSITION_ENTRY_TYPE_MULTI;
    default:
      throw new Error(`${entryType} entry type is invalid.`);
  }
}

/**
 * Create empty position entity skeleton.
 *
 * @returns {PositionEntity} Empty position entity.
 */
function createEmptyPositionEntity() {
  return {
    accounting: false,
    age: "",
    ageSeconds: 0,
    amount: 0,
    base: "",
    buyPrice: 0,
    buyTTL: 0,
    closeDate: 0,
    closeDateReadable: "",
    closed: false,
    exchange: "",
    exchangeType: "",
    exchangeInternalName: "",
    exitPriceStyle: "",
    fees: 0,
    fundingFees: 0,
    internalExchangeId: "",
    exchangeInternalId: "",
    invested: 0,
    investedQuote: "",
    isCopyTrader: false,
    isCopyTrading: false,
    profitSharing: false,
    leverage: 0,
    logoUrl: "",
    netProfit: 0,
    netProfitPercentage: 0,
    netProfitStyle: "",
    openDate: 0,
    openDateReadable: "",
    pair: "",
    paperTrading: false,
    positionId: "",
    positionSize: "",
    positionSizeQuote: 0,
    profit: 0,
    profitPercentage: 0,
    profitStyle: "",
    unrealizedProfitStyle: "",
    providerId: "",
    providerOwnerUserId: "",
    providerLink: "",
    providerLogo: "",
    providerName: "",
    quote: "",
    reBuyTargets: {},
    reBuyTargetsCountFail: 0,
    reBuyTargetsCountPending: 0,
    reBuyTargetsCountSuccess: 0,
    realInvestment: 0,
    remainAmount: 0,
    availableAmount: 0,
    risk: 0,
    riskStyle: "",
    sellPrice: 0,
    side: "",
    signalId: "",
    status: 0,
    stopLossPercentage: 0,
    stopLossPrice: null,
    stopLossStyle: "",
    stopLossOrderId: "",
    symbol: "",
    takeProfitTargets: {},
    takeProfitTargetsCountFail: 0,
    takeProfitTargetsCountPending: 0,
    takeProfitTargetsCountSuccess: 0,
    trailingStopPercentage: 0,
    trailingStopTriggerPrice: null,
    trailingStopTriggerPercentage: 0,
    trailingStopTriggered: false,
    type: "",
    updating: false,
    userId: "",
    copyTradingTotals: {
      totalPositions: 0,
      soldPositions: 0,
      totalPositionSize: 0,
      openPositions: 0,
    },
    subPositions: 0,
    returnFromAllocated: 0,
    returnFromInvestment: 0,
    priceDifference: 0,
    priceDifferenceStyle: "",
    unrealizedProfitLosses: 0,
    unrealizedProfitLossesPercentage: 0,
    positionSizePercentage: 0,
    currentAllocatedBalance: 0,
    reduceOrders: [],
    liquidationPrice: 0,
    markPrice: 0,
    markPriceStyle: "",
    margin: 0,
    unitsInvestment: "",
    unitsAmount: "",
    short: "",
    tradeViewSymbol: "",
    isolated: false,
    isolatedReadable: "",
    stopLossPriority: "",
    trailingStopTriggerPriority: "",
    stopLossToBreakEven: false,
    stopLossFollowsTakeProfit: false,
  };
}

/**
 * Transform user exchange connection to typed ExchangeConnectionEntity.
 *
 * @param {*} response Trade API get exchanges raw response.
 * @returns {Array<ExchangeConnectionEntity>} User exchange connections collection.
 */
export function userExchangeConnectionResponseTransform(response) {
  if (!isArray(response)) {
    throw new Error("Response must be an array of positions.");
  }

  return response.map((exchangeConnectionItem) => {
    return userExchangeConnectionItemTransform(exchangeConnectionItem);
  });
}

/**
 * @typedef {Object} ExchangeConnectionEntity
 * @property {String} id
 * @property {String} name
 * @property {String} exchangeId
 * @property {String} exchangeName
 * @property {String} internalId
 * @property {Boolean} key
 * @property {Boolean} secret
 * @property {Boolean} areKeysValid
 * @property {Boolean} paperTrading
 * @property {String} exchangeType
 * @property {Boolean} isTestnet
 * @property {Boolean} disable
 * @property {Number} positionSize
 * @property {Boolean} managed
 * @property {Boolean} internal
 * @property {Boolean} isBrokerAccount
 * @property {String} subAccountId
 * @property {String} binanceBrokerId
 * @property {Number} checkAuthCount
 * @property {String} internalName
 * @property {string|boolean} globalMaxPositions
 * @property {string|boolean} globalMinVolume
 * @property {string|boolean} globalPositionsPerMarket
 * @property {string|boolean} globalBlacklist
 * @property {string|boolean} globalWhitelist
 * @property {boolean} globalDelisting
 * @property {boolean} balanceSynced
 * @property {boolean} activated Flag to mark zignaly subaccount as activated
 */

/**
 * Transform API exchange connection item to typed object.
 *
 * @param {*} exchangeConnectionItem Trade API exchange connection item.
 * @returns {ExchangeConnectionEntity} Exchange connection entity.
 */
function userExchangeConnectionItemTransform(exchangeConnectionItem) {
  const emptyExchangeConnectionEntity = createExchangeConnectionEmptyEntity();
  const normalizedId = isObject(exchangeConnectionItem._id) ? exchangeConnectionItem._id.$oid : "";
  // Override the empty entity with the values that came in from API.
  const transformedResponse = assign(emptyExchangeConnectionEntity, exchangeConnectionItem, {
    id: normalizedId,
  });

  return transformedResponse;
}

/**
 *
 * @returns {ExchangeConnectionEntity} Exchange connection entity.
 */
export function createExchangeConnectionEmptyEntity() {
  return {
    id: "",
    name: "",
    exchangeId: "",
    exchangeName: "",
    internalId: "",
    internalName: "",
    key: false,
    secret: false,
    areKeysValid: false,
    paperTrading: false,
    exchangeType: "",
    isTestnet: false,
    disable: false,
    positionSize: 0,
    managed: false,
    internal: false,
    isBrokerAccount: false,
    subAccountId: "",
    binanceBrokerId: "",
    checkAuthCount: 0,
    globalDelisting: false,
    globalBlacklist: false,
    globalMaxPositions: false,
    globalMinVolume: false,
    globalPositionsPerMarket: false,
    globalWhitelist: false,
    balanceSynced: false,
    activated: false,
  };
}

/**
 * @typedef {Object} UserBalanceEntity
 * @property {Number} totalPnlUSDT
 * @property {Number} totalPnlBTC
 * @property {Number} totalBTC
 * @property {Number} totalFreeBTC
 * @property {Number} totalFreeUSDT
 * @property {Number} totalLockedBTC
 * @property {Number} totalLockedUSDT
 * @property {Number} totalUSDT
 * @property {Number} totalAvailableBTC
 * @property {Number} totalAvailableUSDT
 * @property {Number} totalCurrentMarginBTC
 * @property {Number} totalCurrentMarginUSDT
 * @property {Number} totalMarginBTC
 * @property {Number} totalMarginUSDT
 * @property {Number} totalUnrealizedProfitBTC
 * @property {Number} totalUnrealizedProfitUSDT
 * @property {Number} totalWalletBTC
 * @property {Number} totalWalletUSDT
 */

/**
 * Transform user balance response to typed UserBalanceEntity.
 *
 * @param {*} response Trade API get user balance raw response.
 * @returns {UserBalanceEntity} User balance entity.
 */
export function userBalanceResponseTransform(response) {
  return assign(createEmptyUserBalanceEntity(), response, {
    totalUSDT: response["1USDT"] || response.totalUSDT || 0,
    totalBTC: response["1BTC"] || response.totalBTC || 0,
    totalAvailableBTC: response.totalMarginBTC - response.totalCurrentMarginBTC || 0,
    totalAvailableUSDT: response.totalMarginUSDT - response.totalCurrentMarginUSDT || 0,
  });
}

export function createEmptyUserBalanceEntity() {
  return {
    totalPnlBTC: 0,
    totalPnlUSDT: 0,
    totalBTC: 0,
    totalFreeBTC: 0,
    totalFreeUSDT: 0,
    totalLockedBTC: 0,
    totalLockedUSDT: 0,
    totalUSDT: 0,
    totalAvailableBTC: 0,
    totalAvailableUSDT: 0,
    totalCurrentMarginBTC: 0,
    totalCurrentMarginUSDT: 0,
    totalMarginBTC: 0,
    totalMarginUSDT: 0,
    totalUnrealizedProfitBTC: 0,
    totalUnrealizedProfitUSDT: 0,
    totalWalletBTC: 0,
    totalWalletUSDT: 0,
  };
}

/**
 *
 * @typedef {Object} DefaultDailyBalanceEntity
 * @property {Array<UserEquityEntity>} balances
 * @property {Array<String>} quotes
 * @property {Boolean} loading
 */

/**
 *
 * @typedef {Object} UserEquityEntity
 * @property {Number} BNBpercentage
 * @property {Number} BTCpercentage
 * @property {Number} DAIpercentage
 * @property {Number} ETHpercentage
 * @property {Number} KCSpercentage
 * @property {Number} NEOpercentage
 * @property {Number} PAXpercentage
 * @property {Number} TRXpercentage
 * @property {Number} TUSDpercentage
 * @property {Number} USDCpercentage
 * @property {Number} USDTpercentage
 * @property {Number} BKRWpercentage
 * @property {Number} BUSDpercentage
 * @property {Number} EURpercentage
 * @property {Number} IDRTpercentage
 * @property {Number} NGNpercentage
 * @property {Number} RUBpercentage
 * @property {Number} TRYpercentage
 * @property {Number} USDSpercentage
 * @property {Number} XRPpercentage
 * @property {Number} ZARpercentage
 * @property {String} date
 * @property {Number} freeBNB
 * @property {Number} freeBTC
 * @property {Number} freeDAI
 * @property {Number} freeETH
 * @property {Number} freeKCS
 * @property {Number} freeNEO
 * @property {Number} freePAX
 * @property {Number} freeTRX
 * @property {Number} freeTUSD
 * @property {Number} freeUSDC
 * @property {Number} freeUSDT
 * @property {Number} freeBKRW
 * @property {Number} freeBUSD
 * @property {Number} freeEUR
 * @property {Number} freeIDRT
 * @property {Number} freeNGN
 * @property {Number} freeRUB
 * @property {Number} freeTRY
 * @property {Number} freeUSDS
 * @property {Number} freeXRP
 * @property {Number} freeZAR
 * @property {Number} lockedBNB
 * @property {Number} lockedBTC
 * @property {Number} lockedDAI
 * @property {Number} lockedETH
 * @property {Number} lockedKCS
 * @property {Number} lockedNEO
 * @property {Number} lockedPAX
 * @property {Number} lockedTRX
 * @property {Number} lockedTUSD
 * @property {Number} lockedUSDC
 * @property {Number} lockedUSDT
 * @property {Number} lockedBKRW
 * @property {Number} lockedBUSD
 * @property {Number} lockedEUR
 * @property {Number} lockedIDRT
 * @property {Number} lockedNGN
 * @property {Number} lockedRUB
 * @property {Number} lockedTRY
 * @property {Number} lockedUSDS
 * @property {Number} lockedXRP
 * @property {Number} lockedZAR
 * @property {Number} otherPercentage
 * @property {Number} totalBTC
 * @property {Number} totalFreeBTC
 * @property {Number} totalFreeUSDT
 * @property {Number} totalLockedBTC
 * @property {Number} totalLockedUSDT
 * @property {Number} totalUSDT
 * @property {Number} availablePercentage
 * @property {Number} investedPercentage
 * @property {Number} netTransferBTC
 * @property {Number} netTransferUSDT
 * @property {Number} pnlBTC
 * @property {Number} pnlUSDT
 * @property {Number} sumPnlBTC
 * @property {Number} sumPnlUSDT
 * @property {Number} totalWalletBTC
 * @property {Number} totalWalletUSDT
 *
 */

/**
 * Transform user balance response to typed UserBalanceEntity.
 *
 * @param {*} response Trade API get user balance raw response.
 * @returns {DefaultDailyBalanceEntity} User balance entity.
 */
export function userEquityResponseTransform(response) {
  if (!isObject(response)) {
    throw new Error("Response must be an object with different properties.");
  }

  let transformedResponse = createUserEquityResponseEntity(response);

  let quotes = transformedResponse.quotes;
  let balances = transformedResponse.balances.map((userEquityItem) => {
    return userEquityItemTransform(userEquityItem);
  });
  balances = balances.sort((a, b) => new Date(a.date).getTime() - new Date(b.date).getTime());

  transformedResponse = { ...transformedResponse, balances, quotes };
  return transformedResponse;
}

/**
 * Transform API exchange connection item to typed object.
 *
 * @param {*} userEquityItem Trade API exchange connection item.
 * @returns {UserEquityEntity} Exchange connection entity.
 */
function userEquityItemTransform(userEquityItem) {
  const emptyEquityEntity = createEmptyUserEquityEntity();

  function prepareAvailablePercentage() {
    if (userEquityItem.totalFreeUSDT && userEquityItem.totalUSDT) {
      return (userEquityItem.totalFreeUSDT / userEquityItem.totalUSDT) * 100;
    }
    return 0;
  }

  function prepareInvestedPercentage() {
    if (userEquityItem.totalLockedUSDT && userEquityItem.totalUSDT) {
      return (userEquityItem.totalLockedUSDT / userEquityItem.totalUSDT) * 100;
    }
    return 0;
  }

  // Override the empty entity with the values that came in from API.
  const transformedResponse = assign(emptyEquityEntity, userEquityItem, {
    availablePercentage: prepareAvailablePercentage(),
    investedPercentage: prepareInvestedPercentage(),
  });

  return transformedResponse;
}

/**
 * Create user balance entity.
 * @param {*} response Response from the API.
 * @returns {DefaultDailyBalanceEntity} User balance entity.
 */
function createUserEquityResponseEntity(response) {
  return {
    balances: response.balances,
    quotes: response.quotes,
    loading: false,
  };
}

/**
 * Create user balance entity.
 *
 * @returns {UserEquityEntity} User balance entity.
 */
export function createEmptyUserEquityEntity() {
  return {
    BKRWpercentage: 0,
    BNBpercentage: 0,
    DAIpercentage: 0,
    BTCpercentage: 0,
    BUSDpercentage: 0,
    ETHpercentage: 0,
    EURpercentage: 0,
    IDRTpercentage: 0,
    NGNpercentage: 0,
    PAXpercentage: 0,
    RUBpercentage: 0,
    TRXpercentage: 0,
    TRYpercentage: 0,
    TUSDpercentage: 0,
    USDCpercentage: 0,
    USDSpercentage: 0,
    USDTpercentage: 0,
    XRPpercentage: 0,
    ZARpercentage: 0,
    KCSpercentage: 0,
    NEOpercentage: 0,
    date: "",
    freeBKRW: 0,
    freeBNB: 0,
    freeBTC: 0,
    freeBUSD: 0,
    freeETH: 0,
    freeEUR: 0,
    freeIDRT: 0,
    freeNGN: 0,
    freePAX: 0,
    freeRUB: 0,
    freeTRX: 0,
    freeTRY: 0,
    freeTUSD: 0,
    freeUSDC: 0,
    freeUSDS: 0,
    freeUSDT: 0,
    freeXRP: 0,
    freeZAR: 0,
    freeDAI: 0,
    freeNEO: 0,
    freeKCS: 0,
    lockedBKRW: 0,
    lockedBNB: 0,
    lockedBTC: 0,
    lockedBUSD: 0,
    lockedETH: 0,
    lockedEUR: 0,
    lockedIDRT: 0,
    lockedNGN: 0,
    lockedPAX: 0,
    lockedRUB: 0,
    lockedTRX: 0,
    lockedTRY: 0,
    lockedTUSD: 0,
    lockedUSDC: 0,
    lockedUSDS: 0,
    lockedUSDT: 0,
    lockedXRP: 0,
    lockedZAR: 0,
    lockedDAI: 0,
    lockedKCS: 0,
    lockedNEO: 0,
    otherPercentage: 0,
    totalBTC: 0,
    totalFreeBTC: 0,
    totalFreeUSDT: 0,
    totalLockedBTC: 0,
    totalLockedUSDT: 0,
    totalUSDT: 0,
    availablePercentage: 0,
    investedPercentage: 0,
    netTransferBTC: 0,
    netTransferUSDT: 0,
    pnlBTC: 0,
    pnlUSDT: 0,
    sumPnlBTC: 0,
    sumPnlUSDT: 0,
    totalWalletBTC: 0,
    totalWalletUSDT: 0,
  };
}

/**
 * Transform providers stats response to typed ProvidersStatsCollection.
 *
 * @param {*} response Trade API get user balance raw response.
 * @returns {ProvidersStatsCollection} Provider Stats list.
 */
export function providersStatsResponseTransform(response) {
  if (!isArray(response)) {
    throw new Error("Response must be an array of provider stats.");
  }

  return response.map((providerStatsItem) => {
    return providerStatsItemTransform(providerStatsItem);
  });
}

/**
 * Transform API provider stats item to typed object.
 *
 * @param {*} providerStatsItem Trade API provider stats item.
 * @returns {ProviderStats} Provider stats.
 */
function providerStatsItemTransform(providerStatsItem) {
  const emptyProviderStatsEntity = createProviderStatsEmptyEntity();
  // Override the empty entity with the values that came in from API.
  const transformedResponse = assign(emptyProviderStatsEntity, toCamelCaseKeys(providerStatsItem));

  return transformedResponse;
}

/**
 * Create provider stats entity.
 *
 * @returns {ProviderStats} User balance entity.
 */

function createProviderStatsEmptyEntity() {
  return {
    providerId: "",
    name: "",
    logoUrl: "",
    quote: "",
    base: false,
    signals: 0,
    sumTotalInvested: "",
    sumTotalProfit: "",
    sumTotalProfitFromClosed: "",
    sumTotalProfitFromOpened: "",
    sumPositions: "",
    sumUnclosedPositions: "",
    sumWins: "",
    sumLosses: "",
    sumDCAs: "",
    sumDCAWins: "",
    sumDCALosses: "",
    sumSoldByTakeProfit: "",
    sumSoldManually: "",
    sumSoldByTrailingStop: "",
    sumSoldByStopLoss: "",
    sumSoldByTTL: "",
    sumSoldBySignal: "",
    sumSoldByOther: "",
    avgAverageProfit: "",
    avgAveragePositionSize: "",
    avgAverageDCAsPerPosition: "",
    avgAverageClosingTime: "",
    avgAverageEntryPrice: "",
    avgAverageExitPrice: "",
    avgAverageAveragePrice: "",
    avgAverageProfitPercentage: "",
    avgI24hHigherPricePercentage: "",
    avgI24hLowerBeforeHigherPricePercentage: "",
    avgI24hLowerPricePercentage: "",
    avgI24hSecondsUntilHigherPrice: "",
    avgI24hSecondsUntilLowerBeforeHigherPrice: "",
    avgI24hSecondsUntilLowerPrice: "",
    avgI3dHigherPricePercentage: "",
    avgI3dLowerBeforeHigherPricePercentage: "",
    avgI3dLowerPricePercentage: "",
    avgI3dSecondsUntilHigherPrice: "",
    avgI3dSecondsUntilLowerBeforeHigherPrice: "",
    avgI3dSecondsUntilLowerPrice: "",
    avgI1wHigherPricePercentage: "",
    avgI1wLowerBeforeHigherPricePercentage: "",
    avgI1wLowerPricePercentage: "",
    avgI1wSecondsUntilHigherPrice: "",
    avgI1wSecondsUntilLowerBeforeHigherPrice: "",
    avgI1wSecondsUntilLowerPrice: "",
    avgI1mHigherPricePercentage: "",
    avgI1mLowerBeforeHigherPricePercentage: "",
    avgI1mLowerPricePercentage: "",
    avgI1mSecondsUntilHigherPrice: "",
    avgI1mSecondsUntilLowerBeforeHigherPrice: "",
    avgI1mSecondsUntilLowerPrice: "",
    maxMaxInvestment: "",
    maxMaxReturnOfInvestment: "",
    maxMaxDCAProfit: "",
    maxMaxBuyingPrice: "",
    maxMaxExitPrice: "",
    maxSlowerClosedPositionInSeconds: "",
    minMinInvestment: "",
    minMinReturnOfInvestment: "",
    minMinDCAProfit: "",
    minMinBuyingPrice: "",
    minMinExitPrice: "",
    minFasterClosedPositionInSeconds: "",
    sumReturnOfInvestment: "",
    sumClosedPositions: "",
    percentageProfit: "",
    winRate: "",
  };
}

/**
 * @typedef {Object} ServerTime
 * @property {number} serverTime Server time expressed in unix time epoch seconds.
 * @property {number} dbTime Database time expressed in unix time epoch seconds.
 */

/**
 * Create empty ServerTime value object.
 *
 * @returns {ServerTime} Empty object of this type.
 */
function createServerTimeEmptyValueObject() {
  return {
    serverTime: 0,
    dbTime: 0,
  };
}

/**
 * Transform server time response to typed ServerTime.
 *
 * @param {*} response Trade API get quotes list raw response.
 * @returns {ServerTime} Quote assets.
 */
export function serverTimeResponseTransform(response) {
  return assign(createServerTimeEmptyValueObject(), response, {
    dbTime: parseInt(response.dbTime),
  });
}

/**
 * @typedef {Object} CoinRayToken
 * @property {string} jwt
 */

/**
 * Create empty CoinRayToken value object.
 *
 * @returns {CoinRayToken} Empty object of this type.
 */
function createCoinRayTokenEmptyValueObject() {
  return {
    jwt: "",
  };
}

/**
 * Transform coinray token response to typed CoinRayToken
 *
 * @param {*} response Trade API get quotes list raw response.
 * @returns {CoinRayToken} Coinray token value object.
 */
export function coinRayTokenResponseTransform(response) {
  return assign(createCoinRayTokenEmptyValueObject(), response);
}

/**
 * @typedef {Object} MarketSymbol
 * @property {string} id Pair ID, i.e. BTCUSDT.
 * @property {string} symbol Separated pair ID, i.e. BTC/USDT.
 * @property {string} base Base currency, i.e. BTC.
 * @property {string} quote Quote currency, i.e. USDT.
 * @property {string} baseId Same as base.
 * @property {string} quoteId Same as quote.
 * @property {string} unitsInvestment Units displayed for the investment.
 * @property {string} unitsAmount Units displayed when bought.
 * @property {PricePrecision} precision Symbol required price precision details.
 * @property {SymbolLimits} limits Symbol cost, price and amount min/max limits.
 * @property {string} coinrayBase Base currency ID adapted to CoinRay.
 * @property {string} coinrayQuote Quote currency ID adapted to CoinRay.
 * @property {number} multiplier Multiplier to calculate bitmex contract values/PnL.
 * @property {number} maxLeverage Max leverage (futures).
 * @property {string} tradeViewSymbol TradingView symbol.
 * @property {string} zignalyId Symbol used internally.
 * @property {string} short Short symbol name displayed in Zignaly.
 * @property {string} contractType Bitmex contract type (inverse, quanto, linear)
 */

/**
 * @typedef {Object} SymbolLimits
 * @property {AmountLimit} cost Cost limits.
 * @property {AmountLimit} price Price limits.
 * @property {AmountLimit} amount Amount limits.
 */

/**
 * @typedef {Object} AmountLimit
 * @property {number} min Minimum allowed value, when null no limit is imposed.
 * @property {number} max Maximum allowed value, when null no limit is imposed.
 */

/**
 * @typedef {Object} PricePrecision
 *
 * @property {number} amount Fractional digits amount precision.
 * @property {number} price Fractional digits price precision.
 * @property {number} base Fractional digits base size precision.
 * @property {number} quote Fractional digits quote size precision.
 */

/**
 * Collection of market symbols objects.
 *
 * @typedef {Array<MarketSymbol>} MarketSymbolsCollection
 */

/**
 * Create empty market symbol value object.
 *
 * @returns {MarketSymbol} Empty market symbol value object.
 */
export function createMarketSymbolEmptyValueObject() {
  return {
    id: "",
    symbol: "",
    base: "",
    quote: "",
    baseId: "",
    quoteId: "",
    precision: { amount: 0, price: 0, quote: 0, base: 0 },
    limits: {
      cost: { min: 0, max: 0 },
      price: { min: 0, max: 0 },
      amount: { min: 0, max: 0 },
    },
    coinrayQuote: "",
    coinrayBase: "",
    multiplier: 0,
    maxLeverage: 125,
    tradeViewSymbol: "",
    zignalyId: "",
    unitsInvestment: "",
    unitsAmount: "",
    short: "",
    contractType: "",
  };
}

/**
 * Transform exchange connection market data response to typed collection.
 *
 * @param {*} response Trade API get quotes list raw response.
 * @returns {MarketSymbolsCollection} Coinray token value object.
 */
export function exchangeMarketDataResponseTransform(response) {
  if (!isArray(response)) {
    throw new Error("Response must be an array of market symbols.");
  }

  return response.map(exchangeMarketDataItemTransform);
}

/**
 * Transform market data response item to typed MarketSymbol.
 *
 * @param {*} symbolsDataItem Market data symbol.
 * @returns {MarketSymbol} Market data symbol value object.
 */
function exchangeMarketDataItemTransform(symbolsDataItem) {
  return assign(createMarketSymbolEmptyValueObject(), symbolsDataItem);
}

/**
 * Transform quote assets response to typed QuoteAssetsDict.
 *
 * @param {*} response Trade API get quotes list raw response.
 * @returns {QuoteAssetsDict} Quote assets.
 */
export function quotesResponseTransform(response) {
  if (!isObject(response)) {
    throw new Error("Response must be object of key value pairs.");
  }

  /** @type {QuoteAssetsDict} */
  let transformed = {};
  let obj = {
    quote: "",
    minNotional: 0,
  };
  Object.values(response).forEach((item) => {
    obj.quote = item;
    obj.minNotional = 0;
    transformed[item] = obj;
  });
  return transformed;
}

/**
 * Transform base assets response to typed BaseAssetsDict.
 *
 * @param {*} response Trade API get quotes list raw response.
 * @returns {BaseAssetsDict} Base assets.
 */
export function basesResponseTransform(response) {
  if (!isObject(response)) {
    throw new Error("Response must be an object with different properties.");
  }

  return Object.entries(response).reduce(
    (res, [key, val]) => ({
      ...res,
      [key]: {
        quote: val.quote,
        base: val.base,
      },
    }),
    {},
  );
}

/**
 * Transform connected provider user info to typed ConnectedProviderUserInfo.
 *
 * @param {*} response Connected provider user info raw response.
 * @returns {ConnectedProviderUserInfo} User info.
 */
export function connectedProviderUserInfoResponseTransform(response) {
  if (!isObject(response)) {
    throw new Error("Response must be an object with different properties.");
  }

  return createConnectedProviderUserInfoEntity(response);
}

/**
 * Create connected provider user info entity.
 *
 * @param {*} response Trade API user balance raw raw response.
 * @returns {ConnectedProviderUserInfo} User balance entity.
 */
function createConnectedProviderUserInfoEntity(response) {
  return {
    currentAllocated: response.currentAllocated,
    allocatedBalance: response.allocatedBalance,
    profitsSinceCopying: response.profitsSinceCopying,
  };
}

/**
 *
 * @typedef {Object} DefaultProviderAllocatedUpdatedAtDateObject
 * @property {String} $numberlong
 */

/**
 *
 * @typedef {Object} DefaultProviderAllocatedUpdatedAtObject
 * @property {DefaultProviderAllocatedUpdatedAtDateObject} $date
 */

/**
 *
 * @typedef {Object} DefaultProviderUserPaymentObject
 * @property {String} userId
 */

/**
 *
 * @typedef {Object} DefaultProviderOptions
 * @property {Boolean} acceptUpdateSignal
 * @property {Boolean} allowSendingBuyOrdersAsMarket
 * @property {Boolean} balanceFilter
 * @property {Boolean} enablePanicSellSignals
 * @property {Boolean} enableSellSignals
 * @property {Boolean} limitPriceFromSignal
 * @property {Boolean} reBuyFromProvider
 * @property {Boolean} reBuysFromSignal
 * @property {Boolean} reUseSignalIdIfClosed
 * @property {Boolean} riskFilter
 * @property {Boolean} stopLossFromSignal
 * @property {Boolean} successRateFilter
 * @property {Boolean} takeProfitsFromSignal
 * @property {Boolean} terms
 * @property {Boolean} trailingStopFromSignal
 * @property {Boolean} useLeverageFromSignal
 * @property {Boolean} customerKey
 * @property {Boolean} allowClones
 * @property {String} disclaimer
 */

/**
 *
 * @typedef {Object} DefaultProviderStripeObject
 * @property {Boolean} cancelAtPeriodEnd
 * @property {String} cancelDate
 * @property {String} email
 * @property {Boolean} enable
 * @property {String} paymentGateway
 * @property {String} trialStartedAt
 */

/**
 *
 * @typedef {Object} DefaulProviderInternalPaymentObject
 * @property {Boolean} isPremium
 * @property {String} merchantId
 * @property {Number} price
 * @property {Number} trial
 * @property {String} ipnSecret
 */

/**
 *
 * @typedef {Object} DefaultProviderTeamObject
 * @property {String} name
 * @property {String} countryCode
 */

/**
 *
 * @typedef {Object} DefaultProviderSocialObject
 * @property {String} network
 * @property {String} link
 */

/**
 *
 * @typedef {Object} DefaultProviderPerformanceWeeklyStats
 * @property {Number} return
 * @property {String} day
 * @property {Number} positions
 */

/**
 *
 * @typedef {Object} DefaultProviderPermormanceObject
 * @property {Number} closePositions
 * @property {Array<DefaultProviderPerformanceWeeklyStats>} weeklyStats
 * @property {Number} openPositions
 * @property {Number} totalBalance
 * @property {Number} totalTradingVolume
 */

/**
 *
 * @typedef {Object} DefaultProviderExchangeIDsObject
 * @property {Boolean} disconnecting
 * @property {String} disconnectionType
 * @property {String} internalId
 * @property {String} profitsMode
 * @property {Number} profitsShare
 * @property {Number} retain
 */

/**
 * Default Single Provider object from 'getProvider' endpoint.
 *
 * @typedef {Object} DefaultProviderGetObject
 * @property {Boolean} connected
 * @property {String} copyTradingQuote
 * @property {Boolean} disable True when provider is not connected.
 * @property {String} exchangeInternalId
 * @property {String} exchangeType
 * @property {Array<String>} exchanges
 * @property {String} id
 * @property {DefaulProviderInternalPaymentObject} internalPaymentInfo
 * @property {Boolean} isAdmin
 * @property {Boolean} isClone
 * @property {Boolean} isCopyTrading
 * @property {Boolean} key
 * @property {Boolean} list
 * @property {Boolean} liquidated
 * @property {String} logoUrl
 * @property {Number} minAllocatedBalance
 * @property {String} name
 * @property {DefaultProviderOptions} options
 * @property {Boolean} public
 * @property {DefaultProviderUserPaymentObject} userPaymentInfo
 * @property {String} website
 * @property {Number} allocatedBalance
 * @property {DefaultProviderAllocatedUpdatedAtObject} allocatedBalanceUpdatedAt
 * @property {Boolean} balanceFilter
 * @property {String} createdAt
 * @property {Boolean} enableInProvider
 * @property {String} originalBalance
 * @property {String} profitsFromClosedBalance
 * @property {Boolean} reBuyFromProvider
 * @property {Boolean} riskFilter
 * @property {Boolean} successRateFilter
 * @property {Boolean} terms
 * @property {Array<DefaultProviderTeamObject>} team
 * @property {Array<DefaultProviderSocialObject>} social
 * @property {String} about
 * @property {String} strategy
 * @property {DefaultProviderPermormanceObject} performance
 * @property {Number} avgHoldingTime
 * @property {Number} activeSince
 * @property {Number} avgTradesPerWeek
 * @property {Number} profitableWeeks
 * @property {Number} followers
 * @property {DefaultProviderStripeObject} stripe
 * @property {Boolean} acceptUpdateSignal
 * @property {Boolean} allowSendingBuyOrdersAsMarket
 * @property {String} customerKey
 * @property {Boolean} disclaimer
 * @property {Boolean} enablePanicSellSignals
 * @property {Boolean} enableSellSignals
 * @property {Boolean} limitPriceFromSignal
 * @property {String} limitReBuys
 * @property {Boolean} long
 * @property {Boolean} mid
 * @property {Number} quantityPercentage
 * @property {Boolean} reBuyAll
 * @property {Boolean} reBuyFirst
 * @property {Boolean} reBuyLast
 * @property {Boolean} reBuysFromSignal
 * @property {Boolean} reUseSignalIdIfClosed
 * @property {String} risk
 * @property {Boolean} shortmid
 * @property {Boolean} short
 * @property {Boolean} stopLossFromSignal
 * @property {String} successRate
 * @property {Boolean} takeProfitAll
 * @property {Boolean} takeProfitFirst
 * @property {Boolean} takeProfitLast
 * @property {Boolean} takeProfitsFromSignal
 * @property {Boolean} trailingStopFromSignal
 * @property {Boolean} useLeverageFromSignal
 * @property {Number} price
 * @property {Boolean} loading
 * @property {Array<String>} signalProviderQuotes
 * @property {Boolean} profitSharing
 * @property {Number} profitsShare
 * @property {String} profitsMode
 * @property {false} notificationsPosts Flag to turn on emails notifications when new posts are created.
 * @property {Array<DefaultProviderExchangeIDsObject>} exchangeInternalIds
 */

/**
 *
 * @param {*} response
 * @returns {DefaultProviderGetObject}
 */

export function providerGetResponseTransform(response) {
  if (!isObject) {
    throw new Error("Response must be an object with different properties.");
  }

  function checkClones() {
    if (response.options.allowClones !== undefined) {
      return response.options.allowClones;
    }
    return true;
  }

  let emptyProviderEntity = createEmptyProviderGetEntity();
  let transformed = assign(emptyProviderEntity, response, {
    minAllocatedBalance:
      response.minAllocatedBalance && response.minAllocatedBalance !== "false"
        ? parseFloat(response.minAllocatedBalance)
        : 0,
    options:
      !response.options || isArray(response.options)
        ? emptyProviderEntity.options
        : response.options,
  });
  transformed.options.allowClones = checkClones();
  transformed.copyTradingQuote = response.quote || response.copyTradingQuote || "";
  transformed.exchangeInternalIds =
    response.exchangeInternalIds && isArray(response.exchangeInternalIds)
      ? response.exchangeInternalIds
      : [];
  return transformed;
}

function createEmptyProviderGetEntity() {
  return {
    connected: false,
    copyTradingQuote: "",
    disable: true,
    exchangeInternalId: "",
    exchangeType: "",
    exchanges: [""],
    id: "",
    internalPaymentInfo: {
      isPremium: true,
      merchantId: "",
      price: "",
      trial: 0,
      ipnSecret: "",
    },
    isAdmin: false,
    isClone: false,
    isCopyTrading: false,
    key: false,
    list: false,
    logoUrl: "",
    minAllocatedBalance: 0,
    name: "",
    options: {
      acceptUpdateSignal: false,
      allowSendingBuyOrdersAsMarket: false,
      balanceFilter: false,
      enablePanicSellSignals: false,
      enableSellSignals: false,
      limitPriceFromSignal: false,
      reBuyFromProvider: false,
      reBuysFromSignal: false,
      reUseSignalIdIfClosed: false,
      riskFilter: false,
      stopLossFromSignal: false,
      successRateFilter: false,
      takeProfitsFromSignal: false,
      terms: false,
      trailingStopFromSignal: false,
      useLeverageFromSignal: false,
      allowClones: true,
      disclaimer: "",
    },
    public: false,
    userPaymentInfo: { userId: "" },
    allocatedBalance: 0,
    allocatedBalanceUpdatedAt: { $date: { $numberlong: "" } },
    balanceFilter: false,
    createdAt: "",
    enableInProvider: false,
    originalBalance: "",
    profitsFromClosedBalance: "0",
    reBuyFromProvider: false,
    riskFilter: false,
    successRateFilter: false,
    terms: false,
    team: [{}],
    social: [{}],
    about: "",
    performance: {
      closePositions: 0,
      weeklyStats: [{ week: 0, return: 0 }],
      openPositions: 0,
      totalBalance: 0,
      totalTradingVolume: 0,
    },
    strategy: "",
    avgHoldingTime: 0,
    activeSince: 0,
    avgTradesPerWeek: 0,
    profitableWeeks: 0,
    followers: 0,
    stripe: {
      cancelAtPeriodEnd: false,
      cancelDate: "",
      email: "",
      enable: false,
      paymentGateway: "",
      trialStartedAt: "",
    },
    acceptUpdateSignal: false,
    allowSendingBuyOrdersAsMarket: false,
    customerKey: "",
    disclaimer: false,
    enablePanicSellSignals: false,
    enableSellSignals: false,
    limitPriceFromSignal: false,
    limitReBuys: "",
    long: false,
    mid: false,
    quantityPercentage: 0,
    reBuyAll: false,
    reBuyFirst: false,
    reBuyLast: false,
    reBuysFromSignal: false,
    reUseSignalIdIfClosed: false,
    risk: "",
    short: false,
    shortmid: false,
    stopLossFromSignal: false,
    successRate: "",
    takeProfitAll: false,
    takeProfitFirst: false,
    takeProfitLast: false,
    takeProfitsFromSignal: false,
    trailingStopFromSignal: false,
    useLeverageFromSignal: false,
    price: 0,
    loading: false,
    signalProviderQuotes: [""],
    profitSharing: false,
    profitsShare: 0,
    profitsMode: "",
    exchangeInternalIds: [{}],
  };
}

/**
 * Transform user exchange connection to typed ExchangeConnectionEntity.
 *
 * @param {*} response Trade API get exchanges raw response.
 * @returns {Array<ExchangeListEntity>} User exchange connections collection.
 */

export function exchangeListResponseTransform(response) {
  if (!isArray(response)) {
    throw new Error("Response must be an array of positions.");
  }

  return response.map((exchangeConnectionItem) => {
    return exchangeListResponseItemTransform(exchangeConnectionItem);
  });
}

/**
 * @typedef {Object} ExchangeListEntity
 * @property {String} id
 * @property {String} name
 * @property {Boolean} enabled
 * @property {Array<String>} type
 * @property {Array<String>} testNet
 * @property {Array<String>} requiredAuthFields
 */

/**
 * Transform API exchange connection item to typed object.
 *
 * @param {*} exchangeConnectionItem Trade API exchange connection item.
 * @returns {ExchangeListEntity} Exchange connection entity.
 */
function exchangeListResponseItemTransform(exchangeConnectionItem) {
  const emptyExchangeListEntity = createExchangeListEmptyEntity();
  const transformedResponse = assign(emptyExchangeListEntity, exchangeConnectionItem);

  return transformedResponse;
}

function createExchangeListEmptyEntity() {
  return {
    enabled: false,
    id: "",
    name: "",
    requiredAuthFields: [""],
    testNet: [""],
    type: [""],
  };
}

/**
 * @typedef {Object} CopyTradersProvidersOptionsPayload
 * @property {string} internalExchangeId Exchange connection ID associated to the copy trading provider owned services.
 */

/**
 * @typedef {Object} CopyTradersProvidersOption
 * @property {string} providerName Provider name.
 * @property {number} providerConsumedBalance Balance (amount in quote currency) that is currently consumed.
 * @property {number} providerConsumedBalancePercentage Balance (percentage) that is currently consumed.
 * @property {number} providerPayableBalance Copy trader provider allocated balance for this signals service.
 * @property {number|string} providerId Provider ID.
 * @property {string|boolean} providerQuote Currency quote traded by the copy trading provider service.
 */

/**
 * @typedef {Array<CopyTradersProvidersOption>} CopyTradersProvidersOptionsCollection
 */

/**
 * Transform own copy traders providers options to typed CopyTradersProvidersOptionsCollection.
 *
 * @param {*} response Trade API own copy traders providers options raw response.
 * @returns {CopyTradersProvidersOptionsCollection} Options collection.
 */
export function ownedCopyTraderProvidersOptionsResponseTransform(response) {
  if (!isArray(response)) {
    throw new Error("Response must be an array of copy trader providers options.");
  }

  return response.map(ownedCopyTraderProviderOptionResponseTransform);
}

/**
 * Transform own copy traders providers option to typed CopyTradersProvidersOption.
 *
 * @param {*} option Trade API own copy traders providers options raw response.
 * @returns {CopyTradersProvidersOption} Options collection.
 */

function ownedCopyTraderProviderOptionResponseTransform(option) {
  return assign(createEmptyOwnCopyTraderProviderOption(), option);
}

/**
 * Create empty own copy trader option.
 *
 * @returns {CopyTradersProvidersOption} Own copy trader empty option.
 */
function createEmptyOwnCopyTraderProviderOption() {
  return {
    providerId: 0,
    providerName: "",
    providerQuote: "",
    providerConsumedBalance: 0,
    providerConsumedBalancePercentage: 0,
    providerPayableBalance: 0,
  };
}

/**
 * Transform user exchange connection to typed ExchangeConnectionEntity.
 *
 * @param {*} response Trade API get exchanges raw response.
 * @returns {Array<ProviderCopiersEntity>} User exchange connections collection.
 */

export function providerCopiersResponseTransform(response) {
  if (!isArray(response)) {
    throw new Error("Response must be an array of positions.");
  }

  let list = response.map((providerFollowersItem) => {
    return providerCopiersResponseItemTransform(providerFollowersItem);
  });
  list = list.sort((a, b) => new Date(a.date).getTime() - new Date(b.date).getTime());
  return list;
}

/**
 * @typedef {Object} ProviderCopiersEntity
 * @property {String} date
 * @property {Boolean} enabled
 * @property {String} id
 * @property {String} name
 * @property {Array<*>} requiredAuthFields
 * @property {Array<*>} testNet
 * @property {Array<*>} type
 * @property {Number} followers
 * @property {Number} totalFollowers
 */

/**
 * Transform API exchange connection item to typed object.
 *
 * @param {*} providerFollowersItem Trade API exchange connection item.
 * @returns {ProviderCopiersEntity} Exchange connection entity.
 */
function providerCopiersResponseItemTransform(providerFollowersItem) {
  const emptyExchangeListEntity = createProviderCopiersEmptyEntity();
  const transformedResponse = assign(emptyExchangeListEntity, providerFollowersItem);

  return transformedResponse;
}

/**
 * Function to create an empty provider entity.
 *
 * @return {ProviderCopiersEntity} Provoer Follower empty entity
 */
export function createProviderCopiersEmptyEntity() {
  return {
    date: "",
    enabled: false,
    id: "",
    name: "",
    requiredAuthFields: [""],
    testNet: [""],
    type: [""],
    followers: 0,
    totalFollowers: 0,
  };
}

/**
 * Transform provider followers list response item to ProviderFollowersListEntity.
 *
 * @param {*} response Trade API get provider followers list response.
 * @returns {Array<ProviderFollowersEntity>} Provider followers list collection.
 */

export function providerFollowersListResponseTransform(response) {
  if (!isArray(response)) {
    throw new Error("Response must be an array of positions.");
  }

  return response.map((providerFollowersListItem) => {
    return providerFollowersListItemTransform(providerFollowersListItem);
  });
}

/**
 * @typedef {Object} ProviderFollowersEntity
 * @property {String} userId
 * @property {String} name
 * @property {String} email
 * @property {Boolean} connected
 * @property {String} allocatedBalance
 * @property {Boolean} active
 * @property {String} cancelDate
 * @property {String} code
 * @property {String} profitsFromClosedBalance
 * @property {Boolean} realExchangeConnected
 * @property {Boolean} suspended
 * @property {String} lastTransactionId
 * @property {Number} originalAllocated
 * @property {String} profitsMode
 * @property {Number} profitsShare
 * @property {Number} retain
 * @property {String} unit
 */

/**
 * Transform provider followers list response item to typed object.
 *
 * @param {*} providerFollowersListItem Provider followers list response item.
 * @returns {ProviderFollowersEntity} Provider Followers List Item entity.
 */
function providerFollowersListItemTransform(providerFollowersListItem) {
  const emptyProviderFollowersListEntity = createProviderFollowersListEmptyEntity();
  const transformedResponse = assign(emptyProviderFollowersListEntity, providerFollowersListItem);

  return transformedResponse;
}

/**
 * @returns {ProviderFollowersEntity} Provider follower entity.
 */
function createProviderFollowersListEmptyEntity() {
  return {
    active: false,
    allocatedBalance: "",
    cancelDate: "-",
    code: "-",
    connected: false,
    email: "",
    lastTransactionId: "-",
    name: "",
    profitsFromClosedBalance: "",
    realExchangeConnected: false,
    suspended: false,
    userId: "",
    originalAllocated: 0,
    profitsMode: "",
    profitsShare: 0,
    retain: 0,
    unit: "",
  };
}

/**
 * @typedef {Object} CoinNetwork
 * @property {string} name
 * @property {string} network
 * @property {string} coin
 * @property {string} addressRegex
 * @property {string} depositDesc
 * @property {string} depositEnable
 * @property {boolean} isDefault
 * @property {string} memoRegex
 * @property {boolean} resetAddressStatus
 * @property {string} specialTips
 * @property {string} withdrawDesc
 * @property {boolean} withdrawEnable
 * @property {string} withdrawFee
 * @property {string} withdrawMin
 * @property {string} integerMultiple
 */

/**
 * @typedef {Object} ExchangeAsset
 * @property {string} name
 * @property {string} balanceFree
 * @property {string} balanceLocked
 * @property {string} balanceTotal
 * @property {string} balanceFreeBTC
 * @property {string} balanceLockedBTC
 * @property {string} balanceTotalBTC
 * @property {string} balanceFreeUSDT
 * @property {string} balanceLockedUSDT
 * @property {string} balanceTotalUSDT
 * @property {string} balanceTotalExchCoin
 * @property {string} exchCoin
 * @property {string} maxWithdrawAmount
 * @property {Array<CoinNetwork>} networks
 * @property {string} coin
 */

/**
 * @typedef {Object.<string, ExchangeAsset>} ExchangeAssetsDict
 */

/**
 * Transform provider followers list response item to ProviderFollowersListEntity.
 *
 * @param {*} response Trade API get exchange assets list response.
 * @returns {ExchangeAssetsDict} Exchange asssets.
 */

export function exchangeAssetsResponseTransform(response) {
  if (!isObject(response)) {
    throw new Error("Response must be an object with different properties.");
  }
  return Object.entries(response).reduce(
    (res, [key, val]) => ({
      ...res,
      [key]: exchangeAssetsItemTransform(key, val),
    }),
    {},
  );
}

/**
 *
 * @param {*} coin Exchange assets coin.
 * @param {*} exchangeAssetItem Exchange assets list response item.
 * @returns {ExchangeAssetsDict} Exchange assets.
 */
function exchangeAssetsItemTransform(coin, exchangeAssetItem) {
  const emptyExchangeAssetsEntity = createExchangeAssetsEmptyEntity();
  const transformedResponse = assign(emptyExchangeAssetsEntity, exchangeAssetItem, {
    coin: coin,
  });

  return transformedResponse;
}

/**
 * @returns {ExchangeAsset} Exchange asset
 */
function createExchangeAssetsEmptyEntity() {
  return {
    name: "",
    balanceFree: "0.000000000000",
    balanceLocked: "0.000000000000",
    balanceTotal: "0.000000000000",
    balanceFreeBTC: "0.000000000000",
    balanceLockedBTC: "0.000000000000",
    balanceTotalBTC: "0.000000000000",
    balanceFreeUSDT: "0.000000000000",
    balanceLockedUSDT: "0.000000000000",
    balanceTotalUSDT: "0.000000000000",
    balanceTotalExchCoin: "0.000000000000",
    maxWithdrawAmount: "0.000000000000",
    exchCoin: "",
    networks: [],
    coin: "",
  };
}

/**
 * @typedef {Object<string, any> } AssetsAndBalanceObject
 * @property {Object<string, number>} spot
 * @property {Object<string, number>} futures
 */

/**
 * Transform provider followers list response item to ProviderFollowersListEntity.
 *
 * @param {Object} response Trade API get exchange assets list response.
 * @returns {AssetsAndBalanceObject} Exchange asssets.
 */
export function assetsAndBalanceResponseTransform(response) {
  if (!isObject(response)) {
    throw new Error("Response must be an object with different properties.");
  }

  return assign({ spot: {}, futures: {} }, response);
}

/**
 * Create Exchange Deposit Address entity.
 *
 * @param {*} response Trade API user balance raw response.
 * @returns {ExchangeDepositAddress} Exchange Deposit Address entity.
 */
export function exchangeDepositAddressResponseTransform({ currency, address, tag }) {
  return {
    currency,
    address,
    tag,
  };
}

/**
 *
 * @typedef {Object} ProviderPerformanceEntity
 * @property {Number} closePositions
 * @property {Number} openPositions
 * @property {Number} totalBalance
 * @property {Number} totalTradingVolume
 * @property {Array<DefaultProviderPerformanceWeeklyStats>} weeklyStats
 */

/**
 *
 * @param {*} response
 * @returns {ProviderPerformanceEntity}
 */

export function providerPerformanceResponseTransform(response) {
  if (!isObject) {
    throw new Error("Response must be an object with different properties.");
  }

  let emptyProviderEntity = createProviderPerformanceEmptyEntity();
  return {
    ...emptyProviderEntity,
    ...response,
    weeklyStats: response.weeklyStats
      .map((/** @type {*} */ s) => ({
        ...s,
        day: dayjs(s.day).toDate(),
      }))
      .sort((/** @type {*} */ a, /** @type {*} */ b) => a.day.getTime() - b.day.getTime()),
  };
}

export function createProviderPerformanceEmptyEntity() {
  return {
    closePositions: 0,
    openPositions: 0,
    totalBalance: 0,
    totalTradingVolume: 0,
    weeklyStats: [{}],
  };
}

/**
 * Transform exchange deposit list response item to TransactionEntity list.
 *
 * @param {*} response Trade API get exchange deposits list response.
 * @returns {Array<TransactionEntity>} Exchange Deposits list collection.
 */
export function exchangeDepositsResponseTransform(response) {
  if (!isArray(response)) {
    throw new Error("Response must be an array of deposit.");
  }

  return response.map((exchangeDepositItem) => {
    return exchangeDepositItemTransform(exchangeDepositItem);
  });
}

/**
 * @typedef {Object} TransactionEntity
 * @property {String} [id]
 * @property {String} txid
 * @property {Number} timestamp
 * @property {String} datetime
 * @property {String} address
 * @property {String} tag
 * @property {String} type
 * @property {Number} amount
 * @property {String} currency
 * @property {String} status
 * @property {String} [statusTx]
 * @property {FeeType} [fee] Fees (For withdrawals)
 */

/**
 * @typedef {Object} FeeType
 * @property {string} currency
 * @property {number} cost
 */

/**
 * Transform exchange deposits list response item to typed object.
 *
 * @param {*} exchangeDepositItem Exchange Deposit response item.
 * @returns {TransactionEntity} Exchange Deposit Item entity.
 */
function exchangeDepositItemTransform(exchangeDepositItem) {
  const emptyTransactionEntity = createExchangeDepositEmptyEntity();
  const transformedResponse = assign(emptyTransactionEntity, exchangeDepositItem);

  return transformedResponse;
}

function createExchangeDepositEmptyEntity() {
  return {
    id: "",
    txid: "",
    timestamp: 0,
    datetime: "",
    address: "",
    tag: "",
    type: "",
    amount: 0,
    currency: "",
    status: "",
  };
}

/**
 * Transform exchange withdraw list response item to TransactionEntity list.
 *
 * @param {*} response Trade API get exchange withdraws list response.
 * @returns {Array<TransactionEntity>} Exchange withdraws list collection.
 */
export function exchangeWithdrawsResponseTransform(response) {
  if (!isArray(response)) {
    throw new Error("Response must be an array of withdraw.");
  }

  return response.map((exchangeWithdrawItem) => {
    return exchangeWithdrawItemTransform(exchangeWithdrawItem);
  });
}

/**
 * Transform exchange withdraws list response item to typed object.
 *
 * @param {*} exchangeWithdrawItem Exchange withdraw response item.
 * @returns {TransactionEntity} Exchange withdraw Item entity.
 */
function exchangeWithdrawItemTransform(exchangeWithdrawItem) {
  const emptyTransactionEntity = createExchangeWithdrawEmptyEntity();
  const transformedResponse = assign(emptyTransactionEntity, exchangeWithdrawItem);

  return transformedResponse;
}

function createExchangeWithdrawEmptyEntity() {
  return {
    id: "",
    txid: "",
    timestamp: 0,
    datetime: "",
    address: "",
    tag: "",
    type: "",
    amount: 0,
    currency: "",
    status: "",
    statusTx: "",
    fee: { currency: "", cost: "" },
  };
}

/**
 * Transform withdraw reply to typed WithdrawReply
 *
 * @param {*} response Trade API withdraw response.
 * @returns {WithdrawReply} Withdraw reply object.
 */
export function withdrawResponseTransform(response) {
  return {
    id: response.id,
  };
}

/**
 * Transform convert asset reply to typed ConvertReply
 *
 * @param {*} response Trade API convert asset response.
 * @returns {ConvertReply} Convert asset reply object.
 */
export function convertAssetResponseTransform(response) {
  return {
    totalServiceCharge: response.totalServiceCharge,
    totalTransferred: response.totalTransferred,
    trans: response.trans,
  };
}

/**
 *
 * @typedef {Object} ProviderSettingsTargetObject
 * @property {String} targetId
 * @property {String} priceTargetPercentage
 * @property {String} amountPercentage
 */

/**
 *
 * @typedef {Object} ProviderExchangeSettingsObject
 * @property {Boolean} blacklist
 * @property {Number} buyTTL
 * @property {Boolean} disable
 * @property {Boolean} internal
 * @property {String} internalId
 * @property {String} internalName
 * @property {Number} leverage
 * @property {Boolean} managed
 * @property {String} maxPositions
 * @property {String} minVolume
 * @property {String} name
 * @property {Number} positionSize
 * @property {String} positionSizeBKRWUnit
 * @property {String} positionSizeBKRWValue
 * @property {String} positionSizeBNBUnit
 * @property {String} positionSizeBNBValue
 * @property {String} positionSizeBTCUnit
 * @property {String} positionSizeBTCValue
 * @property {String} positionSizeBUSDUnit
 * @property {String} positionSizeBUSDValue
 * @property {String} positionSizeETHUnit
 * @property {String} positionSizeETHValue
 * @property {String} positionSizeEURUnit
 * @property {String} positionSizeEURValue
 * @property {String} positionSizeIDRTUnit
 * @property {String} positionSizeIDRTValue
 * @property {String} positionSizeNGNUnit
 * @property {String} positionSizeNGNValue
 * @property {String} positionSizePAXUnit
 * @property {String} positionSizePAXValue
 * @property {String} positionSizeRUBUnit
 * @property {String} positionSizeRUBValue
 * @property {String} positionSizeTRXUnit
 * @property {String} positionSizeTRXValue
 * @property {String} positionSizeTRYUnit
 * @property {String} positionSizeTRYValue
 * @property {String} positionSizeTUSDUnit
 * @property {String} positionSizeTUSDValue
 * @property {String} positionSizeUSDCUnit
 * @property {String} positionSizeUSDCValue
 * @property {String} positionSizeUSDSUnit
 * @property {String} positionSizeUSDSValue
 * @property {String} positionSizeUSDTUnit
 * @property {String} positionSizeUSDTValue
 * @property {String} positionSizeXRPUnit
 * @property {String} positionSizeXRPValue
 * @property {String} positionSizeZARUnit
 * @property {String} positionSizeZARValue
 * @property {String} maxPositions
 * @property {String} positionsPerMarket
 * @property {String} priceDeviation
 * @property {Array<ProviderSettingsTargetObject>} reBuyTargets
 * @property {Number} sellByTTL
 * @property {String} sellPriceDeviation
 * @property {String} stopLoss
 * @property {Array<ProviderSettingsTargetObject>} takeProfitTargets
 * @property {String} trailingStop
 * @property {String} trailingStopTrigger
 * @property {Boolean} whitelist
 * @property {String} allowedSide
 */

/**
 * Transform provider exchange settings response.
 *
 * @param {*} response .
 * @returns {ProviderExchangeSettingsObject} Provider exchange settings entity.
 */
export function providerExchangeSettingsResponseTransform(response) {
  const emptySettingsEntity = creatEmptySettingsEntity();
  let reBuyTargets = response.reBuyTargets ? Object.values(response.reBuyTargets) : [];
  let takeProfitTargets = response.takeProfitTargets
    ? Object.values(response.takeProfitTargets)
    : [];
  const transformedResponse = assign(emptySettingsEntity, response, {
    reBuyTargets: reBuyTargets,
    takeProfitTargets: takeProfitTargets,
    buyTTL: response.buyTTL ? response.buyTTL / 60 : response.buyTTL, // Convert seconds to minutes.
    sellByTTL: response.sellByTTL ? response.sellByTTL / 3600 : response.sellByTTL, // Convert seconds to hours.
  });

  return transformedResponse;
}

/**
 * Create provider exchange settings empty entity.
 *
 * @returns {ProviderExchangeSettingsObject} Provider exchange settings empty entity.
 */
export function creatEmptySettingsEntity() {
  return {
    blacklist: false,
    buyTTL: 0,
    disable: false,
    internal: false,
    internalId: "",
    internalName: "",
    leverage: 1,
    managed: false,
    maxPositions: "",
    minVolume: "",
    name: "",
    positionSize: 0,
    positionSizeBKRWUnit: "#",
    positionSizeBKRWValue: "",
    positionSizeBNBUnit: "#",
    positionSizeBNBValue: "",
    positionSizeBTCUnit: "#",
    positionSizeBTCValue: "",
    positionSizeBUSDUnit: "#",
    positionSizeBUSDValue: "",
    positionSizeETHUnit: "#",
    positionSizeETHValue: "",
    positionSizeEURUnit: "#",
    positionSizeEURValue: "",
    positionSizeIDRTUnit: "#",
    positionSizeIDRTValue: "",
    positionSizeNGNUnit: "#",
    positionSizeNGNValue: "",
    positionSizePAXUnit: "#",
    positionSizePAXValue: "",
    positionSizeRUBUnit: "#",
    positionSizeRUBValue: "",
    positionSizeTRXUnit: "#",
    positionSizeTRXValue: "",
    positionSizeTRYUnit: "#",
    positionSizeTRYValue: "",
    positionSizeTUSDUnit: "#",
    positionSizeTUSDValue: "",
    positionSizeUSDCUnit: "#",
    positionSizeUSDCValue: "",
    positionSizeUSDSUnit: "#",
    positionSizeUSDSValue: "",
    positionSizeUSDTUnit: "#",
    positionSizeUSDTValue: "",
    positionSizeXRPUnit: "#",
    positionSizeXRPValue: "",
    positionSizeZARUnit: "#",
    positionSizeZARValue: "",
    positionsPerMarket: "",
    priceDeviation: "",
    reBuyTargets: [{ targetId: "", priceTargetPercentage: "", amountPercentage: "" }],
    sellByTTL: 0,
    sellPriceDeviation: "",
    stopLoss: "",
    takeProfitTargets: [{ targetId: "1", priceTargetPercentage: "", amountPercentage: "" }],
    trailingStop: "",
    trailingStopTrigger: "",
    whitelist: false,
    allowedSide: "both",
  };
}

/**
 *
 * @typedef {Object} ProviderDataPointsEntity
 * @property {Number} float
 * @property {Number} floatPercentage
 * @property {Number} floatUSDT
 * @property {Number} followersTrialing
 * @property {Number} freeBalance
 * @property {Number} freeBalancePercentage
 * @property {Number} freeBalanceUSDT
 * @property {String} quote
 * @property {Number} totalAllocated
 * @property {Number} totalAllocatedFromFollowers
 * @property {Number} totalAllocatedUSDT
 * @property {Number} totalAllocatedUSDTFromFollowers
 * @property {Number} totalFollowers
 * @property {Number} totalProfit
 * @property {Number} totalProfitPercentage
 * @property {Number} totalProfitUSDT
 */

/**
 * Format number for display.
 *
 * @param {number} value Number to format.
 *
 * @returns {number} Formatter number for display.
 */
export const formatValue = (value) => {
  if (!value || isNaN(value)) {
    return 0;
  }

  return toNumber(value);
};

/**
 * Transform Provider data points get response.
 *
 * @param {*} response .
 * @returns {ProviderDataPointsEntity} Provider Data points entity.
 */
export function providerDataPointsResponseTransform(response) {
  return creatProviderDataPointsEntity(response);
}

/**
 * Create provider data points entity.
 * @param {*} response .
 *
 * @returns {ProviderDataPointsEntity} Provider data points entity.
 */
export function creatProviderDataPointsEntity(response) {
  return {
    float: response ? formatValue(response.float) : 0,
    floatPercentage: response ? formatValue(response.floatPercentage) : 0,
    floatUSDT: response ? formatValue(response.floatUSDT) : 0,
    followersTrialing: response ? formatValue(response.followersTrialing) : 0,
    freeBalance: response ? formatValue(response.freeBalance) : 0,
    freeBalancePercentage: response ? formatValue(response.freeBalancePercentage) : 0,
    freeBalanceUSDT: response ? formatValue(response.freeBalanceUSDT) : 0,
    quote: response ? response.quote : "",
    totalAllocated: response ? formatValue(response.totalAllocated) : 0,
    totalAllocatedFromFollowers: response ? formatValue(response.totalAllocatedFromFollowers) : 0,
    totalAllocatedUSDT: response ? formatValue(response.totalAllocatedUSDT) : 0,
    totalAllocatedUSDTFromFollowers: response
      ? formatValue(response.totalAllocatedUSDTFromFollowers)
      : 0,
    totalFollowers: response ? formatValue(response.totalFollowers) : 0,
    totalProfit: response ? formatValue(response.totalProfit) : 0,
    totalProfitPercentage: response ? formatValue(response.totalProfitPercentage) : 0,
    totalProfitUSDT: response ? formatValue(response.totalProfitUSDT) : 0,
  };
}

/**
 *
 * @typedef {Object} ProviderBalanceEntity
 * @property {Number} totalWalletBTC
 * @property {Number} totalWalletUSDT
 * @property {Number} totalCurrentMarginBTC
 * @property {Number} totalCurrentMarginUSDT
 * @property {Number} totalInvestedBTC
 * @property {Number} totalInvestedUSDT
 * @property {Number} totalUnrealizedProfitBTC
 * @property {Number} totalUnrealizedProfitUSDT
 * @property {Number} totalPnlBTC
 * @property {Number} totalPnlUSDT
 * @property {Number} totalFreeBTC
 * @property {Number} totalFreeUSDT
 * @property {Number} totalMarginBTC
 * @property {Number} totalMarginUSDT
 * @property {Number} abstractPercentage
 */

/**
 * Transform Provider data points get response.
 *
 * @param {*} response .
 * @returns {ProviderBalanceEntity} Provider Data points entity.
 */
export function providerBalanceResponseTransform(response) {
  return creatProviderBalanceEntity(response);
}

/**
 * Create provider data points entity.
 * @param {*} response .
 *
 * @returns {ProviderBalanceEntity} Provider data points entity.
 */
export function creatProviderBalanceEntity(response) {
  return {
    totalWalletBTC: response ? formatValue(response.totalWalletBTC) : 0,
    totalWalletUSDT: response ? formatValue(response.totalWalletUSDT) : 0,
    totalCurrentMarginBTC: response ? formatValue(response.totalCurrentMarginBTC) : 0,
    totalCurrentMarginUSDT: response ? formatValue(response.totalCurrentMarginUSDT) : 0,
    totalInvestedBTC: response ? formatValue(response.totalInvestedBTC) : 0,
    totalInvestedUSDT: response ? formatValue(response.totalInvestedUSDT) : 0,
    totalUnrealizedProfitBTC: response ? formatValue(response.totalUnrealizedProfitBTC) : 0,
    totalUnrealizedProfitUSDT: response ? formatValue(response.totalUnrealizedProfitUSDT) : 0,
    totalPnlBTC: response ? formatValue(response.totalPnlBTC) : 0,
    totalPnlUSDT: response ? formatValue(response.totalPnlUSDT) : 0,
    totalFreeBTC: response ? formatValue(response.totalFreeBTC) : 0,
    totalFreeUSDT: response ? formatValue(response.totalFreeUSDT) : 0,
    totalMarginBTC: response ? formatValue(response.totalMarginBTC) : 0,
    totalMarginUSDT: response ? response.totalMarginUSDT : 0,
    abstractPercentage: response ? formatValue(response.abstractPercentage) : 0,
  };
}

/**
 *
 * @typedef {Object} ProviderFollowersCountEntity
 * @property {Number} followers
 */

/**
 * Transform Provider data points get response.
 *
 * @param {*} response .
 * @returns {ProviderFollowersCountEntity} Provider Data points entity.
 */
export function providerFollowersCountResponseTransform(response) {
  return creatProviderFollowersCountEntity(response);
}

/**
 * Create provider data points entity.
 * @param {*} response .
 *
 * @returns {ProviderFollowersCountEntity} Provider data points entity.
 */
export function creatProviderFollowersCountEntity(response) {
  return {
    followers: response ? formatValue(response.followers) : 0,
  };
}

/**
 *
 * @typedef {Object} ManagementPositionsEntity
 * @property {PositionEntity} position
 * @property {Array<PositionEntity>} subPositions
 */

/**
 * Transform management positions response to typed object mapping.
 *
 * @param {*} response Management positions list response.
 * @returns {Array<ManagementPositionsEntity>} Positions entities mapping with management ids.
 */
export function managementPositionsResponseTransform(response) {
  if (!isObject(response)) {
    throw new Error("Response must be an object of user positions positions mapping");
  }
  /**
   * @type {Array<ManagementPositionsEntity>}
   */
  let transformedResponse = [];
  Object.keys(response).forEach((item) => {
    /* @ts-ignore */
    transformedResponse.push(managementPositionsItemTransform(response[item]));
  });
  return transformedResponse;
}

/**
 * Transform Management positions item..
 *
 * @param {*} positionList Management positions list.
 * @returns {ManagementPositionsEntity} Management positions entitiy.
 */
function managementPositionsItemTransform(positionList) {
  /* @ts-ignore */
  positionList = positionList.map((item) => {
    return positionItemTransform(item);
  });

  let managementPositionEntity = createEmptyManagementPositionsEntity();
  managementPositionEntity.position = positionList.length ? positionList.splice(0, 1)[0] : {};
  managementPositionEntity.subPositions = positionList.length
    ? positionList.splice(0, positionList.length)
    : [];
  managementPositionEntity.position.subPositions = managementPositionEntity.subPositions.length;
  return managementPositionEntity;
}

/**
 * @returns {ManagementPositionsEntity} Empty management positions entity.
 */
function createEmptyManagementPositionsEntity() {
  return {
    position: createEmptyPositionEntity(),
    subPositions: [],
  };
}

/**
 *
 * @typedef {Object} SpotProviderBalanceEntity
 * @property {Number} totalFree
 * @property {Number} totalLocked
 * @property {Number} totalPnl
 * @property {Number} totalWallet
 * @property {Number} abstractPercentage
 * @property {Number} totalInvested
 */

/**
 *
 * @typedef {Object} ManagementBalanceAndPositionsEntity
 * @property {Array<ManagementPositionsEntity>} positions
 * @property {SpotProviderBalanceEntity} balance
 */

/**
 * Transform management positions response to typed object mapping.
 *
 * @param {*} response Management balance and positions list response.
 * @returns {ManagementBalanceAndPositionsEntity} Balance and Positions entities mapping with management ids.
 */
export function managementBalanceAndPositionsResponseTransform(response) {
  let transformedResponse = createEmptyManagementBalanceAndPositionsEntity();
  transformedResponse.positions = managementPositionsResponseTransform(response.positions);
  transformedResponse.balance = createSpotProviderBalanceEntity(response.balance);
  return transformedResponse;
}

/**
 * Create provider data points entity.
 * @param {*} response .
 *
 * @returns {SpotProviderBalanceEntity} Provider data points entity.
 */
export function createSpotProviderBalanceEntity(response) {
  return {
    totalFree: response && response.totalFree ? formatValue(response.totalFree) : 0,
    totalInvested: response && response.totalInvested ? formatValue(response.totalInvested) : 0,
    totalLocked: response && response.totalLocked ? formatValue(response.totalLocked) : 0,
    totalPnl: response && response.totalPnl ? formatValue(response.totalPnl) : 0,
    totalWallet: response && response.totalWallet ? formatValue(response.totalWallet) : 0,
    abstractPercentage:
      response && response.abstractPercentage ? formatValue(response.abstractPercentage) : 0,
  };
}

/**
 * @returns {ManagementBalanceAndPositionsEntity} Empty management positions entity.
 */
function createEmptyManagementBalanceAndPositionsEntity() {
  return {
    positions: [],
    balance: null,
  };
}

/**
 * Transform Profile notifications response.
 *
 * @param {*} response .
 * @returns {ProfileNotifications} Provider Data points entity.
 */
export function profileNotificationsResponseTransform(response) {
  const emptyProfileNotificationsEntity = createEmptyProfileNotificationsEntity();
  // Override the empty entity with the values that came in from API.
  const transformedResponse = assign(emptyProfileNotificationsEntity, response);

  return transformedResponse;
}

/**
 * Create profile notifications entity.
 * @returns {ProfileNotifications} User entity.
 */
function createEmptyProfileNotificationsEntity() {
  return {
    emailEnable: false,
    emailNews: false,
    emailOpenPosition: false,
    emailUpdatePosition: false,
    emailSubscriptionWarning: false,
    telegramEnable: false,
    telegramNews: false,
    telegramUpdatePosition: false,
    telegramSubscriptionWarning: false,
    telegramCode: "",
  };
}

/**
 * @typedef {Object} CopyTraderCreatePayload
 * @property {string} name
 * @property {string} exchange
 * @property {string} exchangeType
 * @property {string} [minAllocatedBalance]
 * @property {string} quote
 * @property {boolean} [profitSharing]
 * @property {number} [profitsShare]
 */

/**
 * @typedef {Object} ProviderOptions
 * @property {boolean} acceptUpdateSignal
 * @property {boolean} allowClones
 * @property {boolean} allowSendingBuyOrdersAsMarket
 * @property {boolean} enablePanicSellSignals
 * @property {boolean} enableSellSignals
 * @property {boolean} limitPriceFromSignal
 * @property {boolean} reBuyFromProvider
 * @property {boolean} reBuysFromSignal
 * @property {boolean} reUseSignalIdIfClosed
 * @property {boolean} riskFilter
 * @property {boolean} stopLossFromSignal
 * @property {boolean} successRateFilter
 * @property {boolean} takeProfitsFromSignal
 * @property {boolean} terms
 * @property {boolean} useLeverageFromSignal
 */

/**
 * @typedef {ProviderOptions & Object} ProviderCreatePayload
 * @property {string} name
 * @property {string} disclaimer
 * @property {string} exchangeType
 * @property {string} projectId
 * @property {string} providerId
 * @property {Array<string>} quotes
 * @property {Array<string>} exchanges
 * @property {Number} version
 */

/**
 * @typedef {Object} NewProviderEntity
 * @property {string} id
 * @property {string} name
 * @property {string} key
 * @property {string} userId
 * @property {string} projectId
 * @property {Array<string>} exchanges
 * @property {string} exchangeType
 * @property {DefaultProviderOptions} options
 * @property {string} minAllocatedBalance
 * @property {boolean} isCopyTrading
 * @property {string} quote
 * @property {boolean} public
 * @property {boolean} list
 * @property {Object} signalsLastUpdate
 * @property {boolean} updatingSignal
 * @property {Array<string>} disabledMarkets
 * @property {boolean} locked
 * @property {Object} lockedAt
 * @property {string} lockedBy
 * @property {string} lockedFrom
 * @property {Object} copyTradingStatsLastUpdate
 */

/**
 * Transform Create Provider response.
 *
 * @param {*} response Trade API create provider response.
 * @returns {NewProviderEntity} Provider
 */
export function providerCreateResponseTransform(response) {
  const emptyNewProviderEntity = createEmptyNewProviderEntity();
  const normalizedId = response._id
    ? response._id.$oid || response._id
    : response.providerId
    ? response.providerId
    : "";
  const normalizeduserId = isObject(response.userId) ? response._id.$oid : "";
  // Override the empty entity with the values that came in from API.
  const transformedResponse = assign(emptyNewProviderEntity, response, {
    id: normalizedId,
    userId: normalizeduserId,
  });

  return transformedResponse;
}

/**
 * Create an empty Created Provider Entity
 * @returns {NewProviderEntity} New Provider entity.
 */
const createEmptyNewProviderEntity = () => {
  return {
    id: "",
    name: "",
    key: "",
    userId: "",
    projectId: "",
    exchanges: [],
    exchangeType: "",
    options: {
      acceptUpdateSignal: false,
      allowSendingBuyOrdersAsMarket: false,
      balanceFilter: false,
      enablePanicSellSignals: false,
      enableSellSignals: false,
      limitPriceFromSignal: false,
      reBuyFromProvider: false,
      reBuysFromSignal: false,
      reUseSignalIdIfClosed: false,
      riskFilter: false,
      stopLossFromSignal: false,
      successRateFilter: false,
      takeProfitsFromSignal: false,
      terms: false,
      trailingStopFromSignal: false,
      useLeverageFromSignal: false,
      allowClones: true,
      customerKey: false,
      disclaimer: "",
    },
    minAllocatedBalance: "",
    isCopyTrading: false,
    quote: "",
    public: false,
    list: false,
    signalsLastUpdate: null,
    updatingSignal: false,
    disabledMarkets: [],
    locked: false,
    lockedAt: null,
    lockedBy: "",
    lockedFrom: "",
    copyTradingStatsLastUpdate: null,
  };
};

/**
 * @typedef {Object} CloneActionResponseObject
 * @property {String} providerId
 */

/**
 * Transform Clone Provider response.
 *
 * @param {*} response Trade API create provider response.
 * @returns {CloneActionResponseObject} Provider
 */
export function cloneProviderResponseTransform(response) {
  if (!isString(response)) {
    throw new Error("Response must be a string of provider ID.");
  }

  return { providerId: response };
}

/**
 * @typedef {Object} UserAvailableBalanceObject
 * @property {Number} BNB
 * @property {Number} BNT
 * @property {Number} PERL
 * @property {Number} ARK
 * @property {Number} ATOM
 * @property {Number} EOS
 * @property {Number} KAVA
 * @property {Number} KMD
 * @property {Number} LOOM
 * @property {Number} ONE
 * @property {Number} TFUEL
 * @property {Number} TOMO
 * @property {Number} VTHO
 * @property {Number} USDT
 */

/**
 * Transform User's available balance response.
 *
 * @param {*} response User's available balance response.
 * @returns {UserAvailableBalanceObject} User's available balance entity.
 */
export function userAvailableBalanceResponseTransform(response) {
  if (!isObject(response)) {
    throw new Error("Response must be an object of user exchange coins.");
  }

  return assign(createEmptyAvailableBalanceEntity(), response);
}

/**
 * Create User's available balance emoty entity.
 *
 * @returns {UserAvailableBalanceObject} User's available balance empty entity.
 */
const createEmptyAvailableBalanceEntity = () => {
  return {
    BNB: 0,
    BNT: 0,
    PERL: 0,
    ARK: 0,
    ATOM: 0,
    EOS: 0,
    KAVA: 0,
    KMD: 0,
    LOOM: 0,
    ONE: 0,
    TFUEL: 0,
    TOMO: 0,
    VTHO: 0,
    USDT: 0,
  };
};

/**
 *
 * @typedef {Object} SessionResponseObject
 * @property {String} status
 * @property {Number} validUntil
 */

/**
 * Transform session response to session entity.
 *
 * @param {*} response Response from backend.
 * @returns {SessionResponseObject} Session entity.
 */
export function sessionDataResponseTransform(response) {
  return {
    status: response.status,
    validUntil: response.validUntil * 1000,
  };
}

/**
 * @typedef {Object} ExchangeOpenOrdersObject
 * @property {String} id
 * @property {String} orderId
 * @property {String} positionId
 * @property {String} symbol
 * @property {Number} amount
 * @property {Number} price
 * @property {String} side
 * @property {String} type
 * @property {Number} timestamp
 * @property {String} datetime
 * @property {String} status
 * @property {String} datetimeReadable
 */

/**
 * Transform exchange open orders response.
 *
 * @param {*} response Exchange open orders response.
 * @returns {Array<ExchangeOpenOrdersObject>} Exchange open orders response entity.
 */
export function exchangeOpenOrdersResponseTransform(response) {
  if (!isArray(response)) {
    throw new Error("Response must be an array of objects");
  }

  return response.map((item) => {
    return exchangeOrdersItemTransform(item);
  });
}

/**
 * Transform open orders entity from response.
 *
 * @param {*} order Exchange open orders entity from response.
 * @returns {ExchangeOpenOrdersObject} Transformed open orders entity.
 */
function exchangeOrdersItemTransform(order) {
  const time = moment(Number(order.timestamp));
  const orderEntity = assign(createEmptyExchangeOpenOrdersEntity(), order, {
    id: Math.random().toString(),
    datetimeReadable: time.format("YYYY/MM/DD HH:mm"),
  });
  return orderEntity;
}

/**
 * Create an empty exchange order Entity.
 *
 * @returns {ExchangeOpenOrdersObject} Empty exchange order entity.
 */
const createEmptyExchangeOpenOrdersEntity = () => {
  return {
    id: "",
    orderId: "",
    positionId: "",
    symbol: "",
    amount: 0,
    price: 0,
    side: "",
    type: "",
    timestamp: 0,
    datetime: "",
    datetimeReadable: "",
    status: "",
  };
};

/**
 * @typedef {Object} ExchangeContractsObject
 * @property {String} id
 * @property {String} positionId
 * @property {Number} amount
 * @property {Number} entryprice
 * @property {Number} leverage
 * @property {Number} liquidationprice
 * @property {Number} margin
 * @property {Number} markprice
 * @property {String} side
 * @property {String} symbol
 */

/**
 * Transform exchange contract response.
 *
 * @param {*} response Exchange contract response.
 * @returns {Array<ExchangeContractsObject>} Exchange contract entity.
 */
export function exchangeContractsResponseTransform(response) {
  if (!isArray(response)) {
    throw new Error("Response must be an array of objects");
  }

  return response.map((item) => {
    return exchangeContractsItemTransform(item);
  });
}

/**
 * Transform exchange contract entity from response.
 *
 * @param {*} contract Exchange contracts entity from response.
 * @returns {ExchangeContractsObject} Transformed contracts entity.
 */
function exchangeContractsItemTransform(contract) {
  const orderEntity = assign(createEmptyExchangeContractsEntity(), contract, {
    id: Math.random().toString(),
    positionId: contract.position,
  });
  return orderEntity;
}

/**
 * Create an empty exchange contract entity
 *
 * @returns {ExchangeContractsObject} Empty exchaneg conytract entity.
 */
export const createEmptyExchangeContractsEntity = () => {
  return {
    id: "",
    positionId: "",
    amount: 0,
    entryprice: 0,
    leverage: 0,
    liquidationprice: 0,
    margin: 0,
    markprice: 0,
    side: "",
    symbol: "",
  };
};

/**
 * @typedef {Object} ProfitStatsObject
 * @property {String} date
 * @property {String} invested
 * @property {Number} profit
 * @property {Number} profitFromInvestmentPercentage
 * @property {String} quote
 * @property {String} returned
 * @property {Number} totalPositions
 * @property {Number} totalWins
 */

/**
 * Transform profile profits stats response.
 *
 * @param {*} response Profile profits response.
 * @returns {Array<ProfitStatsObject>} Profile profits entity collection.
 */
export function profitStatsResponseTransform(response) {
  if (!isArray(response)) {
    throw new Error("Response must be an array of objects");
  }

  return response.map((item) => {
    return profitStatsItemTransform(item);
  });
}

/**
 * Transform profile profits stats response item.
 *
 * @param {*} item Profile profits response entity.
 * @returns {ProfitStatsObject} Profile profits entity.
 */
function profitStatsItemTransform(item) {
  return assign(createEmptyProfitStatsEntity(), item, {
    profit: formatFloat(item.profit),
    profitFromInvestmentPercentage: formatFloat2Dec(item.profitFromInvestmentPercentage),
  });
}

/**
 * Create an empty profile profits entity
 *
 * @returns {ProfitStatsObject} Empty profile profits entity.
 */
const createEmptyProfitStatsEntity = () => {
  return {
    date: "",
    invested: "",
    profit: 0,
    profitFromInvestmentPercentage: 0,
    quote: "",
    returned: "",
    totalPositions: 1,
    totalWins: 0,
  };
};

/**
 * Transform profile profits stats response.
 *
 * @param {*} response Profile profits response.
 * @returns {ProfileProviderStatsObject} Profile profits entity collection.
 */
export function profileProviderStatsResponseTransform(response) {
  if (!isObject(response)) {
    throw new Error("Response must be an object");
  }

  let transformedResponse = assign(createEmptyProfileProviderStatsEntity(), response);
  transformedResponse.signalsInfo = transformedResponse.signalsInfo
    ? transformedResponse.signalsInfo.map((item) => {
        return createEmptyProfileProviderSignalsEntity(item);
      })
    : [];
  return transformedResponse;
}

/**
 * @typedef {Object} ProfileProviderStatsObject
 * @property {ProviderEntity} providerInfo
 * @property {Array<ProfileProviderStatsSignalsObject>} signalsInfo
 */

/**
 * @typedef {Object} ProfileProviderStatsSignalsObject
 * @property {String} date
 * @property {String} dateReadable
 * @property {String} pair
 * @property {String} base
 * @property {String} quote
 * @property {String} exchange
 * @property {String} averageEntryPrice
 * @property {String} i24HighPercentage
 * @property {String} i24LowPercentage
 * @property {String} i3DHighPercentage
 * @property {String} i3DLowPercentage
 * @property {String} iweekHighPercentage
 * @property {String} iweekLowPercentage
 * @property {String} imonthHighPercentage
 * @property {String} imonthLowPercentage
 * @property {String} i3MonthHighPercentage
 * @property {String} i3MonthLowPercentage
 */

/**
 * Create an empty profile profits entity
 *
 * @returns {ProfileProviderStatsObject} Empty profile profits entity.
 */
export const createEmptyProfileProviderStatsEntity = () => {
  return {
    providerInfo: {
      id: "",
      name: "",
      price: 0,
      exchanges: [],
      disable: true,
      logoUrl: "",
      isClone: false,
      isCopyTrading: false,
      createdAt: 0,
      isFromUser: false,
      quote: "",
      dailyReturns: [],
      returns: 0,
      risk: 0,
      followers: 0,
      floating: 0,
      openPositions: 0,
      closedPositions: 0,
      exchangeType: "",
      exchangeInternalId: "",
      profitSharing: false,
      profitsShare: 0,
      profitsMode: "",
      providerLink: "",
      exchangeInternalIds: null,
      isAdmin: false,
      allocatedBalance: 0,
      currentAllocated: 0,
      profitsSinceCopying: 0,
      copyTrader: false,
      CTorPS: false,
      liquidated: false,
      globalReturn: 0,
    },
    signalsInfo: [],
  };
};

/**
 * Create an empty profile profits entity
 * @param {*} item response signals item.
 * @returns {ProfileProviderStatsSignalsObject} Empty profile profits entity.
 */
const createEmptyProfileProviderSignalsEntity = (item) => {
  return {
    date: item.createdAt,
    dateReadable: moment(Number(item.createdAt)).format("YYYY/MM/DD HH:mm"),
    pair: `${item.base}/${item.quote}`,
    base: item.base,
    quote: item.quote,
    exchange: item.exchange,
    averageEntryPrice: item.averageEntryPrice,
    i24HighPercentage: item.i24h_higherPricePercentage,
    i24LowPercentage: item.i24h_lowerPricePercentage,
    i3DHighPercentage: item.i3d_higherPricePercentage,
    i3DLowPercentage: item.i3d_lowerPricePercentage,
    iweekHighPercentage: item.i1w_higherPricePercentage,
    iweekLowPercentage: item.i1w_lowerPricePercentage,
    imonthHighPercentage: item.i1m_higherPricePercentage,
    imonthLowPercentage: item.i1m_lowerPricePercentage,
    i3MonthHighPercentage: item.i3m_higherPricePercentage,
    i3MonthLowPercentage: item.i3m_lowerPricePercentage,
  };
};

/**
 * Transform profits sharing balance history response.
 *
 * @param {*} response Profits sharing balance history response.
 * @returns {ProfitSharingBalanceHistory} Profits sharing balance history entity.
 */
export function profitSharingBalanceHistoryResponseTransform(response) {
  return {
    ...response,
    entries: response.entries.map((/** @type {*} */ e) => ({
      ...e,
      date: dayjs(Number(e.date)).toDate(),
    })),
  };
}<|MERGE_RESOLUTION|>--- conflicted
+++ resolved
@@ -1117,12 +1117,8 @@
       ? userExchangeConnectionResponseTransform(response.exchanges)
       : [],
     locale: response.locale,
-<<<<<<< HEAD
-    wall: response.wall,
     isUnknownDevice: response.isUnknownDevice,
-=======
     wall: response.wall || {},
->>>>>>> c2b690ff
   };
 }
 
