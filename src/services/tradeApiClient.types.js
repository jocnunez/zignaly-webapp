import moment from "moment";
import { assign, isArray, isObject } from "lodash";
import { toCamelCaseKeys } from "../utils/format";
import defaultProviderLogo from "../images/defaultProviderLogo.png";

/**
 * @typedef {Object} PositionActionPayload
 * @property {string} positionId Position ID to cancel.
 * @property {string} token Access token.
 */

/**
 * @typedef {Object} UserCreatePayload
 * @property {string} firstName User first name.
 * @property {string} email User email address.
 * @property {string} password User password.
 * @property {string} gRecaptchaResponse Google captcha response.
 */

/**
 * @typedef {Object} UserCreateResponse
 * @property {string} token User access token.
 */

/**
 * @typedef {Object} UserLoginPayload
 * @property {string} email
 * @property {string} password
 */

/**
 * @typedef {Object} GetProviderPayload
 * @property {string} token
 * @property {string} providerId
 * @property {Number} version
 */

/**
 * @typedef {Object} ConnectProviderPayload
 * @property {string} token
 * @property {string} providerId
 * @property {String} allocatedBalance
 * @property {String} exchangeInternalId
 * @property {Boolean} balanceFilter
 * @property {Boolean} connected
 */

/**
 * @typedef {Object} DisableProviderPayload
 * @property {string} token
 * @property {string} providerId
 * @property {String} type
 * @property {Boolean} disable
 */

/**
 * @typedef {Object} UserLoginResponse
 * @property {string} token User access token.
 * @property {string} firstName User first name.
 * @property {string} email User email.
 * @property {boolean} ask2FA Indicates if 2FA should be asked.
 * @property {string} userId User ID.
 * @property {string} createdAt Creation timestamp: e.g. (2020-05-14T14:34:48).
 * @property {boolean} providerEnable Indicates if user is subscribed to signal providers.
 * @property {boolean} twoFAEnable Indicate if 2FA is enabled.
 * @property {boolean} ref
 * @property {boolean} subscribe
 * @property {boolean} isAdmin Indicate if user is administrator.
 * @property {boolean} binanceConnected Indicates if user has Binance exchange connected.
 * @property {number} buysCount Counts the number of buys positions.
 * @property {number} sellsCount Counts the number of sell positions.
 * @property {number} planId Reference of the Zignaly subscription plan.
 * @property {string} planName Name of the Zignaly plan that user is subscribed to.
 * @property {string} planType
 * @property {string} projectId
 * @property {boolean} minimumProviderSettings
 * @property {number} status Indicate if user is active or not.
 * @property {Onboarding} onboarding Indicate user onboarding stage.
 * @property {string} refCode
 */

/**
 * @typedef {Object} Onboarding
 * @property {boolean} finished
 * @property {boolean} paused
 * @property {number} step
 */

/**
 * @typedef {Object} AuthorizationPayload
 * @property {string} token User access token.
 */

/**
 * @typedef {Object} UserEquityPayload
 * @property {string} token User access token.
 * @property {String} exchangeInternalId
 */

/**
 * @typedef {Object} PositionsListPayload
 * @property {string} token User access token.
 * @property {string} internalExchangeId User exchange connection ID.
 */

/**
 * @typedef {Object & AuthorizationPayload} ReadOnlyPayload
 * @property {boolean} ro
 */

/**
 * @typedef {Object & AuthorizationPayload} BaseAssetsPayload
 * @property {string} quote
 */

/**
 * @typedef {Object} PositionEntity
 * @property {Array<ReBuyTarget>} reBuyTargets
 * @property {RealInvestment} realInvestment
 * @property {boolean} accounting
 * @property {boolean} checkStop
 * @property {boolean} closed
 * @property {boolean} copyTraderId
 * @property {boolean} isCopyTrader
 * @property {boolean} isCopyTrading
 * @property {boolean} paperTrading
 * @property {boolean} sellByTTL
 * @property {boolean} signalMetadata
 * @property {boolean} takeProfit
 * @property {boolean} trailingStopPrice
 * @property {boolean} trailingStopTriggered
 * @property {boolean} updating
 * @property {number} buyTTL
 * @property {number} closeDate
 * @property {number} fees
 * @property {number} leverage
 * @property {number} netProfit
 * @property {number} netProfitPercentage
 * @property {string} netProfitStyle
 * @property {number} openDate
 * @property {number} positionSizeQuote
 * @property {number} profit
 * @property {number} reBuyTargetsCountFail
 * @property {number} reBuyTargetsCountPending
 * @property {number} reBuyTargetsCountSuccess
 * @property {number} risk
 * @property {number} status
 * @property {number} stopLossPercentage
 * @property {number} stopLossPrice
 * @property {number} takeProfitTargetsCountFail
 * @property {number} takeProfitTargetsCountPending
 * @property {number} takeProfitTargetsCountSuccess
 * @property {number} trailingStopPercentage
 * @property {number} trailingStopTriggerPercentage
 * @property {string} age
 * @property {number} amount
 * @property {string} base
 * @property {number} buyPrice
 * @property {string} closeDateReadable
 * @property {string} closeTrigger
 * @property {string} exchange
 * @property {string} exchangeInternalName
 * @property {string} internalExchangeId
 * @property {string} invested
 * @property {string} investedQuote
 * @property {string} logoUrl
 * @property {string} openDateReadable
 * @property {string} openTrigger
 * @property {string} pair
 * @property {string} positionId
 * @property {string} positionSize
 * @property {number} profitPercentage
 * @property {string} profitStyle
 * @property {string} provider
 * @property {string} providerId
 * @property {string} providerLink
 * @property {string} providerLogo
 * @property {string} providerName
 * @property {string} quote
 * @property {string} quoteAsset
 * @property {number} remainAmount
 * @property {string} riskStyle
 * @property {string} sellPlaceOrderAt
 * @property {number} sellPrice
 * @property {string} side
 * @property {string} signalId
 * @property {string} signalTerm
 * @property {string} statusDesc
 * @property {string} stopLossStyle
 * @property {string} symbol
 * @property {string} userId
 * @property {('unsold' | 'sold' | 'unopened' | '')} type
 */

/**
 * @typedef {Object} RealInvestment
 * @property {string} $numberDecimal
 */

/**
 * @typedef {Object} ReBuyTarget
 * @property {number} targetId
 * @property {number} triggerPercentage
 * @property {number} quantity
 * @property {boolean} buying
 * @property {boolean} done
 * @property {string} orderId
 * @property {boolean} cancel
 * @property {boolean} skipped
 * @property {string} buyType
 */

/**
 * @typedef {Array<PositionEntity>} UserPositionsCollection
 */

/**
 * @typedef {Array<UserLoginResponse>} UsersCollection
 */

/**
 * @typedef {Object} ProvidersPayload
 * @property {string} token
 * @property {string} type
 * @property {number} timeFrame
 * @property {boolean} copyTradersOnly
 * @property {boolean} [ro]
 */

/**
 * @typedef {Object} DailyReturn
 * @property {string} name
 * @property {number} [positions]
 * @property {string|number} returns
 * @property {string} [totalInvested]
 * @property {string} [totalProfit]
 */

/**
 * @typedef {Object} ProvidersStatsPayload
 * @property {string} token
 * @property {string} quote
 * @property {string} base
 * @property {string} timeFrame
 * @property {string} DCAFilter
 * @property {boolean} ro
 * @property {boolean} copyTradersOnly
 */

/**
 * @typedef {Object} ProviderEntity
 * @property {string} id
 * @property {string} name
 * @property {string} description
 * @property {string} shortDesc
 * @property {string} longDesc
 * @property {string|boolean} fee
 * @property {number} price
 * @property {boolean} website
 * @property {Array<string>} exchanges
 * @property {boolean} key
 * @property {boolean} disable
 * @property {boolean} customerKey
 * @property {boolean} public
 * @property {boolean} hasRecommendedSettings
 * @property {string} logoUrl
 * @property {string} coin
 * @property {boolean} hasBeenUsed
 * @property {boolean} isClone
 * @property {boolean} isCopyTrading
 * @property {boolean} clonedFrom
 * @property {number} createdAt
 * @property {boolean} isFromUser
 * @property {string} quote
 * @property {Array<DailyReturn>} dailyReturns
 * @property {number} [risk]
 * @property {number} followers
 * @property {number} returns
 * @property {string} floating
 * @property {number} openPositions
 */

/**
 * @typedef {Array<ProviderEntity>} ProvidersCollection
 */

/**
 * @typedef {Object} ProviderStats
 * @property {string} providerId
 * @property {string} name
 * @property {string} logoUrl
 * @property {string} name
 * @property {string} quote
 * @property {boolean} base
 * @property {number} signals
 * @property {string} sumTotalInvested
 * @property {string} sumTotalProfit
 * @property {string} sumTotalProfitFromClosed
 * @property {string} sumTotalProfitFromOpened
 * @property {string} sumPositions
 * @property {string} sumUnclosedPositions
 * @property {string} sumWins
 * @property {string} sumLosses
 * @property {string} sumDCAs
 * @property {string} sumDCAWins
 * @property {string} sumDCALosses
 * @property {string} sumSoldByTakeProfit
 * @property {string} sumSoldManually
 * @property {string} sumSoldByTrailingStop
 * @property {string} sumSoldByStopLoss
 * @property {string} sumSoldByTTL
 * @property {string} sumSoldBySignal
 * @property {string} sumSoldByOther
 * @property {string} avgAverageProfit
 * @property {string} avgAveragePositionSize
 * @property {string} avgAverageDCAsPerPosition
 * @property {string} avgAverageClosingTime
 * @property {string} avgAverageEntryPrice
 * @property {string} avgAverageExitPrice
 * @property {string} avgAverageAveragePrice
 * @property {string} avgAverageProfitPercentage
 * @property {string} avgI24hHigherPricePercentage
 * @property {string} avgI24hLowerBeforeHigherPricePercentage
 * @property {string} avgI24hLowerPricePercentage
 * @property {string} avgI24hSecondsUntilHigherPrice
 * @property {string} avgI24hSecondsUntilLowerBeforeHigherPrice
 * @property {string} avgI24hSecondsUntilLowerPrice
 * @property {string} avgI3dHigherPricePercentage
 * @property {string} avgI3dLowerBeforeHigherPricePercentage
 * @property {string} avgI3dLowerPricePercentage
 * @property {string} avgI3dSecondsUntilHigherPrice
 * @property {string} avgI3dSecondsUntilLowerBeforeHigherPrice
 * @property {string} avgI3dSecondsUntilLowerPrice
 * @property {string} avgI1wHigherPricePercentage
 * @property {string} avgI1wLowerBeforeHigherPricePercentage
 * @property {string} avgI1wLowerPricePercentage
 * @property {string} avgI1wSecondsUntilHigherPrice
 * @property {string} avgI1wSecondsUntilLowerBeforeHigherPrice
 * @property {string} avgI1wSecondsUntilLowerPrice
 * @property {string} avgI1mHigherPricePercentage
 * @property {string} avgI1mLowerBeforeHigherPricePercentage
 * @property {string} avgI1mLowerPricePercentage
 * @property {string} avgI1mSecondsUntilHigherPrice
 * @property {string} avgI1mSecondsUntilLowerBeforeHigherPrice
 * @property {string} avgI1mSecondsUntilLowerPrice
 * @property {string} maxMaxInvestment
 * @property {string} maxMaxReturnOfInvestment
 * @property {string} maxMaxDCAProfit
 * @property {string} maxMaxBuyingPrice
 * @property {string} maxMaxExitPrice
 * @property {string} maxSlowerClosedPositionInSeconds
 * @property {string} minMinInvestment
 * @property {string} minMinReturnOfInvestment
 * @property {string} minMinDCAProfit
 * @property {string} minMinBuyingPrice
 * @property {string} minMinExitPrice
 * @property {string} minFasterClosedPositionInSeconds
 * @property {string} sumReturnOfInvestment
 * @property {string} sumClosedPositions
 * @property {string} percentageProfit
 * @property {string} winRate
 */

/**
 * @typedef {Array<ProviderStats>} ProvidersStatsCollection
 */

/**
 * @typedef {Object} QuoteAsset
 * @property {string} quote
 * @property {string} minNominal
 */

/**
 * @typedef {Object} BaseAsset
 * @property {string} quote
 * @property {string} base
 */

/**
 * @typedef {Object.<string, QuoteAsset>} QuoteAssetsDict
 * @typedef {Object.<string, BaseAsset>} BaseAssetsDict
 */

/**
 * @typedef {Object & ReadOnlyPayload} ConnectedProviderUserInfoPayload
 * @property {string} providerId
 */

/**
 * @typedef {Object} ConnectedProviderUserInfo
 * @property {number} currentAllocated
 * @property {number} profitsSinceCopying
 */

/**
 * Transform user create response to typed object.
 *
 * @export
 * @param {*} response Trade API user object.
 * @returns {UserCreateResponse} User entity.
 */
export function userCreateResponseTransform(response) {
  const transformResponse = {};
  transformResponse.token = response;

  return transformResponse;
}

/**
 * Transform user entity response to typed object.
 *
 * @export
 * @param {*} response Trade API user object.
 * @returns {UserLoginResponse} User entity.
 */
export function userEntityResponseTransform(response) {
  return {
    firstName: response.firstName,
    email: response.email,
    token: response.token,
    ask2FA: response.ask2FA,
    userId: response.userId,
    createdAt: response.createdAt,
    providerEnable: response.providerEnable,
    twoFAEnable: response.twoFAEnable,
    ref: response.ref,
    subscribe: response.subscribe,
    isAdmin: response.isAdmin,
    binanceConnected: response.binanceConnected,
    buysCount: response.buysCount,
    sellsCount: response.sellsCount,
    planId: response.planId,
    planName: response.planName,
    planType: response.planType,
    projectId: response.projectId,
    minimumProviderSettings: response.minimumProviderSettings,
    status: response.status,
    onboarding: response.onboarding,
    refCode: response.refCode,
  };
}

/**
 * Transform providers response to typed object.
 *
 * @export
 * @param {*} response Trade API signal providers list response.
 * @returns {ProvidersCollection} Signal providers entities collection.
 */
export function providersResponseTransform(response) {
  if (!isArray(response)) {
    throw new Error("Response must be an array of providers.");
  }

  return response.map((providerItem) => {
    return providerItemTransform(providerItem);
  });
}

/**
 * Transform API provider item to typed object.
 *
 * @param {Object} providerItem Trade API provider item.
 * @returns {ProviderEntity} Provider entity.
 */
function providerItemTransform(providerItem) {
  const emptyProviderEntity = createEmptyProviderEntity();
  // Override the empty entity with the values that came in from API.
  const transformedResponse = assign(emptyProviderEntity, providerItem);
  transformedResponse.returns = transformedResponse.dailyReturns.reduce((acc, item) => {
    // if (isCopyTrading) {
    const returns = typeof item.returns === "number" ? item.returns : parseFloat(item.returns);
    acc += returns;
    // } else {
    //   //   cumulativeTotalProfits += parseFloat(item.totalProfit);
    //   //   cumulativeTotalInvested += parseFloat(item.totalInvested);
    //   //   if (cumulativeTotalInvested) {
    //   //     acc = (cumulativeTotalProfits / cumulativeTotalInvested) * 100;
    //   //   }
    // }
    // chartData.push({
    //   day: item.name,
    //   returns: acc.toFixed(2),
    // });
    return acc;
  }, 0);

  return transformedResponse;
}

/**
 * Create empty provider entity skeletion.
 *
 * @returns {ProviderEntity} Enpty provider entity.
 */
function createEmptyProviderEntity() {
  return {
    id: "",
    name: "",
    description: "",
    shortDesc: "",
    longDesc: "",
    fee: false,
    price: 0,
    website: false,
    exchanges: [],
    key: false,
    disable: true,
    customerKey: false,
    public: true,
    logoUrl: "",
    hasRecommendedSettings: false,
    hasBeenUsed: false,
    isClone: false,
    isCopyTrading: false,
    clonedFrom: false,
    createdAt: 0,
    isFromUser: false,
    quote: "",
    dailyReturns: [],
    returns: 0,
    risk: 0,
    coin: "BTC",
    followers: 0,
    floating: "",
    openPositions: 0,
  };
}

/**
 * Transform user positions response to typed object collection.
 *
 * @param {*} response Trade API positions list response.
 * @returns {UserPositionsCollection} Positions entities collection.
 */
export function userPositionsResponseTransform(response) {
  if (!isArray(response)) {
    throw new Error("Response must be an array of positions.");
  }

  return response.map((positionItem) => {
    return userPositionItemTransform(positionItem);
  });
}

/**
 * Transform API position item to typed object.
 *
 * @param {Object.<string, any>} positionItem Trade API position item.
 * @returns {PositionEntity} Position entity.
 */
export function userPositionItemTransform(positionItem) {
  const emptyPositionEntity = createEmptyPositionEntity();
  const openDateMoment = moment(Number(positionItem.openDate));
  const closeDateMoment = moment(Number(positionItem.closeDate));
  const composeProviderLink = () => {
    // Manual positions don't use a signal provider.
    if (positionItem.providerId === "1") {
      return "";
    }

    if (positionItem.isCopyTrading) {
      return `/copytraders/${positionItem.providerId}`;
    }

    return `/signalsproviders/${positionItem.providerId}`;
  };

  /**
   * Calculate position risk based on buy price, stop loss and entry side.
   *
   * @param {PositionEntity} positionEntity Transformed position entity.
   * @returns {number} Risk percentage.
   */
  const calculateRisk = (positionEntity) => {
    const buyPrice = positionEntity.buyPrice;
    let risk = ((positionEntity.stopLossPrice - buyPrice) / buyPrice) * 100;

    if (isNaN(risk)) {
      return 0.0;
    }

    // Invert on short position.
    if (positionEntity.side === "SHORT") {
      risk *= -1;
    }

    return risk;
  };

  /**
   * Checks if entry price is currently at profit or loss.
   *
   * @param {number} entry Entry price.
   * @param {number} current Current price.
   * @param {string} side Position side.
   * @returns {('gain' | 'loss' | 'breakeven')} Profit result.
   */
  const getProfitType = (entry, current, side) => {
    if (side === "LONG") {
      if (entry > current) {
        return "gain";
      } else if (entry < current) {
        return "loss";
      }
    }

    if (side === "SHORT") {
      if (entry < current) {
        return "gain";
      } else if (entry > current) {
        return "loss";
      }
    }

    return "breakeven";
  };

  // Override the empty entity with the values that came in from API and augment
  // with pre-calculated fields.
  const positionEntity = assign(emptyPositionEntity, positionItem, {
    amount: parseFloat(positionItem.amount),
    buyPrice: parseFloat(positionItem.buyPrice),
    closeDate: Number(positionItem.closeDate),
    fees: parseFloat(positionItem.fees),
    netProfit: parseFloat(positionItem.netProfit),
    netProfitPercentage: parseFloat(positionItem.netProfitPercentage),
    openDate: Number(positionItem.openDate),
    positionSizeQuote: parseFloat(positionItem.positionSizeQuote),
    profit: parseFloat(positionItem.profit),
    profitPercentage: parseFloat(positionItem.profitPercentage),
    remainAmount: parseFloat(positionItem.remainAmount),
    sellPrice: parseFloat(positionItem.sellPrice),
    side: positionItem.side.toUpperCase(),
    stopLossPrice: parseFloat(positionItem.stopLossPrice),
  });

  const risk = calculateRisk(positionEntity);
  const augmentedEntity = assign(positionEntity, {
    age: openDateMoment.toNow(true),
    closeDateReadable: positionEntity.closeDate ? closeDateMoment.format("YY/MM/DD HH:mm") : "-",
    openDateMoment: openDateMoment,
    openDateReadable: positionEntity.openDate ? openDateMoment.format("YY/MM/DD HH:mm") : "-",
    profitStyle: getProfitType(positionEntity.profit, 0, positionEntity.side),
    providerLink: composeProviderLink(),
    providerLogo: positionEntity.logoUrl || defaultProviderLogo,
    risk: risk,
    riskStyle: risk < 0 ? "loss" : "gain",
    stopLossStyle: getProfitType(
      positionEntity.stopLossPrice,
      positionEntity.buyPrice,
      positionEntity.side,
    ),
    netProfitStyle: getProfitType(positionEntity.netProfit, 0, positionEntity.side),
  });

  return augmentedEntity;
}

/**
 * Create empty position entity skeleton.
 *
 * @returns {PositionEntity} Empty position entity.
 */
function createEmptyPositionEntity() {
  return {
    accounting: false,
    age: "",
    amount: 0,
    base: "",
    buyPrice: 0,
    buyTTL: 0,
    checkStop: false,
    closeDate: 0,
    closeDateReadable: "",
    closeTrigger: "",
    closed: false,
    copyTraderId: false,
    exchange: "",
    exchangeInternalName: "",
    fees: 0,
    internalExchangeId: "",
    invested: "",
    investedQuote: "",
    isCopyTrader: false,
    isCopyTrading: false,
    leverage: 0,
    logoUrl: "",
    netProfit: 0,
    netProfitPercentage: 0,
    netProfitStyle: "",
    openDate: 0,
    openDateReadable: "",
    openTrigger: "",
    pair: "",
    paperTrading: false,
    positionId: "",
    positionSize: "",
    positionSizeQuote: 0,
    profit: 0,
    profitPercentage: 0,
    profitStyle: "",
    provider: "",
    providerId: "",
    providerLink: "",
    providerLogo: "",
    providerName: "",
    quote: "",
    quoteAsset: "",
    reBuyTargets: [],
    reBuyTargetsCountFail: 0,
    reBuyTargetsCountPending: 0,
    reBuyTargetsCountSuccess: 0,
    realInvestment: { $numberDecimal: "" },
    remainAmount: 0,
    risk: 0,
    riskStyle: "",
    sellByTTL: false,
    sellPlaceOrderAt: "",
    sellPrice: 0,
    side: "",
    signalId: "",
    signalMetadata: false,
    signalTerm: "",
    status: 0,
    statusDesc: "",
    stopLossPercentage: 0,
    stopLossPrice: 0,
    stopLossStyle: "",
    symbol: "",
    takeProfit: false,
    takeProfitTargetsCountFail: 0,
    takeProfitTargetsCountPending: 0,
    takeProfitTargetsCountSuccess: 0,
    trailingStopPercentage: 0,
    trailingStopPrice: false,
    trailingStopTriggerPercentage: 0,
    trailingStopTriggered: false,
    updating: false,
    userId: "",
    type: "",
  };
}

/**
 * Transform user exchange connection to typed ExchangeConnectionEntity.
 *
 * @param {*} response Trade API get exchanges raw response.
 * @returns {Array<ExchangeConnectionEntity>} User exchange connections collection.
 */
export function userExchangeConnectionResponseTransform(response) {
  if (!isArray(response)) {
    throw new Error("Response must be an array of positions.");
  }

  return response.map((exchangeConnectionItem) => {
    return userExchangeConnectionItemTransform(exchangeConnectionItem);
  });
}

/**
 * @typedef {Object} ExchangeConnectionEntity
 * @property {String} id
 * @property {String} name
 * @property {String} exchangeId
 * @property {String} exchangeName
 * @property {String} internalId
 * @property {Boolean} key
 * @property {Boolean} secret
 * @property {Boolean} areKeysValid
 * @property {Boolean} paperTrading
 * @property {String} exchangeType
 * @property {Boolean} isTestnet
 * @property {Boolean} disable
 * @property {Number} positionSize
 * @property {Boolean} managed
 * @property {Boolean} internal
 * @property {Boolean} isBrokerAccount
 * @property {String} subAccountId
 * @property {String} binanceBrokerId
 * @property {Number} checkAuthCount
 * @property {String} internalName
 */

/**
 * Transform API exchange connection item to typed object.
 *
 * @param {*} exchangeConnectionItem Trade API exchange connection item.
 * @returns {ExchangeConnectionEntity} Exchange connection entity.
 */
function userExchangeConnectionItemTransform(exchangeConnectionItem) {
  const emptyExchangeConnectionEntity = createExchangeConnectionEmptyEntity();
  const normalizedId = isObject(exchangeConnectionItem._id) ? exchangeConnectionItem._id.$oid : "";
  // Override the empty entity with the values that came in from API.
  const transformedResponse = assign(emptyExchangeConnectionEntity, exchangeConnectionItem, {
    id: normalizedId,
  });

  return transformedResponse;
}

function createExchangeConnectionEmptyEntity() {
  return {
    id: "",
    name: "",
    exchangeId: "",
    exchangeName: "",
    internalId: "",
    internalName: "",
    key: false,
    secret: false,
    areKeysValid: false,
    paperTrading: false,
    exchangeType: "",
    isTestnet: false,
    disable: false,
    positionSize: 0,
    managed: false,
    internal: false,
    isBrokerAccount: true,
    subAccountId: "",
    binanceBrokerId: "",
    checkAuthCount: 0,
  };
}

/**
 * @typedef {import('../store/initialState').UserBalanceEntity} UserBalanceEntity
 */

/**
 * Transform API user balance response to typed object.
 *
 * @param {*} response Trade API exchange connection item.
 * @returns {UserBalanceEntity} User Balance entity.
 */

/**
 * Transform user balance response to typed UserBalanceEntity.
 *
 * @param {*} response Trade API get user balance raw response.
 * @returns {UserBalanceEntity} User balance entity.
 */
export function userBalanceResponseTransform(response) {
  if (!isObject(response)) {
    throw new Error("Response must be an object with different propteries.");
  }

  let transformedResponse = createUserBalanceEntity(response);
  return transformedResponse;
}

/**
 * Create user balance entity.
 *
 * @param {*} response Trade API user balance raw raw response.
 * @returns {UserBalanceEntity} User balance entity.
 */
function createUserBalanceEntity(response) {
  return {
    pnlBTC: response.pnlBTC,
    pnlUSDT: response.pnlUSDT,
    totalBTC: response.totalBTC,
    totalFreeBTC: response.totalFreeBTC,
    totalFreeUSDT: response.totalFreeUSDT,
    totalLockedBTC: response.totalLockedBTC,
    totalLockedUSDT: response.totalLockedUSDT,
    totalUSDT: response.totalUSDT,
  };
}

/**
 *
 * @typedef {Object} DefaultDailyBalanceEntity
 * @property {Array<UserEquityEntity>} balances
 * @property {Array<String>} quotes
 */

/**
 *
 * @typedef {Object} UserEquityEntity
 * @property {Number} BNBpercentage
 * @property {Number} BTCpercentage
 * @property {Number} DAIpercentage
 * @property {Number} ETHpercentage
 * @property {Number} KCSpercentage
 * @property {Number} NEOpercentage
 * @property {Number} PAXpercentage
 * @property {Number} TRXpercentage
 * @property {Number} TUSDpercentage
 * @property {Number} USDCpercentage
 * @property {Number} USDTpercentage
 * @property {Number} BKRWpercentage
 * @property {Number} BUSDpercentage
 * @property {Number} EURpercentage
 * @property {Number} IDRTpercentage
 * @property {Number} NGNpercentage
 * @property {Number} RUBpercentage
 * @property {Number} TRYpercentage
 * @property {Number} USDSpercentage
 * @property {Number} XRPpercentage
 * @property {Number} ZARpercentage
 * @property {String} date
 * @property {Number} freeBNB
 * @property {Number} freeBTC
 * @property {Number} freeDAI
 * @property {Number} freeETH
 * @property {Number} freeKCS
 * @property {Number} freeNEO
 * @property {Number} freePAX
 * @property {Number} freeTRX
 * @property {Number} freeTUSD
 * @property {Number} freeUSDC
 * @property {Number} freeUSDT
 * @property {Number} freeBKRW
 * @property {Number} freeBUSD
 * @property {Number} freeEUR
 * @property {Number} freeIDRT
 * @property {Number} freeNGN
 * @property {Number} freeRUB
 * @property {Number} freeTRY
 * @property {Number} freeUSDS
 * @property {Number} freeXRP
 * @property {Number} freeZAR
 * @property {Number} lockedBNB
 * @property {Number} lockedBTC
 * @property {Number} lockedDAI
 * @property {Number} lockedETH
 * @property {Number} lockedKCS
 * @property {Number} lockedNEO
 * @property {Number} lockedPAX
 * @property {Number} lockedTRX
 * @property {Number} lockedTUSD
 * @property {Number} lockedUSDC
 * @property {Number} lockedUSDT
 * @property {Number} lockedBKRW
 * @property {Number} lockedBUSD
 * @property {Number} lockedEUR
 * @property {Number} lockedIDRT
 * @property {Number} lockedNGN
 * @property {Number} lockedRUB
 * @property {Number} lockedTRY
 * @property {Number} lockedUSDS
 * @property {Number} lockedXRP
 * @property {Number} lockedZAR
 * @property {Number} otherPercentage
 * @property {String} totalBTC
 * @property {String} totalFreeBTC
 * @property {String} totalFreeUSDT
 * @property {String} totalLockedBTC
 * @property {String} totalLockedUSDT
 * @property {String} totalUSDT
 *
 */

/**
 * Transform user balance response to typed UserBalanceEntity.
 *
 * @param {*} response Trade API get user balance raw response.
 * @returns {DefaultDailyBalanceEntity} User balance entity.
 */
export function userEquityResponseTransform(response) {
  if (!isObject(response)) {
    throw new Error("Response must be an object with different properties.");
  }

  let transformedResponse = createUserEquityResponseEntity(response);

  let quotes = transformedResponse.quotes;
  let balances = transformedResponse.balances.map((userEquityItem) => {
    return userEquityItemTransform(userEquityItem);
  });

  transformedResponse = { ...transformedResponse, balances, quotes };
  return transformedResponse;
}

/**
 * Transform API exchange connection item to typed object.
 *
 * @param {*} userEquityItem Trade API exchange connection item.
 * @returns {UserEquityEntity} Exchange connection entity.
 */
function userEquityItemTransform(userEquityItem) {
  const emptyEquityEntity = createUserEquityEntity();
  // Override the empty entity with the values that came in from API.
  const transformedResponse = assign(emptyEquityEntity, userEquityItem);

  return transformedResponse;
}

/**
 * Create user balance entity.
 * @param {*} response Response from the API.
 * @returns {DefaultDailyBalanceEntity} User balance entity.
 */
function createUserEquityResponseEntity(response) {
  return {
    balances: response.balances,
    quotes: response.quotes,
  };
}

/**
 * Create user balance entity.
 *
 * @returns {UserEquityEntity} User balance entity.
 */
function createUserEquityEntity() {
  return {
    BKRWpercentage: 0,
    BNBpercentage: 0,
    DAIpercentage: 0,
    BTCpercentage: 0,
    BUSDpercentage: 0,
    ETHpercentage: 0,
    EURpercentage: 0,
    IDRTpercentage: 0,
    NGNpercentage: 0,
    PAXpercentage: 0,
    RUBpercentage: 0,
    TRXpercentage: 0,
    TRYpercentage: 0,
    TUSDpercentage: 0,
    USDCpercentage: 0,
    USDSpercentage: 0,
    USDTpercentage: 0,
    XRPpercentage: 0,
    ZARpercentage: 0,
    KCSpercentage: 0,
    NEOpercentage: 0,
    date: "0",
    freeBKRW: 0,
    freeBNB: 0,
    freeBTC: 0,
    freeBUSD: 0,
    freeETH: 0,
    freeEUR: 0,
    freeIDRT: 0,
    freeNGN: 0,
    freePAX: 0,
    freeRUB: 0,
    freeTRX: 0,
    freeTRY: 0,
    freeTUSD: 0,
    freeUSDC: 0,
    freeUSDS: 0,
    freeUSDT: 0,
    freeXRP: 0,
    freeZAR: 0,
    freeDAI: 0,
    freeNEO: 0,
    freeKCS: 0,
    lockedBKRW: 0,
    lockedBNB: 0,
    lockedBTC: 0,
    lockedBUSD: 0,
    lockedETH: 0,
    lockedEUR: 0,
    lockedIDRT: 0,
    lockedNGN: 0,
    lockedPAX: 0,
    lockedRUB: 0,
    lockedTRX: 0,
    lockedTRY: 0,
    lockedTUSD: 0,
    lockedUSDC: 0,
    lockedUSDS: 0,
    lockedUSDT: 0,
    lockedXRP: 0,
    lockedZAR: 0,
    lockedDAI: 0,
    lockedKCS: 0,
    lockedNEO: 0,
    otherPercentage: 0,
    totalBTC: "0",
    totalFreeBTC: "0",
    totalFreeUSDT: "0",
    totalLockedBTC: "0",
    totalLockedUSDT: "0",
    totalUSDT: "0",
  };
}

/**
 * Transform providers stats response to typed ProvidersStatsCollection.
 *
 * @param {*} response Trade API get user balance raw response.
 * @returns {ProvidersStatsCollection} Provider Stats list.
 */
export function providersStatsResponseTransform(response) {
  if (!isArray(response)) {
    throw new Error("Response must be an array of provider stats.");
  }

  return response.map((providerStatsItem) => {
    return providerStatsItemTransform(providerStatsItem);
  });
}

/**
 * Transform API provider stats item to typed object.
 *
 * @param {*} providerStatsItem Trade API provider stats item.
 * @returns {ProviderStats} Provider stats.
 */
function providerStatsItemTransform(providerStatsItem) {
  const emptyProviderStatsEntity = createProviderStatsEmptyEntity();
  // Override the empty entity with the values that came in from API.
  const transformedResponse = assign(emptyProviderStatsEntity, toCamelCaseKeys(providerStatsItem));

  return transformedResponse;
}

/**
 * Create provider stats entity.
 *
 * @returns {ProviderStats} User balance entity.
 */

function createProviderStatsEmptyEntity() {
  return {
    providerId: "",
    name: "",
    logoUrl: "",
    quote: "",
    base: false,
    signals: 0,
    sumTotalInvested: "",
    sumTotalProfit: "",
    sumTotalProfitFromClosed: "",
    sumTotalProfitFromOpened: "",
    sumPositions: "",
    sumUnclosedPositions: "",
    sumWins: "",
    sumLosses: "",
    sumDCAs: "",
    sumDCAWins: "",
    sumDCALosses: "",
    sumSoldByTakeProfit: "",
    sumSoldManually: "",
    sumSoldByTrailingStop: "",
    sumSoldByStopLoss: "",
    sumSoldByTTL: "",
    sumSoldBySignal: "",
    sumSoldByOther: "",
    avgAverageProfit: "",
    avgAveragePositionSize: "",
    avgAverageDCAsPerPosition: "",
    avgAverageClosingTime: "",
    avgAverageEntryPrice: "",
    avgAverageExitPrice: "",
    avgAverageAveragePrice: "",
    avgAverageProfitPercentage: "",
    avgI24hHigherPricePercentage: "",
    avgI24hLowerBeforeHigherPricePercentage: "",
    avgI24hLowerPricePercentage: "",
    avgI24hSecondsUntilHigherPrice: "",
    avgI24hSecondsUntilLowerBeforeHigherPrice: "",
    avgI24hSecondsUntilLowerPrice: "",
    avgI3dHigherPricePercentage: "",
    avgI3dLowerBeforeHigherPricePercentage: "",
    avgI3dLowerPricePercentage: "",
    avgI3dSecondsUntilHigherPrice: "",
    avgI3dSecondsUntilLowerBeforeHigherPrice: "",
    avgI3dSecondsUntilLowerPrice: "",
    avgI1wHigherPricePercentage: "",
    avgI1wLowerBeforeHigherPricePercentage: "",
    avgI1wLowerPricePercentage: "",
    avgI1wSecondsUntilHigherPrice: "",
    avgI1wSecondsUntilLowerBeforeHigherPrice: "",
    avgI1wSecondsUntilLowerPrice: "",
    avgI1mHigherPricePercentage: "",
    avgI1mLowerBeforeHigherPricePercentage: "",
    avgI1mLowerPricePercentage: "",
    avgI1mSecondsUntilHigherPrice: "",
    avgI1mSecondsUntilLowerBeforeHigherPrice: "",
    avgI1mSecondsUntilLowerPrice: "",
    maxMaxInvestment: "",
    maxMaxReturnOfInvestment: "",
    maxMaxDCAProfit: "",
    maxMaxBuyingPrice: "",
    maxMaxExitPrice: "",
    maxSlowerClosedPositionInSeconds: "",
    minMinInvestment: "",
    minMinReturnOfInvestment: "",
    minMinDCAProfit: "",
    minMinBuyingPrice: "",
    minMinExitPrice: "",
    minFasterClosedPositionInSeconds: "",
    sumReturnOfInvestment: "",
    sumClosedPositions: "",
    percentageProfit: "",
    winRate: "",
  };
}

/**
 * @typedef {Object} ServerTime
 * @property {number} serverTime
 * @property {number} dbTime
 */

/**
 * Create empty ServerTime value object.
 *
 * @returns {ServerTime} Empty object of this type.
 */
function createServerTimeEmptyValueObject() {
  return {
    serverTime: 0,
    dbTime: 0,
  };
}

/**
 * Transform server time response to typed ServerTime.
 *
 * @param {*} response Trade API get quotes list raw response.
 * @returns {ServerTime} Quote assets.
 */
export function serverTimeResponseTransform(response) {
  return assign(createServerTimeEmptyValueObject(), response, {
    dbTime: parseInt(response.dbTime),
  });
}

/**
 * @typedef {Object} CoinRayToken
 * @property {string} jwt
 */

/**
 * Create empty CoinRayToken value object.
 *
 * @returns {CoinRayToken} Empty object of this type.
 */
function createCoinRayTokenEmptyValueObject() {
  return {
    jwt: "",
  };
}

/**
 * Transform coinray token response to typed CoinRayToken
 *
 * @param {*} response Trade API get quotes list raw response.
 * @returns {CoinRayToken} Coinray token value object.
 */
export function coinRayTokenResponseTransform(response) {
  return assign(createCoinRayTokenEmptyValueObject(), response);
}

/**
 * @typedef {Object} MarketSymbol
 * @property {string} id
 * @property {string} symbol
 * @property {string} base
 * @property {string} quote
 * @property {string} baseId
 * @property {string} quoteId
 * @property {PricePrecision} precision
 * @property {SymbolLimits} limits
 * @property {string} coinrayQuote
 * @property {string} coinrayBase
 */

/**
 * @typedef {Object} SymbolLimits
 * @property {AmountLimit} cost:
 * @property {AmountLimit} price:
 * @property {AmountLimit} amount:
 */

/**
 * @typedef {Object} AmountLimit
 * @property {number} min:
 * @property {number} max:
 */

/**
 * @typedef {Object} PricePrecision
 *
 * @property {number} amount:
 * @property {number} price:
 */

/**
 * @typedef {Array<MarketSymbol>} MarketSymbolsCollection
 */

/**
 * Create empty market symbol value object.
 *
 * @returns {MarketSymbol} Empty market symbol value object.
 */
function createMarketSymbolEmptyValueObject() {
  return {
    id: "",
    symbol: "",
    base: "",
    quote: "",
    baseId: "",
    quoteId: "",
    precision: { amount: 0, price: 0 },
    limits: {
      cost: { min: 0, max: 0 },
      price: { min: 0, max: 0 },
      amount: { min: 0, max: 0 },
    },
    coinrayQuote: "",
    coinrayBase: "",
  };
}

/**
 * Transform exchange connection market data response to typed collection.
 *
 * @param {*} response Trade API get quotes list raw response.
 * @returns {MarketSymbolsCollection} Coinray token value object.
 */
export function exchangeMarketDataResponseTransform(response) {
  if (!isArray(response)) {
    throw new Error("Response must be an array of market symbols.");
  }

  return response.map(exchangeMarketDataItemTransform);
}

/**
 * Transform market data response item to typed MarketSymbol.
 *
 * @param {*} symbolsDataItem Market data symbol.
 * @returns {MarketSymbol} Market data symbol value object.
 */
function exchangeMarketDataItemTransform(symbolsDataItem) {
  return assign(createMarketSymbolEmptyValueObject(), symbolsDataItem);
}

/**
 * Transform quote assets response to typed QuoteAssetsDict.
 *
 * @param {*} response Trade API get quotes list raw response.
 * @returns {QuoteAssetsDict} Quote assets.
 */
export function quotesResponseTransform(response) {
  if (!isObject(response)) {
    throw new Error("Response must be an object with different properties.");
  }

  return Object.entries(response).reduce(
    (res, [key, val]) => ({
      ...res,
      [key]: {
        quote: val.quote,
        minNotional: val.minotional,
      },
    }),
    {},
  );
}

/**
 * Transform base assets response to typed BaseAssetsDict.
 *
 * @param {*} response Trade API get quotes list raw response.
 * @returns {BaseAssetsDict} Base assets.
 */
export function basesResponseTransform(response) {
  if (!isObject(response)) {
    throw new Error("Response must be an object with different properties.");
  }

  return Object.entries(response).reduce(
    (res, [key, val]) => ({
      ...res,
      [key]: {
        quote: val.quote,
        base: val.base,
      },
    }),
    {},
  );
}

/**
 * Transform connected provider user info to typed ConnectedProviderUserInfo.
 *
 * @param {*} response Connected provider user info raw response.
 * @returns {ConnectedProviderUserInfo} User info.
 */
export function connectedProviderUserInfoResponseTransform(response) {
  if (!isObject(response)) {
    throw new Error("Response must be an object with different properties.");
  }

  return createConnectedProviderUserInfoEntity(response);
}

/**
 * Create connected provider user info entity.
 *
 * @param {*} response Trade API user balance raw raw response.
 * @returns {ConnectedProviderUserInfo} User balance entity.
 */
function createConnectedProviderUserInfoEntity(response) {
  return {
    currentAllocated: response.currentAllocated,
    profitsSinceCopying: response.profitsSinceCopying,
  };
}

/**
<<<<<<< HEAD
 *
 * @typedef {Object} DefaultProviderClonedFromObject
 * @property {String} $oid
 */

/**
 *
 * @typedef {Object} DefaultProviderAllocatedUpdatedAtDateObject
 * @property {String} $numberlong
 */

/**
 *
 * @typedef {Object} DefaultProviderAllocatedUpdatedAtObject
 * @property {DefaultProviderAllocatedUpdatedAtDateObject} $date
 */

/**
 *
 * @typedef {Object} DefaultProviderUserPaymentObject
 * @property {String} userId
 */

/**
 *
 * @typedef {Object} DefaultProviderOptions
 * @property {Boolean} acceptUpdateSignal
 * @property {Boolean} allowSendingBuyOrdersAsMarket
 * @property {Boolean} balanceFilter
 * @property {Boolean} enablePanicSellSignals
 * @property {Boolean} enableSellSignals
 * @property {Boolean} limitPriceFromSignal
 * @property {Boolean} reBuyFromProvider
 * @property {Boolean} reBuysFromSignal
 * @property {Boolean} reUseSignalIdIfClosed
 * @property {Boolean} riskFilter
 * @property {Boolean} stopLossFromSignal
 * @property {Boolean} successRateFilter
 * @property {Boolean} takeProfitsFromSignal
 * @property {Boolean} terms
 * @property {Boolean} trailingStopFromSignal
 */

/**
 *
 * @typedef {Object} DefaulProviderInternalPaymentObject
 * @property {Boolean} isPremium
 * @property {String} merchantId
 * @property {Number} price
 * @property {Number} trial
 */

/**
 * Default Single Provider object from 'getProvider' endpoint.
 *
 * @typedef {Object} DefaultProviderGetObject
 * @property {Boolean} connected
 * @property {String} copyTradingQuote
 * @property {String} description
 * @property {Boolean} disable
 * @property {String} exchangeInternalId
 * @property {String} exchangeType
 * @property {Array<String>} exchanges
 * @property {String} fee
 * @property {Boolean} hasBeenUsed
 * @property {Boolean} hasRecommendedSettings
 * @property {String} id
 * @property {DefaulProviderInternalPaymentObject} internalPaymentInfo
 * @property {Boolean} isAdmin
 * @property {Boolean} isClone
 * @property {Boolean} isCopyTrading
 * @property {Boolean} key
 * @property {Boolean} list
 * @property {String} logoUrl
 * @property {String} longDesc
 * @property {Number} minAllocatedBalance
 * @property {String} name
 * @property {DefaultProviderOptions} options
 * @property {Boolean} public
 * @property {String} shortDesc
 * @property {DefaultProviderUserPaymentObject} userPaymentInfo
 * @property {String} website
 * @property {Number} allocatedBalance
 * @property {DefaultProviderAllocatedUpdatedAtObject} allocatedBalanceUpdatedAt
 * @property {Boolean} balanceFilter
 * @property {DefaultProviderClonedFromObject} clonedFrom
 * @property {String} createdAt
 * @property {Boolean} enableInProvider
 * @property {String} originalBalance
 * @property {String} profitsFromClosedBalance
 * @property {Boolean} reBuyFromProvider
 * @property {Boolean} riskFilter
 * @property {Boolean} successRateFilter
 * @property {Boolean} terms
 */

/**
 *
 * @param {*} response
 * @returns {DefaultProviderGetObject}
 */

export function providerGetResponseTransform(response) {
  if (!isObject) {
    throw new Error("Response must be an object with different properties.");
  }

  let emptyProviderEntity = createEmptyProviderGetEntity();
  return { ...emptyProviderEntity, ...response };
}

function createEmptyProviderGetEntity() {
  return {
    connected: false,
    copyTradingQuote: "",
    description: "",
    disable: false,
    exchangeInternalId: false,
    exchangeType: "",
    exchanges: [""],
    fee: "",
    hasBeenUsed: false,
    hasRecommendedSettings: false,
    id: "",
    internalPaymentInfo: {
      isPremium: true,
      merchantId: "",
      price: 0,
      trial: 0,
    },
    isAdmin: false,
    isClone: false,
    isCopyTrading: false,
    key: false,
    list: false,
    logoUrl: "",
    longDesc: "",
    minAllocatedBalance: 0,
    name: "",
    options: {
      acceptUpdateSignal: false,
      allowSendingBuyOrdersAsMarket: false,
      balanceFilter: false,
      enablePanicSellSignals: false,
      enableSellSignals: false,
      limitPriceFromSignal: false,
      reBuyFromProvider: false,
      reBuysFromSignal: false,
      reUseSignalIdIfClosed: false,
      riskFilter: false,
      stopLossFromSignal: false,
      successRateFilter: false,
      takeProfitsFromSignal: false,
      terms: false,
      trailingStopFromSignal: false,
    },
    public: false,
    shortDesc: "",
    userPaymentInfo: { userId: "" },
    website: "",
    allocatedBalance: 0,
    allocatedBalanceUpdatedAt: { $date: { $numberlong: "" } },
    balanceFilter: false,
    clonedFrom: { $oid: "" },
    createdAt: "",
    enableInProvider: false,
    originalBalance: "",
    profitsFromClosedBalance: "0",
    reBuyFromProvider: false,
    riskFilter: false,
    successRateFilter: false,
    terms: false,
  };
}

/**
 * Transform user exchange connection to typed ExchangeConnectionEntity.
 *
 * @param {*} response Trade API get exchanges raw response.
 * @returns {Array<ExchangeListEntity>} User exchange connections collection.
 */

export function exchangeListResponseTransform(response) {
  if (!isArray(response)) {
    throw new Error("Response must be an array of positions.");
  }

  return response.map((exchangeConnectionItem) => {
    return exchangeListResponseItemTransform(exchangeConnectionItem);
  });
}

/**
 * @typedef {Object} ExchangeListEntity
 * @property {String} id
 * @property {String} name
 * @property {Boolean} enabled
 * @property {Array<String>} type
 * @property {Array<String>} testNet
 * @property {Array<String>} requiredAuthFields
 */

/**
 * Transform API exchange connection item to typed object.
 *
 * @param {*} exchangeConnectionItem Trade API exchange connection item.
 * @returns {ExchangeListEntity} Exchange connection entity.
 */
function exchangeListResponseItemTransform(exchangeConnectionItem) {
  const emptyExchangeListEntity = createExchangeListEmptyEntity();
  const transformedResponse = assign(emptyExchangeListEntity, exchangeConnectionItem);

  return transformedResponse;
}

function createExchangeListEmptyEntity() {
  return {
    enabled: false,
    id: "",
    name: "",
    requiredAuthFields: [""],
    testNet: [""],
    type: [""],
=======
 * @typedef {Object} CopyTradersProvidersOptionsPayload
 * @property {string} token User access token.
 * @property {String} internalExchangeId
 */

/**
 * @typedef {Object} CopyTradersProvidersOption
 * @property {number} providerId
 * @property {string} providerName
 * @property {boolean} providerQuote
 */

/**
 * @typedef {Array<CopyTradersProvidersOption>} CopyTradersProvidersOptionsCollection
 */

/**
 * Transform own copy traders providers options to typed CopyTradersProvidersOptionsCollection.
 *
 * @param {*} response Trade API own copy traders providers options raw response.
 * @returns {CopyTradersProvidersOptionsCollection} Options collection.
 */
export function ownCopyTraderProvidersOptionsResponseTransform(response) {
  if (!isArray(response)) {
    throw new Error("Response must be an array of copy trader providers options.");
  }

  return response.map(ownCopyTraderProviderOptionResponseTransform);
}

/**
 * Transform own copy traders providers option to typed CopyTradersProvidersOption.
 *
 * @param {*} option Trade API own copy traders providers options raw response.
 * @returns {CopyTradersProvidersOption} Options collection.
 */

function ownCopyTraderProviderOptionResponseTransform(option) {
  return assign(createEmptyOwnCopyTraderProviderOption(), option);
}

/**
 * Create empty own copy trader option.
 *
 * @returns {CopyTradersProvidersOption} Own copy trader empty option.
 */
function createEmptyOwnCopyTraderProviderOption() {
  return {
    providerId: 0,
    providerName: "",
    providerQuote: false,
>>>>>>> 8567f63a
  };
}<|MERGE_RESOLUTION|>--- conflicted
+++ resolved
@@ -1412,7 +1412,6 @@
 }
 
 /**
-<<<<<<< HEAD
  *
  * @typedef {Object} DefaultProviderClonedFromObject
  * @property {String} $oid
@@ -1636,7 +1635,9 @@
     requiredAuthFields: [""],
     testNet: [""],
     type: [""],
-=======
+  };
+}
+/**
  * @typedef {Object} CopyTradersProvidersOptionsPayload
  * @property {string} token User access token.
  * @property {String} internalExchangeId
@@ -1688,6 +1689,5 @@
     providerId: 0,
     providerName: "",
     providerQuote: false,
->>>>>>> 8567f63a
   };
 }