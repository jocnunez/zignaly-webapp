import moment from "moment";
import { assign, isArray, isObject, mapValues } from "lodash";
import { toCamelCaseKeys } from "../utils/format";
import defaultProviderLogo from "../images/defaultProviderLogo.png";

/**
 * @type {('entry')}
 */
export const POSITION_TYPE_ENTRY = "entry";

/**
 * @type {('exit')}
 */
export const POSITION_TYPE_EXIT = "exit";

/**
 * @type {('LONG')}
 */
export const POSITION_SIDE_LONG = "LONG";

/**
 * @type {('SHORT')}
 */
export const POSITION_SIDE_SHORT = "SHORT";

/**
 * @type {('market')}
 */
export const POSITION_ENTRY_TYPE_MARKET = "market";

/**
 * @type {('limit')}
 */
export const POSITION_ENTRY_TYPE_LIMIT = "limit";

/**
 * @type {('stop_loss_limit')}
 */
export const POSITION_ENTRY_TYPE_SLLIMIT = "stop_loss_limit";

/**
 * @type {('import')}
 */
export const POSITION_ENTRY_TYPE_IMPORT = "import";

/**
 * @typedef {Object} CreatePositionPayload
 * @property {string} token
 * @property {string} pair
 * @property {number} limitPrice
 * @property {string} positionSizeQuote
 * @property {number} positionSize
 * @property {('entry' | 'exit')} type
 * @property {('SHORT' | 'LONG')} side
 * @property {number|boolean} stopLossPercentage
 * @property {number|boolean} buyTTL
 * @property {("market" | "limit" | "stop_loss_limit" | "import")} buyType
 * @property {number} buyStopPrice
 * @property {number|boolean} sellByTTL
 * @property {Array<PositionProfitTarget>|boolean} takeProfitTargets
 * @property {Array<PositionDCATarget>|boolean} reBuyTargets
 * @property {number|boolean} trailingStopTriggerPercentage
 * @property {number|boolean} trailingStopPercentage
 * @property {number|string} providerId
 * @property {string} providerName
 * @property {string} exchangeName
 * @property {string} exchangeInternalId
 */

/**
 * @typedef {Object} PositionProfitTarget
 * @property {number} targetId
 * @property {number} priceTargetPercentage
 * @property {number} quoteTarget
 * @property {number} amountPercentage
 * @property {number} value
 */

/**
 * @typedef {Object} PositionDCATarget
 * @property {number} targetId
 * @property {number} priceTargetPercentage
 * @property {number} amountPercentage
 */

/**
 * @typedef {Object} PositionActionPayload
 * @property {string} positionId Position ID to cancel.
 * @property {string} token Access token.
 */

/**
 * @typedef {CreatePositionPayload & PositionActionPayload} UpdatePositionPayload
 */

/**
 * @typedef {Object} UserCreatePayload
 * @property {string} firstName User first name.
 * @property {string} email User email address.
 * @property {string} password User password.
 * @property {string} gRecaptchaResponse Google captcha response.
 */

/**
 * @typedef {Object} UserCreateResponse
 * @property {string} token User access token.
 */

/**
 * @typedef {Object} UserLoginPayload
 * @property {string} email
 * @property {string} password
 */

/**
 * @typedef {Object} GetProviderPayload
 * @property {string} token
 * @property {string} providerId
 * @property {Number} version
 */

/**
 * @typedef {Object} GetProviderFollowersPayload
 * @property {string} token
 * @property {string} providerId
 */

/**
 * @typedef {Object} ConnectProviderPayload
 * @property {string} token
 * @property {string} providerId
 * @property {String} [allocatedBalance]
 * @property {String} [exchangeInternalId]
 * @property {Boolean} [balanceFilter]
 * @property {Boolean} [connected]
 * @property {Boolean} [acceptUpdateSignal]
 * @property {Boolean} [allowSendingBuyOrdersAsMarket]
 * @property {Boolean} [enablePanicSellSignals]
 * @property {Boolean} [enableSellSignals]
 * @property {Boolean} [limitPriceFromSignal]
 * @property {Boolean} [reBuyFromProvider]
 * @property {Boolean} [reBuysFromSignal]
 * @property {Boolean} [reUseSignalIdIfClosed]
 * @property {Boolean} [riskFilter]
 * @property {Boolean} [stopLossFromSignal]
 * @property {Boolean} [successRateFilter]
 * @property {Boolean} [takeProfitsFromSignal]
 * @property {Boolean} [terms]
 * @property {Boolean} [trailingStopFromSignal]
 * @property {Boolean} [useLeverageFromSignal]
 * @property {String} [customerKey]
 * @property {Boolean} [reBuyFirst]
 * @property {Boolean} [reBuyAll]
 * @property {Boolean} [reBuyLast]
 * @property {Boolean} [takeProfitFirst]
 * @property {Boolean} [takeProfitAll]
 * @property {Boolean} [takeProfitLast]
 * @property {Number} [quantityPercentage]
 * @property {Number} [limitReBuys]
 * @property {Boolean} [short]
 * @property {Boolean} [shortmid]
 * @property {Boolean} [mid]
 * @property {Boolean} [long]
 * @property {Number} [risk]
 * @property {Number} [successRate]
 */

/**
 * @typedef {Object} DisableProviderPayload
 * @property {string} token
 * @property {string} providerId
 * @property {String} type
 * @property {Boolean} disable
 */

/**
 * @typedef {Object} EditProvderPayload
 * @property {string} token
 * @property {string} providerId
 * @property {String} name
 * @property {String} logoUrl
 * @property {String} website
 * @property {Boolean} list
 * @property {Boolean} public
 * @property {String} minAllocatedBalance
 * @property {String} merchantId
 * @property {String} price
 * @property {String} trial
 * @property {String} ipnSecret
 * @property {String} [exchange]
 * @property {String} [exchangeType]
 * @property {String} [quote]
 * @property {String} about
 * @property {String} strategy
 * @property {Array<DefaultProviderSocialObject>} social
 * @property {Array<DefaultProviderTeamObject>} team
 */

/**
 * @typedef {Object} UserLoginResponse
 * @property {string} token User access token.
 * @property {string} firstName User first name.
 * @property {string} email User email.
 * @property {boolean} ask2FA Indicates if 2FA should be asked.
 * @property {string} userId User ID.
 * @property {string} createdAt Creation timestamp: e.g. (2020-05-14T14:34:48).
 * @property {boolean} providerEnable Indicates if user is subscribed to signal providers.
 * @property {boolean} twoFAEnable Indicate if 2FA is enabled.
 * @property {boolean} ref
 * @property {boolean} subscribe
 * @property {boolean} isAdmin Indicate if user is administrator.
 * @property {boolean} binanceConnected Indicates if user has Binance exchange connected.
 * @property {number} buysCount Counts the number of buys positions.
 * @property {number} sellsCount Counts the number of sell positions.
 * @property {number} planId Reference of the Zignaly subscription plan.
 * @property {string} planName Name of the Zignaly plan that user is subscribed to.
 * @property {string} planType
 * @property {string} projectId
 * @property {boolean} minimumProviderSettings
 * @property {number} status Indicate if user is active or not.
 * @property {Onboarding} onboarding Indicate user onboarding stage.
 * @property {string} refCode
 */

/**
 * @typedef {Object} Onboarding
 * @property {boolean} finished
 * @property {boolean} paused
 * @property {number} step
 */

/**
 * @typedef {Object} AuthorizationPayload
 * @property {string} token User access token.
 */

/**
 * @typedef {Object} ProviderExchangeSettingsPayload
 * @property {string} token User access token.
 * @property {string} internalExchangeId User exchange connection ID.
 * @property {String} providerId
 */

/**
 * @typedef {Object & ProviderExchangeSettingsPayload & ProviderExchangeSettingsObject} ProviderExchangeSettingsUpdatePayload
 * @property {boolean} exchangeId
 */

/**
 * @typedef {Object} UserEquityPayload
 * @property {string} token User access token.
 * @property {String} exchangeInternalId
 */

/**
 * @typedef {Object} PositionsListPayload
 * @property {string} token User access token.
 * @property {string} internalExchangeId User exchange connection ID.
 */

/**
 * @typedef {Object & AuthorizationPayload} ReadOnlyPayload
 * @property {boolean} ro
 */

/**
 * @typedef {Object & AuthorizationPayload} BaseAssetsPayload
 * @property {string} quote
 */

/**
 * @typedef {Object} ExchangeAssetsPayload
 * @property {string} internalId
 */

/**
 * @typedef {Object} PositionEntity
 * @property {Object<number, ReBuyTarget>} reBuyTargets
 * @property {Object<number, ProfitTarget>} takeProfitTargets
 * @property {RealInvestment} realInvestment
 * @property {boolean} accounting
 * @property {boolean} checkStop
 * @property {boolean} closed
 * @property {boolean} copyTraderId
 * @property {boolean} isCopyTrader
 * @property {boolean} isCopyTrading
 * @property {boolean} paperTrading
 * @property {boolean} sellByTTL
 * @property {boolean} signalMetadata
 * @property {boolean} takeProfit
 * @property {boolean} trailingStopPrice
 * @property {boolean} trailingStopTriggered
 * @property {boolean} updating
 * @property {number} buyTTL
 * @property {number} closeDate
 * @property {number} fees
 * @property {number} leverage
 * @property {number} netProfit
 * @property {number} netProfitPercentage
 * @property {string} netProfitStyle
 * @property {number} openDate
 * @property {number} positionSizeQuote
 * @property {number} profit
 * @property {number} reBuyTargetsCountFail
 * @property {number} reBuyTargetsCountPending
 * @property {number} reBuyTargetsCountSuccess
 * @property {number} risk
 * @property {number} status
 * @property {number} stopLossPercentage
 * @property {number} stopLossPrice
 * @property {number} takeProfitTargetsCountFail
 * @property {number} takeProfitTargetsCountPending
 * @property {number} takeProfitTargetsCountSuccess
 * @property {number} trailingStopPercentage
 * @property {number} trailingStopTriggerPercentage
 * @property {string} age
 * @property {number} amount
 * @property {string} base
 * @property {number} buyPrice
 * @property {string} closeDateReadable
 * @property {string} closeTrigger
 * @property {string} exchange
 * @property {string} exchangeInternalName
 * @property {string} internalExchangeId
 * @property {string} invested
 * @property {string} investedQuote
 * @property {string} logoUrl
 * @property {string} openDateReadable
 * @property {string} openTrigger
 * @property {string} pair
 * @property {string} positionId
 * @property {string} positionSize
 * @property {number} profitPercentage
 * @property {string} profitStyle
 * @property {string} provider
 * @property {string} providerId
 * @property {string} providerLink
 * @property {string} providerLogo
 * @property {string} providerName
 * @property {string} quote
 * @property {string} quoteAsset
 * @property {number} remainAmount
 * @property {string} riskStyle
 * @property {string} sellPlaceOrderAt
 * @property {number} sellPrice
 * @property {string} side
 * @property {string} signalId
 * @property {string} signalTerm
 * @property {string} statusDesc
 * @property {string} stopLossStyle
 * @property {string} symbol
 * @property {string} userId
 * @property {('unsold' | 'sold' | 'unopened' | '')} type
 */

/**
 * @typedef {Object} RealInvestment
 * @property {string} $numberDecimal
 */

/**
 * @typedef {Object} ReBuyTarget
 * @property {number} targetId
 * @property {number} triggerPercentage
 * @property {number} quantity
 * @property {boolean} buying
 * @property {boolean} done
 * @property {string} orderId
 * @property {boolean} cancel
 * @property {boolean} skipped
 * @property {string} buyType
 */

/**
 * @typedef {Object} ProfitTarget
 * @property {number} targetId
 * @property {number} amountPercentage
 * @property {boolean} done
 * @property {string} orderId
 * @property {number} priceTargetPercentage
 * @property {boolean} cancel
 * @property {boolean} skipped
 * @property {boolean} updating
 */

/**
 * @typedef {Array<PositionEntity>} UserPositionsCollection
 */

/**
 * @typedef {Array<UserLoginResponse>} UsersCollection
 */

/**
 * @typedef {Object} ProvidersPayload
 * @property {string} token
 * @property {string} type
 * @property {number} timeFrame
 * @property {boolean} copyTradersOnly
 * @property {boolean} [ro]
 */

/**
 * @typedef {Object} DailyReturn
 * @property {string} name
 * @property {number} [positions]
 * @property {number} returns
 * @property {string} [totalInvested]
 * @property {string} [totalProfit]
 */

/**
 * @typedef {Object} ProvidersStatsPayload
 * @property {string} token
 * @property {string} quote
 * @property {string} base
 * @property {string} timeFrame
 * @property {string} DCAFilter
 * @property {boolean} ro
 * @property {boolean} isCopyTrading
 */

/**
 * @typedef {Object} ProviderEntity
 * @property {string} id
 * @property {string} name
 * @property {string} description
 * @property {string} shortDesc
 * @property {string} longDesc
 * @property {string|boolean} fee
 * @property {number} price
 * @property {boolean} website
 * @property {Array<string>} exchanges
 * @property {boolean} key
 * @property {boolean} disable
 * @property {boolean} customerKey
 * @property {boolean} public
 * @property {boolean} hasRecommendedSettings
 * @property {string} logoUrl
 * @property {boolean} hasBeenUsed
 * @property {boolean} isClone
 * @property {boolean} isCopyTrading
 * @property {boolean} clonedFrom
 * @property {number} createdAt
 * @property {boolean} isFromUser
 * @property {string} quote
 * @property {Array<DailyReturn>} dailyReturns
 * @property {number} [risk]
 * @property {number} followers
 * @property {number} returns
 * @property {string} floating
 * @property {number} openPositions
 * @property {number} closedPositions
 */

/**
 * @typedef {Array<ProviderEntity>} ProvidersCollection
 */

/**
 * @typedef {Object} ProviderStats
 * @property {string} providerId
 * @property {string} name
 * @property {string} logoUrl
 * @property {string} name
 * @property {string} quote
 * @property {boolean} base
 * @property {number} signals
 * @property {string} sumTotalInvested
 * @property {string} sumTotalProfit
 * @property {string} sumTotalProfitFromClosed
 * @property {string} sumTotalProfitFromOpened
 * @property {string} sumPositions
 * @property {string} sumUnclosedPositions
 * @property {string} sumWins
 * @property {string} sumLosses
 * @property {string} sumDCAs
 * @property {string} sumDCAWins
 * @property {string} sumDCALosses
 * @property {string} sumSoldByTakeProfit
 * @property {string} sumSoldManually
 * @property {string} sumSoldByTrailingStop
 * @property {string} sumSoldByStopLoss
 * @property {string} sumSoldByTTL
 * @property {string} sumSoldBySignal
 * @property {string} sumSoldByOther
 * @property {string} avgAverageProfit
 * @property {string} avgAveragePositionSize
 * @property {string} avgAverageDCAsPerPosition
 * @property {string} avgAverageClosingTime
 * @property {string} avgAverageEntryPrice
 * @property {string} avgAverageExitPrice
 * @property {string} avgAverageAveragePrice
 * @property {string} avgAverageProfitPercentage
 * @property {string} avgI24hHigherPricePercentage
 * @property {string} avgI24hLowerBeforeHigherPricePercentage
 * @property {string} avgI24hLowerPricePercentage
 * @property {string} avgI24hSecondsUntilHigherPrice
 * @property {string} avgI24hSecondsUntilLowerBeforeHigherPrice
 * @property {string} avgI24hSecondsUntilLowerPrice
 * @property {string} avgI3dHigherPricePercentage
 * @property {string} avgI3dLowerBeforeHigherPricePercentage
 * @property {string} avgI3dLowerPricePercentage
 * @property {string} avgI3dSecondsUntilHigherPrice
 * @property {string} avgI3dSecondsUntilLowerBeforeHigherPrice
 * @property {string} avgI3dSecondsUntilLowerPrice
 * @property {string} avgI1wHigherPricePercentage
 * @property {string} avgI1wLowerBeforeHigherPricePercentage
 * @property {string} avgI1wLowerPricePercentage
 * @property {string} avgI1wSecondsUntilHigherPrice
 * @property {string} avgI1wSecondsUntilLowerBeforeHigherPrice
 * @property {string} avgI1wSecondsUntilLowerPrice
 * @property {string} avgI1mHigherPricePercentage
 * @property {string} avgI1mLowerBeforeHigherPricePercentage
 * @property {string} avgI1mLowerPricePercentage
 * @property {string} avgI1mSecondsUntilHigherPrice
 * @property {string} avgI1mSecondsUntilLowerBeforeHigherPrice
 * @property {string} avgI1mSecondsUntilLowerPrice
 * @property {string} maxMaxInvestment
 * @property {string} maxMaxReturnOfInvestment
 * @property {string} maxMaxDCAProfit
 * @property {string} maxMaxBuyingPrice
 * @property {string} maxMaxExitPrice
 * @property {string} maxSlowerClosedPositionInSeconds
 * @property {string} minMinInvestment
 * @property {string} minMinReturnOfInvestment
 * @property {string} minMinDCAProfit
 * @property {string} minMinBuyingPrice
 * @property {string} minMinExitPrice
 * @property {string} minFasterClosedPositionInSeconds
 * @property {string} sumReturnOfInvestment
 * @property {string} sumClosedPositions
 * @property {string} percentageProfit
 * @property {string} winRate
 */

/**
 * @typedef {Array<ProviderStats>} ProvidersStatsCollection
 */

/**
 * @typedef {Object} QuoteAsset
 * @property {string} quote
 * @property {string} minNotional
 */

/**
 * @typedef {Object} BaseAsset
 * @property {string} quote
 * @property {string} base
 */

/**
 * @typedef {Object.<string, QuoteAsset>} QuoteAssetsDict
 * @typedef {Object.<string, BaseAsset>} BaseAssetsDict
 */

/**
 * @typedef {Object & ReadOnlyPayload} ConnectedProviderUserInfoPayload
 * @property {string} providerId
 */

/**
 * @typedef {Object} ConnectedProviderUserInfo
 * @property {number} currentAllocated
 * @property {number} profitsSinceCopying
 */

/**
 * @typedef {Object} ExchangeAddPayload
 * @property {string} exchangeId
 * @property {string} internalName
 * @property {string} exchangeType
 * @property {string} key
 * @property {string} secret
 * @property {string} [password]
 * @property {boolean} mainAccount
 * @property {boolean} isPaperTrading
 * @property {boolean} testNet
 */

/**
 * @typedef {Object} ExchangeDeletePayload
 * @property {string} internalId
 */

/**
 * @typedef {Object} ExchangeUpdatePayload
 * @property {string} internalId
 * @property {string} exchangeId
 * @property {string} internalName
 * @property {string|boolean} globalMaxPositions
 * @property {string|boolean} globalMinVolume
 * @property {string|boolean} globalPositionsPerMarket
 * @property {string|boolean} globalBlacklist
 * @property {string|boolean} globalWhitelist
 * @property {boolean} globalDelisting
 */

/**
 * @typedef {Object} DepositAddressGetPayload
 * @property {string} network
 * @property {string} internalId
 * @property {string} asset
 */

/**
 * @typedef {Object} ExchangeDepositAddress
 * @property {string} currency
 * @property {string} address
 * @property {string} tag
 */

/**
 * @typedef {Object} GetExchangeLastDepositsPayload
 * @property {string} internalId
 */

/**
 * @typedef {Object} WithdrawPayload
 * @property {string} internalId
 * @property {string} asset
 * @property {string} network
 * @property {string} tag
 * @property {string} address
 * @property {number} amount
 */

/**
 * @typedef {Object} WithdrawReply
 * @property {string} id
 */

/**
 * Transform user create response to typed object.
 *
 * @export
 * @param {*} response Trade API user object.
 * @returns {UserCreateResponse} User entity.
 */
export function userCreateResponseTransform(response) {
  const transformResponse = {};
  transformResponse.token = response;

  return transformResponse;
}

/**
 * Transform user entity response to typed object.
 *
 * @export
 * @param {*} response Trade API user object.
 * @returns {UserLoginResponse} User entity.
 */
export function userEntityResponseTransform(response) {
  return {
    firstName: response.firstName,
    email: response.email,
    token: response.token,
    ask2FA: response.ask2FA,
    userId: response.userId,
    createdAt: response.createdAt,
    providerEnable: response.providerEnable,
    twoFAEnable: response.twoFAEnable,
    ref: response.ref,
    subscribe: response.subscribe,
    isAdmin: response.isAdmin,
    binanceConnected: response.binanceConnected,
    buysCount: response.buysCount,
    sellsCount: response.sellsCount,
    planId: response.planId,
    planName: response.planName,
    planType: response.planType,
    projectId: response.projectId,
    minimumProviderSettings: response.minimumProviderSettings,
    status: response.status,
    onboarding: response.onboarding,
    refCode: response.refCode,
  };
}

/**
 * Transform providers response to typed object.
 *
 * @export
 * @param {*} response Trade API signal providers list response.
 * @returns {ProvidersCollection} Signal providers entities collection.
 */
export function providersResponseTransform(response) {
  if (!isArray(response)) {
    throw new Error("Response must be an array of providers.");
  }

  return response.map((providerItem) => {
    return providerItemTransform(providerItem);
  });
}

/**
 * Transform API provider item to typed object.
 *
 * @param {Object} providerItem Trade API provider item.
 * @returns {ProviderEntity} Provider entity.
 */
function providerItemTransform(providerItem) {
  const emptyProviderEntity = createEmptyProviderEntity();
  // Override the empty entity with the values that came in from API.
  const transformedResponse = assign(emptyProviderEntity, providerItem);

  transformedResponse.dailyReturns.forEach((item) => {
    // if (isCopyTrading) {
    item.returns = typeof item.returns === "number" ? item.returns : parseFloat(item.returns);
    transformedResponse.returns += item.returns;
    transformedResponse.closedPositions += item.positions;
    // } else {
    //   //   cumulativeTotalProfits += parseFloat(item.totalProfit);
    //   //   cumulativeTotalInvested += parseFloat(item.totalInvested);
    //   //   if (cumulativeTotalInvested) {
    //   //     acc = (cumulativeTotalProfits / cumulativeTotalInvested) * 100;
    //   //   }
    // }
  });

  return transformedResponse;
}

/**
 * Create empty provider entity skeletion.
 *
 * @returns {ProviderEntity} Enpty provider entity.
 */
function createEmptyProviderEntity() {
  return {
    id: "",
    name: "",
    description: "",
    shortDesc: "",
    longDesc: "",
    fee: false,
    price: 0,
    website: false,
    exchanges: [],
    key: false,
    disable: true,
    customerKey: false,
    public: true,
    logoUrl: "",
    hasRecommendedSettings: false,
    hasBeenUsed: false,
    isClone: false,
    isCopyTrading: false,
    clonedFrom: false,
    createdAt: 0,
    isFromUser: false,
    quote: "",
    dailyReturns: [],
    returns: 0,
    risk: 0,
    followers: 0,
    floating: "",
    openPositions: 0,
    closedPositions: 0,
  };
}

/**
 * Transform user positions response to typed object collection.
 *
 * @param {*} response Trade API positions list response.
 * @returns {UserPositionsCollection} Positions entities collection.
 */
export function userPositionsResponseTransform(response) {
  if (!isArray(response)) {
    throw new Error("Response must be an array of positions.");
  }

  return response.map((positionItem) => {
    return userPositionItemTransform(positionItem);
  });
}

/**
 * Transform API position item to typed object.
 *
 * @param {Object.<string, any>} positionItem Trade API position item.
 * @returns {PositionEntity} Position entity.
 */
export function userPositionItemTransform(positionItem) {
  const emptyPositionEntity = createEmptyPositionEntity();
  const openDateMoment = moment(Number(positionItem.openDate));
  const closeDateMoment = moment(Number(positionItem.closeDate));
  const composeProviderLink = () => {
    // Manual positions don't use a signal provider.
    if (positionItem.providerId === "1") {
      return "";
    }

    if (positionItem.isCopyTrading) {
      return `/copytraders/${positionItem.providerId}`;
    }

    return `/signalsproviders/${positionItem.providerId}`;
  };

  /**
   * Calculate position risk based on buy price, stop loss and entry side.
   *
   * @param {PositionEntity} positionEntity Transformed position entity.
   * @returns {number} Risk percentage.
   */
  const calculateRisk = (positionEntity) => {
    const buyPrice = positionEntity.buyPrice;
    let risk = ((positionEntity.stopLossPrice - buyPrice) / buyPrice) * 100;

    if (isNaN(risk)) {
      return 0.0;
    }

    // Invert on short position.
    if (positionEntity.side === "SHORT") {
      risk *= -1;
    }

    return risk;
  };

  /**
   * Checks if entry price is currently at profit or loss.
   *
   * @param {number} entry Entry price.
   * @param {number} current Current price.
   * @param {string} side Position side.
   * @returns {('gain' | 'loss' | 'breakeven')} Profit result.
   */
  const getProfitType = (entry, current, side) => {
    if (side === "LONG") {
      if (entry > current) {
        return "gain";
      } else if (entry < current) {
        return "loss";
      }
    }

    if (side === "SHORT") {
      if (entry < current) {
        return "gain";
      } else if (entry > current) {
        return "loss";
      }
    }

    return "breakeven";
  };

  // Override the empty entity with the values that came in from API and augment
  // with pre-calculated fields.
  const positionEntity = assign(emptyPositionEntity, positionItem, {
    amount: parseFloat(positionItem.amount),
    buyPrice: parseFloat(positionItem.buyPrice),
    closeDate: Number(positionItem.closeDate),
    fees: parseFloat(positionItem.fees),
    netProfit: parseFloat(positionItem.netProfit),
    netProfitPercentage: parseFloat(positionItem.netProfitPercentage),
    openDate: Number(positionItem.openDate),
    positionSizeQuote: parseFloat(positionItem.positionSizeQuote),
    profit: parseFloat(positionItem.profit),
    profitPercentage: parseFloat(positionItem.profitPercentage),
    reBuyTargets: isObject(positionItem.reBuyTargets) ? positionItem.reBuyTargets : {},
    remainAmount: parseFloat(positionItem.remainAmount),
    sellPrice: parseFloat(positionItem.sellPrice),
    side: positionItem.side.toUpperCase(),
    stopLossPrice: parseFloat(positionItem.stopLossPrice),
    takeProfitTargets: isObject(positionItem.takeProfitTargets)
      ? positionTakeProfitTargetsTransforrm(positionItem.takeProfitTargets)
      : {},
  });

  const risk = calculateRisk(positionEntity);
  const augmentedEntity = assign(positionEntity, {
    age: openDateMoment.toNow(true),
    closeDateReadable: positionEntity.closeDate ? closeDateMoment.format("YY/MM/DD HH:mm") : "-",
    openDateMoment: openDateMoment,
    openDateReadable: positionEntity.openDate ? openDateMoment.format("YY/MM/DD HH:mm") : "-",
    profitStyle: getProfitType(positionEntity.profit, 0, positionEntity.side),
    providerLink: composeProviderLink(),
    providerLogo: positionEntity.logoUrl || defaultProviderLogo,
    risk: risk,
    riskStyle: risk < 0 ? "loss" : "gain",
    stopLossStyle: getProfitType(
      positionEntity.stopLossPrice,
      positionEntity.buyPrice,
      positionEntity.side,
    ),
    netProfitStyle: getProfitType(positionEntity.netProfit, 0, positionEntity.side),
  });

  return augmentedEntity;
}

/**
 * Transform position take profit targets to typed object.
 *
 * @param {*} profitTargets Trade API take profit targets response.
 * @returns {Object<string, ProfitTarget>} Typed profit target.
 */
function positionTakeProfitTargetsTransforrm(profitTargets) {
  return mapValues(profitTargets, (profitTarget) => {
    return {
      amountPercentage: parseFloat(profitTarget.amountPercentage) || 0,
      priceTargetPercentage: parseFloat(profitTarget.priceTargetPercentage) || 0,
      targetId: parseInt(profitTarget.targetId) || 0,
      orderId: profitTarget.orderId || "",
      done: profitTarget.done || false,
      updating: profitTarget.updating || false,
      cancel: profitTarget.cancel || false,
      skipped: profitTarget.skipped || false,
    };
  });
}

/**
 * Create empty position entity skeleton.
 *
 * @returns {PositionEntity} Empty position entity.
 */
function createEmptyPositionEntity() {
  return {
    accounting: false,
    age: "",
    amount: 0,
    base: "",
    buyPrice: 0,
    buyTTL: 0,
    checkStop: false,
    closeDate: 0,
    closeDateReadable: "",
    closeTrigger: "",
    closed: false,
    copyTraderId: false,
    exchange: "",
    exchangeInternalName: "",
    fees: 0,
    internalExchangeId: "",
    invested: "",
    investedQuote: "",
    isCopyTrader: false,
    isCopyTrading: false,
    leverage: 0,
    logoUrl: "",
    netProfit: 0,
    netProfitPercentage: 0,
    netProfitStyle: "",
    openDate: 0,
    openDateReadable: "",
    openTrigger: "",
    pair: "",
    paperTrading: false,
    positionId: "",
    positionSize: "",
    positionSizeQuote: 0,
    profit: 0,
    profitPercentage: 0,
    profitStyle: "",
    provider: "",
    providerId: "",
    providerLink: "",
    providerLogo: "",
    providerName: "",
    quote: "",
    quoteAsset: "",
    reBuyTargets: {},
    reBuyTargetsCountFail: 0,
    reBuyTargetsCountPending: 0,
    reBuyTargetsCountSuccess: 0,
    realInvestment: { $numberDecimal: "" },
    remainAmount: 0,
    risk: 0,
    riskStyle: "",
    sellByTTL: false,
    sellPlaceOrderAt: "",
    sellPrice: 0,
    side: "",
    signalId: "",
    signalMetadata: false,
    signalTerm: "",
    status: 0,
    statusDesc: "",
    stopLossPercentage: 0,
    stopLossPrice: 0,
    stopLossStyle: "",
    symbol: "",
    takeProfit: false,
    takeProfitTargets: {},
    takeProfitTargetsCountFail: 0,
    takeProfitTargetsCountPending: 0,
    takeProfitTargetsCountSuccess: 0,
    trailingStopPercentage: 0,
    trailingStopPrice: false,
    trailingStopTriggerPercentage: 0,
    trailingStopTriggered: false,
    type: "",
    updating: false,
    userId: "",
  };
}

/**
 * Transform user exchange connection to typed ExchangeConnectionEntity.
 *
 * @param {*} response Trade API get exchanges raw response.
 * @returns {Array<ExchangeConnectionEntity>} User exchange connections collection.
 */
export function userExchangeConnectionResponseTransform(response) {
  if (!isArray(response)) {
    throw new Error("Response must be an array of positions.");
  }

  return response.map((exchangeConnectionItem) => {
    return userExchangeConnectionItemTransform(exchangeConnectionItem);
  });
}

/**
 * @typedef {Object} ExchangeConnectionEntity
 * @property {String} id
 * @property {String} name
 * @property {String} exchangeId
 * @property {String} exchangeName
 * @property {String} internalId
 * @property {Boolean} key
 * @property {Boolean} secret
 * @property {Boolean} areKeysValid
 * @property {Boolean} paperTrading
 * @property {String} exchangeType
 * @property {Boolean} isTestnet
 * @property {Boolean} disable
 * @property {Number} positionSize
 * @property {Boolean} managed
 * @property {Boolean} internal
 * @property {Boolean} isBrokerAccount
 * @property {String} subAccountId
 * @property {String} binanceBrokerId
 * @property {Number} checkAuthCount
 * @property {String} internalName
 * @property {string|boolean} globalMaxPositions
 * @property {string|boolean} globalMinVolume
 * @property {string|boolean} globalPositionsPerMarket
 * @property {string|boolean} globalBlacklist
 * @property {string|boolean} globalWhitelist
 * @property {boolean} globalDelisting
 */

/**
 * Transform API exchange connection item to typed object.
 *
 * @param {*} exchangeConnectionItem Trade API exchange connection item.
 * @returns {ExchangeConnectionEntity} Exchange connection entity.
 */
function userExchangeConnectionItemTransform(exchangeConnectionItem) {
  const emptyExchangeConnectionEntity = createExchangeConnectionEmptyEntity();
  const normalizedId = isObject(exchangeConnectionItem._id) ? exchangeConnectionItem._id.$oid : "";
  // Override the empty entity with the values that came in from API.
  const transformedResponse = assign(emptyExchangeConnectionEntity, exchangeConnectionItem, {
    id: normalizedId,
  });

  return transformedResponse;
}

function createExchangeConnectionEmptyEntity() {
  return {
    id: "",
    name: "",
    exchangeId: "",
    exchangeName: "",
    internalId: "",
    internalName: "",
    key: false,
    secret: false,
    areKeysValid: false,
    paperTrading: false,
    exchangeType: "",
    isTestnet: false,
    disable: false,
    positionSize: 0,
    managed: false,
    internal: false,
    isBrokerAccount: false,
    subAccountId: "",
    binanceBrokerId: "",
    checkAuthCount: 0,
    globalDelisting: false,
    globalBlacklist: false,
    globalMaxPositions: false,
    globalMinVolume: false,
    globalPositionsPerMarket: false,
    globalWhitelist: false,
  };
}

/**
 * @typedef {Object} UserBalanceEntity
 * @property {Number} pnlBTC
 * @property {Number} pnlUSDT
 * @property {Number} totalBTC
 * @property {Number} totalFreeBTC
 * @property {Number} totalFreeUSDT
 * @property {Number} totalLockedBTC
 * @property {Number} totalLockedUSDT
 * @property {Number} totalUSDT
 */

/**
 * Transform API user balance response to typed object.
 *
 * @param {*} response Trade API exchange connection item.
 * @returns {UserBalanceEntity} User Balance entity.
 */

/**
 * Transform user balance response to typed UserBalanceEntity.
 *
 * @param {*} response Trade API get user balance raw response.
 * @returns {UserBalanceEntity} User balance entity.
 */
export function userBalanceResponseTransform(response) {
  if (!isObject(response)) {
    throw new Error("Response must be an object with different propteries.");
  }

  let transformedResponse = createUserBalanceEntity(response);
  return transformedResponse;
}

/**
 * Create user balance entity.
 *
 * @param {*} response Trade API user balance raw raw response.
 * @returns {UserBalanceEntity} User balance entity.
 */
function createUserBalanceEntity(response) {
  return {
    pnlBTC: response.pnlBTC,
    pnlUSDT: response.pnlUSDT,
    totalBTC: response.totalBTC,
    totalFreeBTC: response.totalFreeBTC,
    totalFreeUSDT: response.totalFreeUSDT,
    totalLockedBTC: response.totalLockedBTC,
    totalLockedUSDT: response.totalLockedUSDT,
    totalUSDT: response.totalUSDT,
  };
}

/**
 *
 * @typedef {Object} DefaultDailyBalanceEntity
 * @property {Array<UserEquityEntity>} balances
 * @property {Array<String>} quotes
 */

/**
 *
 * @typedef {Object} UserEquityEntity
 * @property {Number} BNBpercentage
 * @property {Number} BTCpercentage
 * @property {Number} DAIpercentage
 * @property {Number} ETHpercentage
 * @property {Number} KCSpercentage
 * @property {Number} NEOpercentage
 * @property {Number} PAXpercentage
 * @property {Number} TRXpercentage
 * @property {Number} TUSDpercentage
 * @property {Number} USDCpercentage
 * @property {Number} USDTpercentage
 * @property {Number} BKRWpercentage
 * @property {Number} BUSDpercentage
 * @property {Number} EURpercentage
 * @property {Number} IDRTpercentage
 * @property {Number} NGNpercentage
 * @property {Number} RUBpercentage
 * @property {Number} TRYpercentage
 * @property {Number} USDSpercentage
 * @property {Number} XRPpercentage
 * @property {Number} ZARpercentage
 * @property {String} date
 * @property {Number} freeBNB
 * @property {Number} freeBTC
 * @property {Number} freeDAI
 * @property {Number} freeETH
 * @property {Number} freeKCS
 * @property {Number} freeNEO
 * @property {Number} freePAX
 * @property {Number} freeTRX
 * @property {Number} freeTUSD
 * @property {Number} freeUSDC
 * @property {Number} freeUSDT
 * @property {Number} freeBKRW
 * @property {Number} freeBUSD
 * @property {Number} freeEUR
 * @property {Number} freeIDRT
 * @property {Number} freeNGN
 * @property {Number} freeRUB
 * @property {Number} freeTRY
 * @property {Number} freeUSDS
 * @property {Number} freeXRP
 * @property {Number} freeZAR
 * @property {Number} lockedBNB
 * @property {Number} lockedBTC
 * @property {Number} lockedDAI
 * @property {Number} lockedETH
 * @property {Number} lockedKCS
 * @property {Number} lockedNEO
 * @property {Number} lockedPAX
 * @property {Number} lockedTRX
 * @property {Number} lockedTUSD
 * @property {Number} lockedUSDC
 * @property {Number} lockedUSDT
 * @property {Number} lockedBKRW
 * @property {Number} lockedBUSD
 * @property {Number} lockedEUR
 * @property {Number} lockedIDRT
 * @property {Number} lockedNGN
 * @property {Number} lockedRUB
 * @property {Number} lockedTRY
 * @property {Number} lockedUSDS
 * @property {Number} lockedXRP
 * @property {Number} lockedZAR
 * @property {Number} otherPercentage
 * @property {Number} totalBTC
 * @property {Number} totalFreeBTC
 * @property {Number} totalFreeUSDT
 * @property {Number} totalLockedBTC
 * @property {Number} totalLockedUSDT
 * @property {Number} totalUSDT
 *
 */

/**
 * Transform user balance response to typed UserBalanceEntity.
 *
 * @param {*} response Trade API get user balance raw response.
 * @returns {DefaultDailyBalanceEntity} User balance entity.
 */
export function userEquityResponseTransform(response) {
  if (!isObject(response)) {
    throw new Error("Response must be an object with different properties.");
  }

  let transformedResponse = createUserEquityResponseEntity(response);

  let quotes = transformedResponse.quotes;
  let balances = transformedResponse.balances.map((userEquityItem) => {
    return userEquityItemTransform(userEquityItem);
  });
  balances = balances.sort((a, b) => new Date(a.date).getTime() - new Date(b.date).getTime());

  transformedResponse = { ...transformedResponse, balances, quotes };
  return transformedResponse;
}

/**
 * Transform API exchange connection item to typed object.
 *
 * @param {*} userEquityItem Trade API exchange connection item.
 * @returns {UserEquityEntity} Exchange connection entity.
 */
function userEquityItemTransform(userEquityItem) {
  const emptyEquityEntity = createUserEquityEntity();
  // Override the empty entity with the values that came in from API.
  const transformedResponse = assign(emptyEquityEntity, userEquityItem);

  return transformedResponse;
}

/**
 * Create user balance entity.
 * @param {*} response Response from the API.
 * @returns {DefaultDailyBalanceEntity} User balance entity.
 */
function createUserEquityResponseEntity(response) {
  return {
    balances: response.balances,
    quotes: response.quotes,
  };
}

/**
 * Create user balance entity.
 *
 * @returns {UserEquityEntity} User balance entity.
 */
function createUserEquityEntity() {
  return {
    BKRWpercentage: 0,
    BNBpercentage: 0,
    DAIpercentage: 0,
    BTCpercentage: 0,
    BUSDpercentage: 0,
    ETHpercentage: 0,
    EURpercentage: 0,
    IDRTpercentage: 0,
    NGNpercentage: 0,
    PAXpercentage: 0,
    RUBpercentage: 0,
    TRXpercentage: 0,
    TRYpercentage: 0,
    TUSDpercentage: 0,
    USDCpercentage: 0,
    USDSpercentage: 0,
    USDTpercentage: 0,
    XRPpercentage: 0,
    ZARpercentage: 0,
    KCSpercentage: 0,
    NEOpercentage: 0,
    date: "",
    freeBKRW: 0,
    freeBNB: 0,
    freeBTC: 0,
    freeBUSD: 0,
    freeETH: 0,
    freeEUR: 0,
    freeIDRT: 0,
    freeNGN: 0,
    freePAX: 0,
    freeRUB: 0,
    freeTRX: 0,
    freeTRY: 0,
    freeTUSD: 0,
    freeUSDC: 0,
    freeUSDS: 0,
    freeUSDT: 0,
    freeXRP: 0,
    freeZAR: 0,
    freeDAI: 0,
    freeNEO: 0,
    freeKCS: 0,
    lockedBKRW: 0,
    lockedBNB: 0,
    lockedBTC: 0,
    lockedBUSD: 0,
    lockedETH: 0,
    lockedEUR: 0,
    lockedIDRT: 0,
    lockedNGN: 0,
    lockedPAX: 0,
    lockedRUB: 0,
    lockedTRX: 0,
    lockedTRY: 0,
    lockedTUSD: 0,
    lockedUSDC: 0,
    lockedUSDS: 0,
    lockedUSDT: 0,
    lockedXRP: 0,
    lockedZAR: 0,
    lockedDAI: 0,
    lockedKCS: 0,
    lockedNEO: 0,
    otherPercentage: 0,
    totalBTC: 0,
    totalFreeBTC: 0,
    totalFreeUSDT: 0,
    totalLockedBTC: 0,
    totalLockedUSDT: 0,
    totalUSDT: 0,
  };
}

/**
 * Transform providers stats response to typed ProvidersStatsCollection.
 *
 * @param {*} response Trade API get user balance raw response.
 * @returns {ProvidersStatsCollection} Provider Stats list.
 */
export function providersStatsResponseTransform(response) {
  if (!isArray(response)) {
    throw new Error("Response must be an array of provider stats.");
  }

  return response.map((providerStatsItem) => {
    return providerStatsItemTransform(providerStatsItem);
  });
}

/**
 * Transform API provider stats item to typed object.
 *
 * @param {*} providerStatsItem Trade API provider stats item.
 * @returns {ProviderStats} Provider stats.
 */
function providerStatsItemTransform(providerStatsItem) {
  const emptyProviderStatsEntity = createProviderStatsEmptyEntity();
  // Override the empty entity with the values that came in from API.
  const transformedResponse = assign(emptyProviderStatsEntity, toCamelCaseKeys(providerStatsItem));

  return transformedResponse;
}

/**
 * Create provider stats entity.
 *
 * @returns {ProviderStats} User balance entity.
 */

function createProviderStatsEmptyEntity() {
  return {
    providerId: "",
    name: "",
    logoUrl: "",
    quote: "",
    base: false,
    signals: 0,
    sumTotalInvested: "",
    sumTotalProfit: "",
    sumTotalProfitFromClosed: "",
    sumTotalProfitFromOpened: "",
    sumPositions: "",
    sumUnclosedPositions: "",
    sumWins: "",
    sumLosses: "",
    sumDCAs: "",
    sumDCAWins: "",
    sumDCALosses: "",
    sumSoldByTakeProfit: "",
    sumSoldManually: "",
    sumSoldByTrailingStop: "",
    sumSoldByStopLoss: "",
    sumSoldByTTL: "",
    sumSoldBySignal: "",
    sumSoldByOther: "",
    avgAverageProfit: "",
    avgAveragePositionSize: "",
    avgAverageDCAsPerPosition: "",
    avgAverageClosingTime: "",
    avgAverageEntryPrice: "",
    avgAverageExitPrice: "",
    avgAverageAveragePrice: "",
    avgAverageProfitPercentage: "",
    avgI24hHigherPricePercentage: "",
    avgI24hLowerBeforeHigherPricePercentage: "",
    avgI24hLowerPricePercentage: "",
    avgI24hSecondsUntilHigherPrice: "",
    avgI24hSecondsUntilLowerBeforeHigherPrice: "",
    avgI24hSecondsUntilLowerPrice: "",
    avgI3dHigherPricePercentage: "",
    avgI3dLowerBeforeHigherPricePercentage: "",
    avgI3dLowerPricePercentage: "",
    avgI3dSecondsUntilHigherPrice: "",
    avgI3dSecondsUntilLowerBeforeHigherPrice: "",
    avgI3dSecondsUntilLowerPrice: "",
    avgI1wHigherPricePercentage: "",
    avgI1wLowerBeforeHigherPricePercentage: "",
    avgI1wLowerPricePercentage: "",
    avgI1wSecondsUntilHigherPrice: "",
    avgI1wSecondsUntilLowerBeforeHigherPrice: "",
    avgI1wSecondsUntilLowerPrice: "",
    avgI1mHigherPricePercentage: "",
    avgI1mLowerBeforeHigherPricePercentage: "",
    avgI1mLowerPricePercentage: "",
    avgI1mSecondsUntilHigherPrice: "",
    avgI1mSecondsUntilLowerBeforeHigherPrice: "",
    avgI1mSecondsUntilLowerPrice: "",
    maxMaxInvestment: "",
    maxMaxReturnOfInvestment: "",
    maxMaxDCAProfit: "",
    maxMaxBuyingPrice: "",
    maxMaxExitPrice: "",
    maxSlowerClosedPositionInSeconds: "",
    minMinInvestment: "",
    minMinReturnOfInvestment: "",
    minMinDCAProfit: "",
    minMinBuyingPrice: "",
    minMinExitPrice: "",
    minFasterClosedPositionInSeconds: "",
    sumReturnOfInvestment: "",
    sumClosedPositions: "",
    percentageProfit: "",
    winRate: "",
  };
}

/**
 * @typedef {Object} ServerTime
 * @property {number} serverTime
 * @property {number} dbTime
 */

/**
 * Create empty ServerTime value object.
 *
 * @returns {ServerTime} Empty object of this type.
 */
function createServerTimeEmptyValueObject() {
  return {
    serverTime: 0,
    dbTime: 0,
  };
}

/**
 * Transform server time response to typed ServerTime.
 *
 * @param {*} response Trade API get quotes list raw response.
 * @returns {ServerTime} Quote assets.
 */
export function serverTimeResponseTransform(response) {
  return assign(createServerTimeEmptyValueObject(), response, {
    dbTime: parseInt(response.dbTime),
  });
}

/**
 * @typedef {Object} CoinRayToken
 * @property {string} jwt
 */

/**
 * Create empty CoinRayToken value object.
 *
 * @returns {CoinRayToken} Empty object of this type.
 */
function createCoinRayTokenEmptyValueObject() {
  return {
    jwt: "",
  };
}

/**
 * Transform coinray token response to typed CoinRayToken
 *
 * @param {*} response Trade API get quotes list raw response.
 * @returns {CoinRayToken} Coinray token value object.
 */
export function coinRayTokenResponseTransform(response) {
  return assign(createCoinRayTokenEmptyValueObject(), response);
}

/**
 * @typedef {Object} MarketSymbol
 * @property {string} id
 * @property {string} symbol
 * @property {string} base
 * @property {string} quote
 * @property {string} baseId
 * @property {string} quoteId
 * @property {PricePrecision} precision
 * @property {SymbolLimits} limits
 * @property {string} coinrayQuote
 * @property {string} coinrayBase
 */

/**
 * @typedef {Object} SymbolLimits
 * @property {AmountLimit} cost:
 * @property {AmountLimit} price:
 * @property {AmountLimit} amount:
 */

/**
 * @typedef {Object} AmountLimit
 * @property {number} min:
 * @property {number} max:
 */

/**
 * @typedef {Object} PricePrecision
 *
 * @property {number} amount:
 * @property {number} price:
 */

/**
 * @typedef {Array<MarketSymbol>} MarketSymbolsCollection
 */

/**
 * Create empty market symbol value object.
 *
 * @returns {MarketSymbol} Empty market symbol value object.
 */
function createMarketSymbolEmptyValueObject() {
  return {
    id: "",
    symbol: "",
    base: "",
    quote: "",
    baseId: "",
    quoteId: "",
    precision: { amount: 0, price: 0 },
    limits: {
      cost: { min: 0, max: 0 },
      price: { min: 0, max: 0 },
      amount: { min: 0, max: 0 },
    },
    coinrayQuote: "",
    coinrayBase: "",
  };
}

/**
 * Transform exchange connection market data response to typed collection.
 *
 * @param {*} response Trade API get quotes list raw response.
 * @returns {MarketSymbolsCollection} Coinray token value object.
 */
export function exchangeMarketDataResponseTransform(response) {
  if (!isArray(response)) {
    throw new Error("Response must be an array of market symbols.");
  }

  return response.map(exchangeMarketDataItemTransform);
}

/**
 * Transform market data response item to typed MarketSymbol.
 *
 * @param {*} symbolsDataItem Market data symbol.
 * @returns {MarketSymbol} Market data symbol value object.
 */
function exchangeMarketDataItemTransform(symbolsDataItem) {
  return assign(createMarketSymbolEmptyValueObject(), symbolsDataItem);
}

/**
 * Transform quote assets response to typed QuoteAssetsDict.
 *
 * @param {*} response Trade API get quotes list raw response.
 * @returns {QuoteAssetsDict} Quote assets.
 */
export function quotesResponseTransform(response) {
  if (!isObject(response)) {
    throw new Error("Response must be an object with different properties.");
  }

  return Object.entries(response).reduce(
    (res, [key, val]) => ({
      ...res,
      [key]: {
        quote: val.quote,
        minNotional: val.minNotional,
      },
    }),
    {},
  );
}

/**
 * Transform base assets response to typed BaseAssetsDict.
 *
 * @param {*} response Trade API get quotes list raw response.
 * @returns {BaseAssetsDict} Base assets.
 */
export function basesResponseTransform(response) {
  if (!isObject(response)) {
    throw new Error("Response must be an object with different properties.");
  }

  return Object.entries(response).reduce(
    (res, [key, val]) => ({
      ...res,
      [key]: {
        quote: val.quote,
        base: val.base,
      },
    }),
    {},
  );
}

/**
 * Transform connected provider user info to typed ConnectedProviderUserInfo.
 *
 * @param {*} response Connected provider user info raw response.
 * @returns {ConnectedProviderUserInfo} User info.
 */
export function connectedProviderUserInfoResponseTransform(response) {
  if (!isObject(response)) {
    throw new Error("Response must be an object with different properties.");
  }

  return createConnectedProviderUserInfoEntity(response);
}

/**
 * Create connected provider user info entity.
 *
 * @param {*} response Trade API user balance raw raw response.
 * @returns {ConnectedProviderUserInfo} User balance entity.
 */
function createConnectedProviderUserInfoEntity(response) {
  return {
    currentAllocated: response.currentAllocated,
    profitsSinceCopying: response.profitsSinceCopying,
  };
}

/**
 *
 * @typedef {Object} DefaultProviderClonedFromObject
 * @property {String} $oid
 */

/**
 *
 * @typedef {Object} DefaultProviderAllocatedUpdatedAtDateObject
 * @property {String} $numberlong
 */

/**
 *
 * @typedef {Object} DefaultProviderAllocatedUpdatedAtObject
 * @property {DefaultProviderAllocatedUpdatedAtDateObject} $date
 */

/**
 *
 * @typedef {Object} DefaultProviderUserPaymentObject
 * @property {String} userId
 */

/**
 *
 * @typedef {Object} DefaultProviderOptions
 * @property {Boolean} acceptUpdateSignal
 * @property {Boolean} allowSendingBuyOrdersAsMarket
 * @property {Boolean} balanceFilter
 * @property {Boolean} enablePanicSellSignals
 * @property {Boolean} enableSellSignals
 * @property {Boolean} limitPriceFromSignal
 * @property {Boolean} reBuyFromProvider
 * @property {Boolean} reBuysFromSignal
 * @property {Boolean} reUseSignalIdIfClosed
 * @property {Boolean} riskFilter
 * @property {Boolean} stopLossFromSignal
 * @property {Boolean} successRateFilter
 * @property {Boolean} takeProfitsFromSignal
 * @property {Boolean} terms
 * @property {Boolean} trailingStopFromSignal
 * @property {Boolean} useLeverageFromSignal
 * @property {Boolean} customerKey
 */

/**
 *
 * @typedef {Object} DefaultProviderStripeObject
 * @property {Boolean} cancelAtPeriodEnd
 * @property {String} cancelDate
 * @property {String} email
 * @property {Boolean} enable
 * @property {String} paymentGateway
 * @property {String} trialStartedAt
 */

/**
 *
 * @typedef {Object} DefaulProviderInternalPaymentObject
 * @property {Boolean} isPremium
 * @property {String} merchantId
 * @property {Number} price
 * @property {Number} trial
 * @property {String} ipnSecret
 */

/**
 *
 * @typedef {Object} DefaultProviderTeamObject
 * @property {String} name
 * @property {String} countryCode
 */

/**
 *
 * @typedef {Object} DefaultProviderSocialObject
 * @property {String} network
 * @property {String} link
 */

/**
 *
 * @typedef {Object} DefaultProviderPermormanceWeeklyStats
 * @property {Number} week
 * @property {Number} return
 * @property {String} day
 * @property {Number} positions
 */

/**
 *
 * @typedef {Object} DefaultProviderPermormanceObject
 * @property {Number} closePositions
 * @property {Array<DefaultProviderPermormanceWeeklyStats>} weeklyStats
 * @property {Number} openPositions
 * @property {Number} totalBalance
 * @property {Number} totalTradingVolume
 */

/**
 * Default Single Provider object from 'getProvider' endpoint.
 *
 * @typedef {Object} DefaultProviderGetObject
 * @property {Boolean} connected
 * @property {String} copyTradingQuote
 * @property {String} description
 * @property {Boolean} disable
 * @property {String} exchangeInternalId
 * @property {String} exchangeType
 * @property {Array<String>} exchanges
 * @property {String} fee
 * @property {Boolean} hasBeenUsed
 * @property {Boolean} hasRecommendedSettings
 * @property {String} id
 * @property {DefaulProviderInternalPaymentObject} internalPaymentInfo
 * @property {Boolean} isAdmin
 * @property {Boolean} isClone
 * @property {Boolean} isCopyTrading
 * @property {Boolean} key
 * @property {Boolean} list
 * @property {String} logoUrl
 * @property {String} longDesc
 * @property {Number} minAllocatedBalance
 * @property {String} name
 * @property {DefaultProviderOptions} options
 * @property {Boolean} public
 * @property {String} shortDesc
 * @property {DefaultProviderUserPaymentObject} userPaymentInfo
 * @property {String} website
 * @property {Number} allocatedBalance
 * @property {DefaultProviderAllocatedUpdatedAtObject} allocatedBalanceUpdatedAt
 * @property {Boolean} balanceFilter
 * @property {DefaultProviderClonedFromObject} clonedFrom
 * @property {String} createdAt
 * @property {Boolean} enableInProvider
 * @property {String} originalBalance
 * @property {String} profitsFromClosedBalance
 * @property {Boolean} reBuyFromProvider
 * @property {Boolean} riskFilter
 * @property {Boolean} successRateFilter
 * @property {Boolean} terms
 * @property {Array<DefaultProviderTeamObject>} team
 * @property {Array<DefaultProviderSocialObject>} social
 * @property {String} about
 * @property {String} strategy
 * @property {DefaultProviderPermormanceObject} performance
 * @property {Number} avgHoldingTime
 * @property {Number} activeSince
 * @property {Number} avgTradesPerWeek
 * @property {Number} profitableWeeks
 * @property {Number} followers
 * @property {DefaultProviderStripeObject} stripe
 * @property {Boolean} acceptUpdateSignal
 * @property {Boolean} allowSendingBuyOrdersAsMarket
 * @property {String} customerKey
 * @property {Boolean} enablePanicSellSignals
 * @property {Boolean} enableSellSignals
 * @property {Boolean} limitPriceFromSignal
 * @property {String} limitReBuys
 * @property {Boolean} long
 * @property {Boolean} mid
 * @property {Number} quantityPercentage
 * @property {Boolean} reBuyAll
 * @property {Boolean} reBuyFirst
 * @property {Boolean} reBuyLast
 * @property {Boolean} reBuysFromSignal
 * @property {Boolean} reUseSignalIdIfClosed
 * @property {String} risk
 * @property {Boolean} shortmid
 * @property {Boolean} short
 * @property {Boolean} stopLossFromSignal
 * @property {String} successRate
 * @property {Boolean} takeProfitAll
 * @property {Boolean} takeProfitFirst
 * @property {Boolean} takeProfitLast
 * @property {Boolean} takeProfitsFromSignal
 * @property {Boolean} trailingStopFromSignal
 * @property {Boolean} useLeverageFromSignal
 */

/**
 *
 * @param {*} response
 * @returns {DefaultProviderGetObject}
 */

export function providerGetResponseTransform(response) {
  if (!isObject) {
    throw new Error("Response must be an object with different properties.");
  }

  let emptyProviderEntity = createEmptyProviderGetEntity();
  return { ...emptyProviderEntity, ...response };
}

function createEmptyProviderGetEntity() {
  return {
    connected: false,
    copyTradingQuote: "",
    description: "",
    disable: false,
    exchangeInternalId: false,
    exchangeType: "",
    exchanges: [""],
    fee: "",
    hasBeenUsed: false,
    hasRecommendedSettings: false,
    id: "",
    internalPaymentInfo: {
      isPremium: true,
      merchantId: "",
      price: 0,
      trial: 0,
      ipnSecret: "",
    },
    isAdmin: false,
    isClone: false,
    isCopyTrading: false,
    key: false,
    list: false,
    logoUrl: "",
    longDesc: "",
    minAllocatedBalance: 0,
    name: "",
    options: {
      acceptUpdateSignal: false,
      allowSendingBuyOrdersAsMarket: false,
      balanceFilter: false,
      enablePanicSellSignals: false,
      enableSellSignals: false,
      limitPriceFromSignal: false,
      reBuyFromProvider: false,
      reBuysFromSignal: false,
      reUseSignalIdIfClosed: false,
      riskFilter: false,
      stopLossFromSignal: false,
      successRateFilter: false,
      takeProfitsFromSignal: false,
      terms: false,
      trailingStopFromSignal: false,
      useLeverageFromSignal: false,
    },
    public: false,
    shortDesc: "",
    userPaymentInfo: { userId: "" },
    website: "",
    allocatedBalance: 0,
    allocatedBalanceUpdatedAt: { $date: { $numberlong: "" } },
    balanceFilter: false,
    clonedFrom: { $oid: "" },
    createdAt: "",
    enableInProvider: false,
    originalBalance: "",
    profitsFromClosedBalance: "0",
    reBuyFromProvider: false,
    riskFilter: false,
    successRateFilter: false,
    terms: false,
    team: [{}],
    social: [{}],
    about: "",
    performance: {
      closePositions: 0,
      weeklyStats: [{ week: 0, return: 0 }],
      openPositions: 0,
      totalBalance: 0,
      totalTradingVolume: 0,
    },
    strategy: "",
    avgHoldingTime: 0,
    activeSince: 0,
    avgTradesPerWeek: 0,
    profitableWeeks: 0,
    followers: 0,
    stripe: {
      cancelAtPeriodEnd: false,
      cancelDate: "",
      email: "",
      enable: false,
      paymentGateway: "",
      trialStartedAt: "",
    },
    acceptUpdateSignal: false,
    allowSendingBuyOrdersAsMarket: false,
    customerKey: "",
    enablePanicSellSignals: false,
    enableSellSignals: false,
    limitPriceFromSignal: false,
    limitReBuys: "",
    long: false,
    mid: false,
    quantityPercentage: 0,
    reBuyAll: false,
    reBuyFirst: false,
    reBuyLast: false,
    reBuysFromSignal: false,
    reUseSignalIdIfClosed: false,
    risk: "",
    short: false,
    shortmid: false,
    stopLossFromSignal: false,
    successRate: "",
    takeProfitAll: false,
    takeProfitFirst: false,
    takeProfitLast: false,
    takeProfitsFromSignal: false,
    trailingStopFromSignal: false,
    useLeverageFromSignal: false,
  };
}

/**
 * Transform user exchange connection to typed ExchangeConnectionEntity.
 *
 * @param {*} response Trade API get exchanges raw response.
 * @returns {Array<ExchangeListEntity>} User exchange connections collection.
 */

export function exchangeListResponseTransform(response) {
  if (!isArray(response)) {
    throw new Error("Response must be an array of positions.");
  }

  return response.map((exchangeConnectionItem) => {
    return exchangeListResponseItemTransform(exchangeConnectionItem);
  });
}

/**
 * @typedef {Object} ExchangeListEntity
 * @property {String} id
 * @property {String} name
 * @property {Boolean} enabled
 * @property {Array<String>} type
 * @property {Array<String>} testNet
 * @property {Array<String>} requiredAuthFields
 */

/**
 * Transform API exchange connection item to typed object.
 *
 * @param {*} exchangeConnectionItem Trade API exchange connection item.
 * @returns {ExchangeListEntity} Exchange connection entity.
 */
function exchangeListResponseItemTransform(exchangeConnectionItem) {
  const emptyExchangeListEntity = createExchangeListEmptyEntity();
  const transformedResponse = assign(emptyExchangeListEntity, exchangeConnectionItem);

  return transformedResponse;
}

function createExchangeListEmptyEntity() {
  return {
    enabled: false,
    id: "",
    name: "",
    requiredAuthFields: [""],
    testNet: [""],
    type: [""],
  };
}
/**
 * @typedef {Object} CopyTradersProvidersOptionsPayload
 * @property {string} token User access token.
 * @property {String} internalExchangeId
 */

/**
 * @typedef {Object} CopyTradersProvidersOption
 * @property {number} providerId
 * @property {string} providerName
 * @property {boolean} providerQuote
 */

/**
 * @typedef {Array<CopyTradersProvidersOption>} CopyTradersProvidersOptionsCollection
 */

/**
 * Transform own copy traders providers options to typed CopyTradersProvidersOptionsCollection.
 *
 * @param {*} response Trade API own copy traders providers options raw response.
 * @returns {CopyTradersProvidersOptionsCollection} Options collection.
 */
export function ownCopyTraderProvidersOptionsResponseTransform(response) {
  if (!isArray(response)) {
    throw new Error("Response must be an array of copy trader providers options.");
  }

  return response.map(ownCopyTraderProviderOptionResponseTransform);
}

/**
 * Transform own copy traders providers option to typed CopyTradersProvidersOption.
 *
 * @param {*} option Trade API own copy traders providers options raw response.
 * @returns {CopyTradersProvidersOption} Options collection.
 */

function ownCopyTraderProviderOptionResponseTransform(option) {
  return assign(createEmptyOwnCopyTraderProviderOption(), option);
}

/**
 * Create empty own copy trader option.
 *
 * @returns {CopyTradersProvidersOption} Own copy trader empty option.
 */
function createEmptyOwnCopyTraderProviderOption() {
  return {
    providerId: 0,
    providerName: "",
    providerQuote: false,
  };
}

/**
 * Transform user exchange connection to typed ExchangeConnectionEntity.
 *
 * @param {*} response Trade API get exchanges raw response.
 * @returns {Array<ProviderFollowerEntity>} User exchange connections collection.
 */

export function providerFollowersResponseTransform(response) {
  if (!isArray(response)) {
    throw new Error("Response must be an array of positions.");
  }

  let list = response.map((providerFollowersItem) => {
    return providerFollowersResponseItemTransform(providerFollowersItem);
  });
  list = list.sort((a, b) => new Date(a.date).getTime() - new Date(b.date).getTime());
  return list;
}

/**
 * @typedef {Object} ProviderFollowerEntity
 * @property {String} date
 * @property {Number} followers
 * @property {Number} totalFollowers
 */

/**
 * Transform API exchange connection item to typed object.
 *
 * @param {*} providerFollowersItem Trade API exchange connection item.
 * @returns {ProviderFollowerEntity} Exchange connection entity.
 */
function providerFollowersResponseItemTransform(providerFollowersItem) {
  const emptyExchangeListEntity = createProviderFollowersEmptyEntity();
  const transformedResponse = assign(emptyExchangeListEntity, providerFollowersItem);

  return transformedResponse;
}

function createProviderFollowersEmptyEntity() {
  return {
    enabled: false,
    id: "",
    name: "",
    requiredAuthFields: [""],
    testNet: [""],
    type: [""],
  };
}

/**
 * Transform provider followers list response item to ProviderFollowersListEntity.
 *
 * @param {*} response Trade API get provider followers list response.
 * @returns {Array<ProviderFollowersListEntity>} Provider followers list collection.
 */

export function providerFollowersListResponseTransform(response) {
  if (!isArray(response)) {
    throw new Error("Response must be an array of positions.");
  }

  return response.map((providerFollowersListItem) => {
    return providerFollowersListItemTransform(providerFollowersListItem);
  });
}

/**
 * @typedef {Object} ProviderFollowersListEntity
 * @property {String} userId
 * @property {String} name
 * @property {String} email
 * @property {Boolean} connected
 * @property {String} allocatedBalance
 * @property {Boolean} active
 * @property {String} cancelDate
 * @property {String} code
 * @property {String} profitsFromClosedBalance
 * @property {Boolean} realExchangeConnected
 * @property {Boolean} suspended
 * @property {String} lastTransactionId
 */

/**
 * Transform provider followers list response item to typed object.
 *
 * @param {*} providerFollowersListItem Provider followers list response item.
 * @returns {ProviderFollowersListEntity} Provider Followers List Item entity.
 */
function providerFollowersListItemTransform(providerFollowersListItem) {
  const emptyProviderFollowersListEntity = createProviderFollowersListEmptyEntity();
  const transformedResponse = assign(emptyProviderFollowersListEntity, providerFollowersListItem);

  return transformedResponse;
}

function createProviderFollowersListEmptyEntity() {
  return {
    active: false,
    allocatedBalance: "",
    cancelDate: "-",
    code: "-",
    connected: false,
    email: "0",
    lastTransactionId: "-",
    name: "",
    profitsFromClosedBalance: "",
    realExchangeConnected: false,
    suspended: false,
    userId: "",
  };
}

/**
 * @typedef {Object} CoinNetwork
 * @property {string} name
 * @property {string} network
 * @property {string} coin
 * @property {string} addressRegex
 * @property {string} depositDesc
 * @property {string} depositEnable
 * @property {boolean} isDefault
 * @property {string} memoRegex
 * @property {boolean} resetAddressStatus
 * @property {string} specialTips
 * @property {string} withdrawDesc
 * @property {boolean} withdrawEnable
 * @property {string} withdrawFee
 * @property {string} withdrawMin
 */

/**
 * @typedef {Object} ExchangeAsset
 * @property {string} name
 * @property {string} balanceFree
 * @property {string} balanceLocked
 * @property {string} balanceTotal
 * @property {string} balanceFreeBTC
 * @property {string} balanceLockedBTC
 * @property {string} balanceTotalBTC
 * @property {string} balanceFreeUSDT
 * @property {string} balanceLockedUSDT
 * @property {string} balanceTotalUSDT
 * @property {string} balanceTotalExchCoin
 * @property {string} exchCoin
 * @property {Array<CoinNetwork>} networks
 */

/**
 * @typedef {Object.<string, ExchangeAsset>} ExchangeAssetsDict
 */

/**
 * Transform provider followers list response item to ProviderFollowersListEntity.
 *
 * @param {*} response Trade API get exchange assets list response.
 * @returns {ExchangeAssetsDict} Exchange asssets.
 */

export function exchangeAssetsResponseTransform(response) {
  if (!isObject(response)) {
    throw new Error("Response must be an object with different properties.");
  }
  return Object.entries(response).reduce(
    (res, [key, val]) => ({
      ...res,
      [key]: exchangeAssetsItemTransform(val),
    }),
    {},
  );
}

/**
 *
 * @param {*} exchangeAssetItem Exchange assets list response item.
 * @returns {ExchangeAssetsDict} Exchange assets.
 */
function exchangeAssetsItemTransform(exchangeAssetItem) {
  const emptyExchangeAssetsEntity = createExchangeAssetsEmptyEntity();
  const transformedResponse = assign(emptyExchangeAssetsEntity, exchangeAssetItem);

  return transformedResponse;
}

/**
 * @returns {ExchangeAsset} Exchange asset
 */
function createExchangeAssetsEmptyEntity() {
  return {
    name: "",
    balanceFree: "0.000000000000",
    balanceLocked: "0.000000000000",
    balanceTotal: "0.000000000000",
    balanceFreeBTC: "0.000000000000",
    balanceLockedBTC: "0.000000000000",
    balanceTotalBTC: "0.000000000000",
    balanceFreeUSDT: "0.000000000000",
    balanceLockedUSDT: "0.000000000000",
    balanceTotalUSDT: "0.000000000000",
    balanceTotalExchCoin: "0.000000000000",
    exchCoin: "",
    networks: [],
  };
}

/**
 * Create Exchange Deposit Address entity.
 *
 * @param {*} response Trade API user balance raw response.
 * @returns {ExchangeDepositAddress} Exchange Deposit Address entity.
 */
export function exchangeDepositAddressResponseTransform({ currency, address, tag }) {
  return {
    currency,
    address,
    tag,
  };
}

/**
 *
 * @typedef {Object} ProviderPerformanceEntity
 * @property {Number} closePositions
 * @property {Number} openPositions
 * @property {Number} totalBalance
 * @property {Number} totalTradingVolume
 * @property {Array<DefaultProviderPermormanceWeeklyStats>} weeklyStats
 */

/**
 *
 * @param {*} response
 * @returns {ProviderPerformanceEntity}
 */

export function providerPerformanceResponseTransform(response) {
  if (!isObject) {
    throw new Error("Response must be an object with different properties.");
  }

  let emptyProviderEntity = createProviderPerformanceEmptyEntity();
  return { ...emptyProviderEntity, ...response };
}

function createProviderPerformanceEmptyEntity() {
  return {
    closePositions: 0,
    openPositions: 0,
    totalBalance: 0,
    totalTradingVolume: 0,
    weeklyStats: [{}],
  };
}

/**
<<<<<<< HEAD
 *
 * @typedef {Object} UserOnboardingObject
 * @property {Boolean} finished
 * @property {Boolean} paused
 * @property {String} step
 */

/**
 *
 * @typedef {Object} UserEntity
 * @property {Boolean} TwoFAEnable
 * @property {Boolean} ask2FA
 * @property {Boolean} binanceConnected
 * @property {Number} buysCount
 * @property {String} createdAt
 * @property {String} dashlyEchoAuth
 * @property {String} dashlyHash
 * @property {String} email
 * @property {String} firstName
 * @property {Boolean} isAdmin
 * @property {Boolean} minimumProviderSettings
 * @property {UserOnboardingObject} onboarding
 * @property {String} planId
 * @property {String} planName
 * @property {String} planType
 * @property {String} projectId
 * @property {Boolean} providerEnable
 * @property {String} ref
 * @property {String} refCode
 * @property {Number} sellsCount
 * @property {Number} status
 * @property {Boolean} subscribe
 * @property {String} token
 * @property {String} userId
 */

/**
 * Transform User get response.
 *
 * @param {*} response .
 * @returns {UserEntity} User profile entity.
 */
export function userGetResponseTransform(response) {
  const emptyUserEntity = creatEmptyUserEntity();
  // Override the empty entity with the values that came in from API.
  let val = "2FAEnable";
  const TwoFAEnable = response[val];
  const transformedResponse = assign(emptyUserEntity, response, { TwoFAEnable: TwoFAEnable });
=======
 * Transform exchange deposit list response item to ExchangeDepositEntity list.
 *
 * @param {*} response Trade API get exchange deposits list response.
 * @returns {Array<ExchangeDepositEntity>} Exchange Deposits list collection.
 */
export function exchangeDepositsResponseTransform(response) {
  if (!isArray(response)) {
    throw new Error("Response must be an array of deposit.");
  }

  return response.map((exchangeDepositItem) => {
    return exchangeDepositItemTransform(exchangeDepositItem);
  });
}

/**
 * @typedef {Object} ExchangeDepositEntity
 * @property {String} id
 * @property {String} txid
 * @property {Number} timestamp
 * @property {String} datetime
 * @property {String} address
 * @property {String} tag
 * @property {String} type
 * @property {Number} amount
 * @property {String} currency
 * @property {String} status
 * @property {String} fee
 */

/**
 * @typedef {Object} FeeType
 * @property {string} currency
 * @property {number} cost
 */

/**
 * @typedef {Object} ExchangeWithdrawEntity
 * @property {String} id
 * @property {String} txid
 * @property {Number} timestamp
 * @property {String} datetime
 * @property {String} address
 * @property {String} tag
 * @property {String} type
 * @property {Number} amount
 * @property {String} currency
 * @property {String} status
 * @property {String} statusTx
 * @property {FeeType} fee
 */

/**
 * Transform exchange deposits list response item to typed object.
 *
 * @param {*} exchangeDepositItem Exchange Deposit response item.
 * @returns {ExchangeDepositEntity} Exchange Deposit Item entity.
 */
function exchangeDepositItemTransform(exchangeDepositItem) {
  const emptyExchangeDepositEntity = createExchangeDepositEmptyEntity();
  const transformedResponse = assign(emptyExchangeDepositEntity, exchangeDepositItem);
>>>>>>> 0753fd21

  return transformedResponse;
}

<<<<<<< HEAD
/**
 * Create user entity.
 * @returns {UserEntity} User entity.
 */
function creatEmptyUserEntity() {
  return {
    TwoFAEnable: false,
    ask2FA: false,
    binanceConnected: false,
    buysCount: 0,
    createdAt: "",
    dashlyEchoAuth: "",
    dashlyHash: "",
    email: "",
    firstName: "",
    isAdmin: null,
    minimumProviderSettings: true,
    onboarding: { finished: false, paused: true, step: "2" },
    planId: "",
    planName: "",
    planType: "",
    projectId: "",
    providerEnable: true,
    ref: "",
    refCode: "",
    sellsCount: 0,
    status: 0,
    subscribe: false,
    token: "",
    userId: "",
  };
}

/**
 *
 * @typedef {Object} ProviderSettingsTargetObject
 * @property {String} targetId
 * @property {String} priceTargetPercentage
 * @property {String} amountPercentage
 */

/**
 *
 * @typedef {Object} ProviderExchangeSettingsObject
 * @property {Boolean} blacklist
 * @property {Number} buyTTL
 * @property {Boolean} disable
 * @property {Boolean} internal
 * @property {String} internalId
 * @property {String} internalName
 * @property {Number} leverage
 * @property {Boolean} managed
 * @property {String} maxPositions
 * @property {String} minVolume
 * @property {String} name
 * @property {Number} positionSize
 * @property {String} positionSizeBKRWUnit
 * @property {String} positionSizeBKRWValue
 * @property {String} positionSizeBNBUnit
 * @property {String} positionSizeBNBValue
 * @property {String} positionSizeBTCUnit
 * @property {String} positionSizeBTCValue
 * @property {String} positionSizeBUSDUnit
 * @property {String} positionSizeBUSDValue
 * @property {String} positionSizeETHUnit
 * @property {String} positionSizeETHValue
 * @property {String} positionSizeEURUnit
 * @property {String} positionSizeEURValue
 * @property {String} positionSizeIDRTUnit
 * @property {String} positionSizeIDRTValue
 * @property {String} positionSizeNGNUnit
 * @property {String} positionSizeNGNValue
 * @property {String} positionSizePAXUnit
 * @property {String} positionSizePAXValue
 * @property {String} positionSizeRUBUnit
 * @property {String} positionSizeRUBValue
 * @property {String} positionSizeTRXUnit
 * @property {String} positionSizeTRXValue
 * @property {String} positionSizeTRYUnit
 * @property {String} positionSizeTRYValue
 * @property {String} positionSizeTUSDUnit
 * @property {String} positionSizeTUSDValue
 * @property {String} positionSizeUSDCUnit
 * @property {String} positionSizeUSDCValue
 * @property {String} positionSizeUSDSUnit
 * @property {String} positionSizeUSDSValue
 * @property {String} positionSizeUSDTUnit
 * @property {String} positionSizeUSDTValue
 * @property {String} positionSizeXRPUnit
 * @property {String} positionSizeXRPValue
 * @property {String} positionSizeZARUnit
 * @property {String} positionSizeZARValue
 * @property {String} maxPositions
 * @property {String} positionsPerMarket
 * @property {String} priceDeviation
 * @property {Array<ProviderSettingsTargetObject>} reBuyTargets
 * @property {Number} sellByTTL
 * @property {String} sellPriceDeviation
 * @property {String} stopLoss
 * @property {Array<ProviderSettingsTargetObject>} takeProfitTargets
 * @property {String} trailingStop
 * @property {String} trailingStopTrigger
 * @property {Boolean} whitelist
 */

/**
 * Transform Provider Exchange Settings response.
 *
 * @param {*} response .
 * @returns {ProviderExchangeSettingsObject} Provider Exchange Settings entity.
 */
export function providerExchangeSettingsResponseTransform(response) {
  const emptySettingsEntity = creatEmptySettingsEntity();
  // Override the empty entity with the values that came in from API.
  let reBuyTargets = response.reBuyTargets ? Object.values(response.reBuyTargets) : [];
  let takeProfitTargets = response.takeProfitTargets
    ? Object.values(response.takeProfitTargets)
    : [];
  const transformedResponse = assign(emptySettingsEntity, response, {
    reBuyTargets: reBuyTargets,
    takeProfitTargets: takeProfitTargets,
  });
=======
function createExchangeDepositEmptyEntity() {
  return {
    id: "",
    txid: "",
    timestamp: 0,
    datetime: "",
    address: "",
    tag: "",
    type: "",
    amount: 0,
    currency: "",
    status: "",
  };
}

/**
 * Transform exchange withdraw list response item to ExchangeWithdrawEntity list.
 *
 * @param {*} response Trade API get exchange withdraws list response.
 * @returns {Array<ExchangeWithdrawEntity>} Exchange withdraws list collection.
 */
export function exchangeWithdrawsResponseTransform(response) {
  if (!isArray(response)) {
    throw new Error("Response must be an array of withdraw.");
  }

  return response.map((exchangeWithdrawItem) => {
    return exchangeWithdrawItemTransform(exchangeWithdrawItem);
  });
}

/**
 * Transform exchange withdraws list response item to typed object.
 *
 * @param {*} exchangeWithdrawItem Exchange withdraw response item.
 * @returns {ExchangeWithdrawEntity} Exchange withdraw Item entity.
 */
function exchangeWithdrawItemTransform(exchangeWithdrawItem) {
  const emptyExchangeWithdrawEntity = createExchangeWithdrawEmptyEntity();
  const transformedResponse = assign(emptyExchangeWithdrawEntity, exchangeWithdrawItem);
>>>>>>> 0753fd21

  return transformedResponse;
}

<<<<<<< HEAD
/**
 * Create provider exchange settings entity.
 * @returns {ProviderExchangeSettingsObject} Provider exchange settings entity.
 */
export function creatEmptySettingsEntity() {
  return {
    blacklist: false,
    buyTTL: 0,
    disable: false,
    internal: false,
    internalId: "",
    internalName: "",
    leverage: 1,
    managed: false,
    maxPositions: "",
    minVolume: "",
    name: "",
    positionSize: 0,
    positionSizeBKRWUnit: "#",
    positionSizeBKRWValue: "",
    positionSizeBNBUnit: "#",
    positionSizeBNBValue: "",
    positionSizeBTCUnit: "#",
    positionSizeBTCValue: "",
    positionSizeBUSDUnit: "#",
    positionSizeBUSDValue: "",
    positionSizeETHUnit: "#",
    positionSizeETHValue: "",
    positionSizeEURUnit: "#",
    positionSizeEURValue: "",
    positionSizeIDRTUnit: "#",
    positionSizeIDRTValue: "",
    positionSizeNGNUnit: "#",
    positionSizeNGNValue: "",
    positionSizePAXUnit: "#",
    positionSizePAXValue: "",
    positionSizeRUBUnit: "#",
    positionSizeRUBValue: "",
    positionSizeTRXUnit: "#",
    positionSizeTRXValue: "",
    positionSizeTRYUnit: "#",
    positionSizeTRYValue: "",
    positionSizeTUSDUnit: "#",
    positionSizeTUSDValue: "",
    positionSizeUSDCUnit: "#",
    positionSizeUSDCValue: "",
    positionSizeUSDSUnit: "#",
    positionSizeUSDSValue: "",
    positionSizeUSDTUnit: "#",
    positionSizeUSDTValue: "",
    positionSizeXRPUnit: "#",
    positionSizeXRPValue: "",
    positionSizeZARUnit: "#",
    positionSizeZARValue: "",
    positionsPerMarket: "",
    priceDeviation: "",
    reBuyTargets: [{ targetId: "", priceTargetPercentage: "", amountPercentage: "" }],
    sellByTTL: 0,
    sellPriceDeviation: "",
    stopLoss: "",
    takeProfitTargets: [{ targetId: "1", priceTargetPercentage: "", amountPercentage: "" }],
    trailingStop: "",
    trailingStopTrigger: "",
    whitelist: false,
=======
function createExchangeWithdrawEmptyEntity() {
  return {
    id: "",
    txid: "",
    timestamp: 0,
    datetime: "",
    address: "",
    tag: "",
    type: "",
    amount: 0,
    currency: "",
    status: "",
    statusTx: "",
    fee: { currency: "", cost: "" },
  };
}

/**
 * Transform withdraw reply to typed WithdrawReply
 *
 * @param {*} response Trade API withdraw response.
 * @returns {WithdrawReply} Withdraw reply object.
 */
export function withdrawResponseTransform(response) {
  return {
    id: response.id,
>>>>>>> 0753fd21
  };
}<|MERGE_RESOLUTION|>--- conflicted
+++ resolved
@@ -2365,7 +2365,145 @@
 }
 
 /**
-<<<<<<< HEAD
+ * Transform exchange deposit list response item to ExchangeDepositEntity list.
+ *
+ * @param {*} response Trade API get exchange deposits list response.
+ * @returns {Array<ExchangeDepositEntity>} Exchange Deposits list collection.
+ */
+export function exchangeDepositsResponseTransform(response) {
+  if (!isArray(response)) {
+    throw new Error("Response must be an array of deposit.");
+  }
+
+  return response.map((exchangeDepositItem) => {
+    return exchangeDepositItemTransform(exchangeDepositItem);
+  });
+}
+
+/**
+ * @typedef {Object} ExchangeDepositEntity
+ * @property {String} id
+ * @property {String} txid
+ * @property {Number} timestamp
+ * @property {String} datetime
+ * @property {String} address
+ * @property {String} tag
+ * @property {String} type
+ * @property {Number} amount
+ * @property {String} currency
+ * @property {String} status
+ * @property {String} fee
+ */
+
+/**
+ * @typedef {Object} FeeType
+ * @property {string} currency
+ * @property {number} cost
+ */
+
+/**
+ * @typedef {Object} ExchangeWithdrawEntity
+ * @property {String} id
+ * @property {String} txid
+ * @property {Number} timestamp
+ * @property {String} datetime
+ * @property {String} address
+ * @property {String} tag
+ * @property {String} type
+ * @property {Number} amount
+ * @property {String} currency
+ * @property {String} status
+ * @property {String} statusTx
+ * @property {FeeType} fee
+ */
+
+/**
+ * Transform exchange deposits list response item to typed object.
+ *
+ * @param {*} exchangeDepositItem Exchange Deposit response item.
+ * @returns {ExchangeDepositEntity} Exchange Deposit Item entity.
+ */
+function exchangeDepositItemTransform(exchangeDepositItem) {
+  const emptyExchangeDepositEntity = createExchangeDepositEmptyEntity();
+  const transformedResponse = assign(emptyExchangeDepositEntity, exchangeDepositItem);
+
+  return transformedResponse;
+}
+
+function createExchangeDepositEmptyEntity() {
+  return {
+    id: "",
+    txid: "",
+    timestamp: 0,
+    datetime: "",
+    address: "",
+    tag: "",
+    type: "",
+    amount: 0,
+    currency: "",
+    status: "",
+  };
+}
+
+/**
+ * Transform exchange withdraw list response item to ExchangeWithdrawEntity list.
+ *
+ * @param {*} response Trade API get exchange withdraws list response.
+ * @returns {Array<ExchangeWithdrawEntity>} Exchange withdraws list collection.
+ */
+export function exchangeWithdrawsResponseTransform(response) {
+  if (!isArray(response)) {
+    throw new Error("Response must be an array of withdraw.");
+  }
+
+  return response.map((exchangeWithdrawItem) => {
+    return exchangeWithdrawItemTransform(exchangeWithdrawItem);
+  });
+}
+
+/**
+ * Transform exchange withdraws list response item to typed object.
+ *
+ * @param {*} exchangeWithdrawItem Exchange withdraw response item.
+ * @returns {ExchangeWithdrawEntity} Exchange withdraw Item entity.
+ */
+function exchangeWithdrawItemTransform(exchangeWithdrawItem) {
+  const emptyExchangeWithdrawEntity = createExchangeWithdrawEmptyEntity();
+  const transformedResponse = assign(emptyExchangeWithdrawEntity, exchangeWithdrawItem);
+
+  return transformedResponse;
+}
+
+function createExchangeWithdrawEmptyEntity() {
+  return {
+    id: "",
+    txid: "",
+    timestamp: 0,
+    datetime: "",
+    address: "",
+    tag: "",
+    type: "",
+    amount: 0,
+    currency: "",
+    status: "",
+    statusTx: "",
+    fee: { currency: "", cost: "" },
+  };
+}
+
+/**
+ * Transform withdraw reply to typed WithdrawReply
+ *
+ * @param {*} response Trade API withdraw response.
+ * @returns {WithdrawReply} Withdraw reply object.
+ */
+export function withdrawResponseTransform(response) {
+  return {
+    id: response.id,
+  };
+}
+
+/**
  *
  * @typedef {Object} UserOnboardingObject
  * @property {Boolean} finished
@@ -2414,74 +2552,10 @@
   let val = "2FAEnable";
   const TwoFAEnable = response[val];
   const transformedResponse = assign(emptyUserEntity, response, { TwoFAEnable: TwoFAEnable });
-=======
- * Transform exchange deposit list response item to ExchangeDepositEntity list.
- *
- * @param {*} response Trade API get exchange deposits list response.
- * @returns {Array<ExchangeDepositEntity>} Exchange Deposits list collection.
- */
-export function exchangeDepositsResponseTransform(response) {
-  if (!isArray(response)) {
-    throw new Error("Response must be an array of deposit.");
-  }
-
-  return response.map((exchangeDepositItem) => {
-    return exchangeDepositItemTransform(exchangeDepositItem);
-  });
-}
-
-/**
- * @typedef {Object} ExchangeDepositEntity
- * @property {String} id
- * @property {String} txid
- * @property {Number} timestamp
- * @property {String} datetime
- * @property {String} address
- * @property {String} tag
- * @property {String} type
- * @property {Number} amount
- * @property {String} currency
- * @property {String} status
- * @property {String} fee
- */
-
-/**
- * @typedef {Object} FeeType
- * @property {string} currency
- * @property {number} cost
- */
-
-/**
- * @typedef {Object} ExchangeWithdrawEntity
- * @property {String} id
- * @property {String} txid
- * @property {Number} timestamp
- * @property {String} datetime
- * @property {String} address
- * @property {String} tag
- * @property {String} type
- * @property {Number} amount
- * @property {String} currency
- * @property {String} status
- * @property {String} statusTx
- * @property {FeeType} fee
- */
-
-/**
- * Transform exchange deposits list response item to typed object.
- *
- * @param {*} exchangeDepositItem Exchange Deposit response item.
- * @returns {ExchangeDepositEntity} Exchange Deposit Item entity.
- */
-function exchangeDepositItemTransform(exchangeDepositItem) {
-  const emptyExchangeDepositEntity = createExchangeDepositEmptyEntity();
-  const transformedResponse = assign(emptyExchangeDepositEntity, exchangeDepositItem);
->>>>>>> 0753fd21
 
   return transformedResponse;
 }
 
-<<<<<<< HEAD
 /**
  * Create user entity.
  * @returns {UserEntity} User entity.
@@ -2604,53 +2678,10 @@
     reBuyTargets: reBuyTargets,
     takeProfitTargets: takeProfitTargets,
   });
-=======
-function createExchangeDepositEmptyEntity() {
-  return {
-    id: "",
-    txid: "",
-    timestamp: 0,
-    datetime: "",
-    address: "",
-    tag: "",
-    type: "",
-    amount: 0,
-    currency: "",
-    status: "",
-  };
-}
-
-/**
- * Transform exchange withdraw list response item to ExchangeWithdrawEntity list.
- *
- * @param {*} response Trade API get exchange withdraws list response.
- * @returns {Array<ExchangeWithdrawEntity>} Exchange withdraws list collection.
- */
-export function exchangeWithdrawsResponseTransform(response) {
-  if (!isArray(response)) {
-    throw new Error("Response must be an array of withdraw.");
-  }
-
-  return response.map((exchangeWithdrawItem) => {
-    return exchangeWithdrawItemTransform(exchangeWithdrawItem);
-  });
-}
-
-/**
- * Transform exchange withdraws list response item to typed object.
- *
- * @param {*} exchangeWithdrawItem Exchange withdraw response item.
- * @returns {ExchangeWithdrawEntity} Exchange withdraw Item entity.
- */
-function exchangeWithdrawItemTransform(exchangeWithdrawItem) {
-  const emptyExchangeWithdrawEntity = createExchangeWithdrawEmptyEntity();
-  const transformedResponse = assign(emptyExchangeWithdrawEntity, exchangeWithdrawItem);
->>>>>>> 0753fd21
 
   return transformedResponse;
 }
 
-<<<<<<< HEAD
 /**
  * Create provider exchange settings entity.
  * @returns {ProviderExchangeSettingsObject} Provider exchange settings entity.
@@ -2715,33 +2746,5 @@
     trailingStop: "",
     trailingStopTrigger: "",
     whitelist: false,
-=======
-function createExchangeWithdrawEmptyEntity() {
-  return {
-    id: "",
-    txid: "",
-    timestamp: 0,
-    datetime: "",
-    address: "",
-    tag: "",
-    type: "",
-    amount: 0,
-    currency: "",
-    status: "",
-    statusTx: "",
-    fee: { currency: "", cost: "" },
-  };
-}
-
-/**
- * Transform withdraw reply to typed WithdrawReply
- *
- * @param {*} response Trade API withdraw response.
- * @returns {WithdrawReply} Withdraw reply object.
- */
-export function withdrawResponseTransform(response) {
-  return {
-    id: response.id,
->>>>>>> 0753fd21
   };
 }