--- conflicted
+++ resolved
@@ -1093,6 +1093,7 @@
  *
  * @returns {ProviderStats} User balance entity.
  */
+
 function createProviderStatsEmptyEntity() {
   return {
     providerId: "",
@@ -1171,7 +1172,6 @@
 }
 
 /**
-<<<<<<< HEAD
  * @typedef {Object} ServerTime
  * @property {number} serverTime
  * @property {number} dbTime
@@ -1228,10 +1228,7 @@
 }
 
 /**
- * Transform quote assets response to typed QuotesDict.
-=======
  * Transform quote assets response to typed QuoteAssetsDict.
->>>>>>> 1384b85d
  *
  * @param {*} response Trade API get quotes list raw response.
  * @returns {QuoteAssetsDict} Quote assets.
