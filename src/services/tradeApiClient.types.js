--- conflicted
+++ resolved
@@ -479,13 +479,7 @@
  */
 function userExchangeConnectionItemTransform(exchangeConnectionItem) {
   const emptyExchangeConnectionEntity = createExchangeConnectionEmptyEntity();
-<<<<<<< HEAD
-  const normalizedId = isObject(exchangeConnectionItem._id)
-    ? exchangeConnectionItem._id.$oid
-    : "";
-=======
   const normalizedId = isObject(exchangeConnectionItem._id) ? exchangeConnectionItem._id.$oid : "";
->>>>>>> cb3f7db8
   // Override the empty entity with the values that came in from API.
   const transformedResponse = assign(emptyExchangeConnectionEntity, exchangeConnectionItem, {
     id: normalizedId,
