import moment from "moment";
import { assign, isArray, isObject, mapValues, isString } from "lodash";
import { toCamelCaseKeys } from "../utils/format";
import defaultProviderLogo from "../images/defaultProviderLogo.png";

/**
 * @type {('LONG')}
 */
export const POSITION_SIDE_LONG = "LONG";

/**
 * @type {('SHORT')}
 */
export const POSITION_SIDE_SHORT = "SHORT";

/**
 * @type {('market')}
 */
export const POSITION_ENTRY_TYPE_MARKET = "market";

/**
 * @type {('limit')}
 */
export const POSITION_ENTRY_TYPE_LIMIT = "limit";

/**
 * @type {('stop_loss_limit')}
 */
export const POSITION_ENTRY_TYPE_SLLIMIT = "stop_loss_limit";

/**
 * @type {('import')}
 */
export const POSITION_ENTRY_TYPE_IMPORT = "import";

/**
 * @typedef {('SHORT' | 'LONG')} PositionEntrySide
 */

/**
 * @typedef {("market" | "limit" | "stop_loss_limit" | "import")} PositionOrderType
 */

/**
 * @typedef {Object} CreatePositionPayload
 * @property {string} token Authorization token.
 * @property {string} pair Currency pair i.e. "USDT BTC".
 * @property {number} limitPrice Order limit price.
 * @property {string} positionSizeQuote Quote (currency) that represent the position size.
 * @property {number} positionSize Position size.
 * @property {number} [realInvestment] Real invested amount excluding the leverage.
 * @property {PositionEntrySide} side Position side.
 * @property {number|boolean} stopLossPercentage Stop loss percentage.
 * @property {number|boolean} buyTTL Entry order time to live expiration.
 * @property {PositionOrderType} type Entry order type.
 * @property {number} [buyStopPrice] Entry stop price.
 * @property {number|boolean} sellByTTL Auto exit time to live.
 * @property {Array<PositionProfitTarget>|boolean} takeProfitTargets Take profit targets.
 * @property {Array<PositionDCATarget>|boolean} reBuyTargets Rebuy / DCA targets.
 * @property {number|boolean} trailingStopTriggerPercentage Percentage that when crossed activate the trailing stop.
 * @property {number|boolean} trailingStopPercentage Percentage distance from current price that will keep moving trailing stop price following the trend.
 * @property {number|string} providerId Copy trader provider ID or "1" when is a manual signal.
 * @property {string} providerName Provider name when is a position published for copy trader service.
 * @property {string} exchangeName Exchange name.
 * @property {string} internalExchangeId Exchange connection ID.
 * @property {number} [positionSizePercentage] Position size as percentage, used to calculate position size from allocated balance for copy trader followers positions.
 */

/**
 * @typedef {Object} PositionProfitTarget
 * @property {number} targetId
 * @property {number} priceTargetPercentage
 * @property {number} quoteTarget
 * @property {number} amountPercentage
 * @property {number} value
 */

/**
 * @typedef {Object} PositionDCATarget
 * @property {number} targetId
 * @property {number} priceTargetPercentage
 * @property {number} amountPercentage
 */

/**
 * @typedef {Object} PositionActionPayload
 * @property {string} positionId Position ID to cancel.
 * @property {string} token Access token.
 */

/**
 * @typedef {Object} PositionGetPayload
 * @property {string} positionId Position ID to cancel.
 * @property {string} token Access token.
 * @property {string} internalExchangeId Exchange connection ID associated to the position.
 */

/**
 * Payload to update existing position, the size could be increased passing optional parameters.
 *
 * @typedef {Object} UpdatePositionPayload
 * @property {string} token Authorization token.
 * @property {number} [limitPrice] Order limit price.
 * @property {string} [positionSizeQuote] Quote (currency) that represent the position size.
 * @property {number} [positionSize] Position size.
 * @property {number} [buyStopPrice] Entry stop price.
 * @property {number} [realInvestment] Real invested amount excluding the leverage.
 * @property {number} [positionSizePercentage] Position size as percentage, used to calculate position size from allocated balance for copy trader followers positions.
 * @property {PositionOrderType} [buyType] Entry order type.
 * @property {PositionEntrySide} [side] Position side.
 * @property {number|boolean} stopLossPercentage Stop loss percentage.
 * @property {Array<PositionProfitTarget>|boolean} takeProfitTargets Take profit targets.
 * @property {Array<PositionDCATarget>|boolean} reBuyTargets Rebuy / DCA targets.
 * @property {number|boolean} trailingStopTriggerPercentage Percentage that when crossed activate the trailing stop.
 * @property {number|boolean} trailingStopPercentage Percentage distance from current price that will keep moving trailing stop price following the trend.
 * @property {number|string} providerId Copy trader provider ID or "1" when is a manual signal.
 * @property {string} providerName Provider name when is a position published for copy trader service.
 * @property {string} internalExchangeId Exchange connection ID.
 */

/**
 * @typedef {Object} UserLoginPayload
 * @property {string} email
 * @property {string} password
 * @property {string} gRecaptchaResponse
 */

/**
 * @typedef {Object} UserRegisterPayload
 * @property {string} firstName
 * @property {string} email
 * @property {string} password
 * @property {string} gRecaptchaResponse
 * @property {Boolean} terms
 * @property {Boolean} subscribe
 * @property {Boolean} array
 * @property {string} ref
 */

/**
 * @typedef {Object} UserExchangeAssetsPayload
 * @property {string} token
 * @property {string} internalId
 */

/**
 * @typedef {Object} GetProviderPayload
 * @property {string} token user's access token
 * @property {string} providerId Provider ID
 * @property {Number} version api endpoint version number.
 */

/**
 * @typedef {Object} GetProviderFollowersPayload
 * @property {string} token user access token.
 * @property {string} providerId provider ID.
 */

/**
 * @typedef {Object} ConnectTraderPayload
 * @property {string} token
 * @property {string} providerId
 * @property {String} allocatedBalance
 * @property {String} exchangeInternalId
 * @property {Boolean} balanceFilter
 * @property {Boolean} connected
 */

/**
 * @typedef {Object} ConnectProviderPayload
 * @property {string} token
 * @property {string} providerId
 * @property {String} exchangeInternalId
 * @property {Boolean} connected
 * @property {Boolean} [acceptUpdateSignal]
 * @property {Boolean} [allowSendingBuyOrdersAsMarket]
 * @property {Boolean} [enablePanicSellSignals]
 * @property {Boolean} [enableSellSignals]
 * @property {Boolean} [limitPriceFromSignal]
 * @property {Boolean} [reBuyFromProvider]
 * @property {Boolean} [reBuysFromSignal]
 * @property {Boolean} [reUseSignalIdIfClosed]
 * @property {Boolean} [riskFilter]
 * @property {Boolean} [stopLossFromSignal]
 * @property {Boolean} [successRateFilter]
 * @property {Boolean} [takeProfitsFromSignal]
 * @property {Boolean} [terms]
 * @property {Boolean} [trailingStopFromSignal]
 * @property {Boolean} [useLeverageFromSignal]
 * @property {String} [customerKey]
 * @property {Boolean} [reBuyFirst]
 * @property {Boolean} [reBuyAll]
 * @property {Boolean} [reBuyLast]
 * @property {Boolean} [takeProfitFirst]
 * @property {Boolean} [takeProfitAll]
 * @property {Boolean} [takeProfitLast]
 * @property {Number} [quantityPercentage]
 * @property {Number} [limitReBuys]
 * @property {Boolean} [short]
 * @property {Boolean} [shortmid]
 * @property {Boolean} [mid]
 * @property {Boolean} [long]
 * @property {Number} [risk]
 * @property {Number} [successRate]
 */

/**
 * @typedef {Object} DisableProviderPayload
 * @property {string} token
 * @property {string} providerId
 * @property {String} type
 * @property {Boolean} disable
 */

/**
 * @typedef {Object} DeleteProviderPayload
 * @property {string} token
 * @property {string} providerId
 */

/**
 * @typedef {Object} EditProvderPayload
 * @property {string} token
 * @property {string} providerId
 * @property {String} name
 * @property {String} logoUrl
 * @property {String} website
 * @property {Boolean} list
 * @property {Boolean} public
 * @property {String} minAllocatedBalance
 * @property {String} merchantId
 * @property {String} price
 * @property {String} trial
 * @property {String} ipnSecret
 * @property {String} [exchange]
 * @property {String} [exchangeType]
 * @property {String} [quote]
 * @property {String} about
 * @property {String} strategy
 * @property {Array<DefaultProviderSocialObject>} social
 * @property {Array<DefaultProviderTeamObject>} team
 */

/**
 * @typedef {Object} EditClonedProvderPayload
 * @property {string} token
 * @property {string} providerId
 * @property {String} name
 * @property {String} logoUrl
 */

/**
 * @typedef {Object} UserEntity
 * @property {string} token User access token.
 * @property {string} firstName User first name.
 * @property {string} email User email.
 * @property {boolean} ask2FA Indicates if 2FA should be asked.
 * @property {string} userId User ID.
 * @property {string} createdAt Creation timestamp: e.g. (2020-05-14T14:34:48).
 * @property {boolean} providerEnable Indicates if user is subscribed to signal providers.
 * @property {boolean} twoFAEnable Indicate if 2FA is enabled.
 * @property {string} ref
 * @property {boolean} subscribe
 * @property {boolean} isAdmin Indicate if user is administrator.
 * @property {boolean} binanceConnected Indicates if user has Binance exchange connected.
 * @property {number} buysCount Counts the number of buys positions.
 * @property {number} sellsCount Counts the number of sell positions.
 * @property {string} planId Reference of the Zignaly subscription plan.
 * @property {string} planName Name of the Zignaly plan that user is subscribed to.
 * @property {string} planType
 * @property {string} projectId
 * @property {boolean} minimumProviderSettings
 * @property {number} status Indicate if user is active or not.
 * @property {Onboarding} onboarding Indicate user onboarding stage.
 * @property {string} refCode
 * @property {string} dashlyEchoAuth
 * @property {string} dashlyHash
 */

/**
 * @typedef {Object} Onboarding
 * @property {boolean} finished
 * @property {boolean} paused
 * @property {string} step
 */

/**
 * @typedef {Object} AuthorizationPayload
 * @property {string} token User access token.
 */

/**
 * @typedef {Object} ProviderExchangeSettingsPayload
 * @property {string} token User access token.
 * @property {string} internalExchangeId User exchange connection ID.
 * @property {String} providerId
 * @property {Number} version
 */

/**
 * @typedef {Object & ProviderExchangeSettingsPayload & ProviderExchangeSettingsObject} ProviderExchangeSettingsUpdatePayload
 * @property {boolean} exchangeId
 */

/**
 * @typedef {Object} UserEquityPayload
 * @property {string} token User access token.
 * @property {String} exchangeInternalId Internal ID of exchange.
 */

/**
 * @typedef {Object} CancelOrderPayload
 * @property {string} token User access token.
 * @property {String} exchangeInternalId Internal ID of exchange.
 * @property {String} orderId order ID.
 * @property {String} symbol symbol.
 */

/**
 * @typedef {Object} PositionsListPayload
 * @property {string} token User access token.
 * @property {string} internalExchangeId User exchange connection ID.
 */

/**
 * @typedef {Object & AuthorizationPayload} ReadOnlyPayload
 * @property {boolean} ro
 */

/**
 * @typedef {Object & AuthorizationPayload} BaseAssetsPayload
 * @property {string} quote
 */

/**
 * @typedef {Object} ExchangeAssetsPayload
 * @property {string} internalId
 */

/**
 *
 * @typedef {Object} PositionEntityTotals
 * @property {Number} openPositions
 * @property {Number} totalPositions
 * @property {Number} totalPositionSize
 * @property {Number} soldPositions
 *
 */

/**
 * @typedef {Object} PositionEntity
 * @property {Object<number, ReBuyTarget>} reBuyTargets DCA/Rebuy targets.
 * @property {Object<number, ProfitTarget>} takeProfitTargets Take profit targets.
 * @property {Number} realInvestment Invested amount without including the leveraged part.
 * @property {boolean} accounting Flag that indicates if accounting is already calculated for a closed position.
 * @property {boolean} closed Flag that indicate when a position is closed.
 * @property {boolean} isCopyTrader Flag that indicates that this position owner and copy trader signal provider owner are the same.
 * @property {boolean} isCopyTrading Flag that indicates that position is derived from copy trader signal.
 * @property {boolean} paperTrading Flag that indicates that position is executed in paper trading (demo) exchange.
 * @property {number|boolean} trailingStopPrice Trailing stop price or false when not enabled.
 * @property {boolean} trailingStopTriggered Flag that indicates when trailing stop is triggered.
 * @property {boolean} updating Flag that indicates that some position updates are in progress.
 * @property {number} buyTTL Expiration time of the entry order, if not filled during this seconds will be aborted.
 * @property {number} closeDate Close date represented in unix time epoch seconds.
 * @property {number} fees Exchange transaction fees.
 * @property {number} leverage Futures position leverage level, X times real position size borrowed from exchange.
 * @property {number} netProfit Net profit amount.
 * @property {number} netProfitPercentage Net percentage profit.
 * @property {string} netProfitStyle Profit style (coloring) based on gain/loss.
 * @property {number} openDate Open date represented in unix time epoch seconds.
 * @property {number} positionSizeQuote Position size represented in quote currency.
 * @property {number} profit Profit amount without fees substraction.
 * @property {number} reBuyTargetsCountFail Rebuy / DCA targets that was executed with failures counter.
 * @property {number} reBuyTargetsCountPending Rebuy / DCA targets not yet reached and not executed counter.
 * @property {number} reBuyTargetsCountSuccess Rebuy / DCA targets succesfully executed counter.
 * @property {number} risk Invested amount percentage that is still in risk relative to current price and exit protections (stop loss / trailing stop).
 * @property {number} status Position status, see translations/en.yml STATUS section for detailed list.
 * @property {number} stopLossPercentage Price percentage stop loss, relative to entry price.
 * @property {number} stopLossPrice Stop loss price.
 * @property {number} takeProfitTargetsCountFail Take profit targets that was executed with failures counter.
 * @property {number} takeProfitTargetsCountPending Take profit targets not yet reached and not executed counter.
 * @property {number} takeProfitTargetsCountSuccess Take profit targets succesfully executed counter.
 * @property {number} trailingStopPercentage Trailing stop distance percentage, the stop will move dynamically following the trend at this distance.
 * @property {number} trailingStopTriggerPercentage Trailing stop entry price percentage increase that will trigger the trailing stop start.
 * @property {string} age Elapsed time since position was opened in human readable format.
 * @property {number} ageSeconds Elapsed seconds since position was opened.
 * @property {number} amount Position invested amount in quote currency.
 * @property {string} base Base currency ID, i.e. "BTC".
 * @property {number} buyPrice Quote currency price at the moment of order entry was filled.
 * @property {string} closeDateReadable Close date in human readable format.
 * @property {string} exchange Exchange name where position was filled.
 * @property {string} exchangeInternalName Exchange connection name where position was filled.
 * @property {string} exitPriceStyle Exit price style (coloring) based on gain/loss.
 * @property {string} internalExchangeId Exchange connection ID, reference the connection of an exchange to Zignaly account.
 * @property {number} invested Invested amount on this position, including leveraged part.
 * @property {string} investedQuote Currency ID of the invested amount.
 * @property {string} openDateReadable Open date in human readable format.
 * @property {string} positionId Zignaly position ID.
 * @property {string} positionSize Position size in base currency.
 * @property {number} profitPercentage Percentage gain/loss of the position based on current price in relation to entry price.
 * @property {string} profitStyle Profit style (coloring) based on gain/loss.
 * @property {string} providerId Copy trader provider ID that originated the signal for position entry.
 * @property {string} providerOwnerUserId Copy trader service owner user ID.
 * @property {string} providerLink Copy trader provider profile page URL.
 * @property {string} logoUrl Copy trader provider logo (will be deprecated in favor of provideerLogo).
 * @property {string} providerLogo Copy trader provider logo.
 * @property {string} providerName Copy trader provider name.
 * @property {string} quote Quote currency ID.
 * @property {number} remainAmount Remaining position amount after apply take profits (decrease) / rebuy (increase).
 * @property {string} riskStyle Risk style (coloring) based on gain/loss.
 * @property {number} sellPrice Exit price for closed position, current price for open positions.
 * @property {string} side Position side (LONG / SHORT).
 * @property {string} signalId Copy trader signal ID.
 * @property {string} stopLossStyle Stop loss style (coloring) based on gain / loss.
 * @property {string} pair Currency pair in separated format, i.e. "BTC/USDT".
 * @property {string} symbol Currency pair in separated format, i.e. "BTC/USDT".
 * @property {string} userId Zignaly user ID.
 * @property {('unsold' | 'sold' | 'unopened' | 'open' | '')} type Position status category.
 * @property {PositionEntityTotals} copyTradingTotals Position totals stats, only apply for position of copy trader provider.
 * @property {Number} subPositions Followers copied positions derived from this position, only apply for position of copy trader provider.
 * @property {Number} returnFromAllocated Percentage return from copy trader service allocated balance.
 * @property {Number} returnFromInvestment Percentage return from copy trader service invested balance.
 * @property {Number} priceDifference Price difference from entry price.
 * @property {string} priceDifferenceStyle Price difference style (coloring) based on gain/loss.
 * @property {Number} unrealizedProfitLosses Unrealized profit / loss amount expressed in quote currency.
 * @property {Number} unrealizedProfitLossesPercentage Unrealized profit / loss percentage.
 * @property {string} unrealizedProfitStyle Unrealized profit style (coloring) based on gain/loss.
 */

/**
 * @typedef {Object} RealInvestment
 * @property {string} $numberDecimal
 */

/**
 * @typedef {Object} ReBuyTarget
 * @property {number} targetId
 * @property {number} triggerPercentage
 * @property {number} quantity
 * @property {boolean} buying
 * @property {boolean} done
 * @property {string} orderId
 * @property {boolean} cancel
 * @property {boolean} skipped
 * @property {string} buyType
 * @property {string} errorMSG
 */

/**
 * @typedef {Object} ProfitTarget
 * @property {number} targetId
 * @property {number} amountPercentage
 * @property {boolean} done
 * @property {string} orderId
 * @property {number} priceTargetPercentage
 * @property {boolean} cancel
 * @property {boolean} skipped
 * @property {boolean} updating
 */

/**
 * @typedef {Array<PositionEntity>} UserPositionsCollection
 */

/**
 * @typedef {Array<UserEntity>} UsersCollection
 */

/**
 * @typedef {Object} ProvidersPayload
 * @property {string} token
 * @property {string} type
 * @property {number} timeFrame
 * @property {boolean} copyTradersOnly
 * @property {boolean} [ro]
 */

/**
 * @typedef {Object} DailyReturn
 * @property {Date} name
 * @property {number} [positions]
 * @property {number} returns
 * @property {string} [totalInvested]
 * @property {string} [totalProfit]
 */

/**
 * @typedef {Object} ProvidersStatsPayload
 * @property {string} token
 * @property {string} quote
 * @property {string} base
 * @property {string} timeFrame
 * @property {string} DCAFilter
 * @property {boolean} ro
 * @property {boolean} isCopyTrading
 */

/**
 * @typedef {Object} ProviderEntity
 * @property {string} id
 * @property {string} name
 * @property {string} description
 * @property {string} shortDesc
 * @property {string} longDesc
 * @property {string|boolean} fee
 * @property {number} price
 * @property {boolean} website
 * @property {Array<string>} exchanges
 * @property {boolean} key
 * @property {boolean} disable
 * @property {boolean} customerKey
 * @property {boolean} public
 * @property {boolean} hasRecommendedSettings
 * @property {string} logoUrl
 * @property {boolean} hasBeenUsed
 * @property {boolean} isClone
 * @property {boolean} isCopyTrading
 * @property {boolean} clonedFrom
 * @property {number} createdAt
 * @property {boolean} isFromUser
 * @property {string} quote
 * @property {Array<DailyReturn>} dailyReturns
 * @property {number} [risk]
 * @property {number} followers
 * @property {number} returns
 * @property {number} floating
 * @property {number} openPositions
 * @property {number} closedPositions
 * @property {string} exchangeType
 */

/**
 * @typedef {Array<ProviderEntity>} ProvidersCollection
 */

/**
 * @typedef {Object} ProviderStats
 * @property {string} providerId
 * @property {string} name
 * @property {string} logoUrl
 * @property {string} name
 * @property {string} quote
 * @property {boolean} base
 * @property {number} signals
 * @property {string} sumTotalInvested
 * @property {string} sumTotalProfit
 * @property {string} sumTotalProfitFromClosed
 * @property {string} sumTotalProfitFromOpened
 * @property {string} sumPositions
 * @property {string} sumUnclosedPositions
 * @property {string} sumWins
 * @property {string} sumLosses
 * @property {string} sumDCAs
 * @property {string} sumDCAWins
 * @property {string} sumDCALosses
 * @property {string} sumSoldByTakeProfit
 * @property {string} sumSoldManually
 * @property {string} sumSoldByTrailingStop
 * @property {string} sumSoldByStopLoss
 * @property {string} sumSoldByTTL
 * @property {string} sumSoldBySignal
 * @property {string} sumSoldByOther
 * @property {string} avgAverageProfit
 * @property {string} avgAveragePositionSize
 * @property {string} avgAverageDCAsPerPosition
 * @property {string} avgAverageClosingTime
 * @property {string} avgAverageEntryPrice
 * @property {string} avgAverageExitPrice
 * @property {string} avgAverageAveragePrice
 * @property {string} avgAverageProfitPercentage
 * @property {string} avgI24hHigherPricePercentage
 * @property {string} avgI24hLowerBeforeHigherPricePercentage
 * @property {string} avgI24hLowerPricePercentage
 * @property {string} avgI24hSecondsUntilHigherPrice
 * @property {string} avgI24hSecondsUntilLowerBeforeHigherPrice
 * @property {string} avgI24hSecondsUntilLowerPrice
 * @property {string} avgI3dHigherPricePercentage
 * @property {string} avgI3dLowerBeforeHigherPricePercentage
 * @property {string} avgI3dLowerPricePercentage
 * @property {string} avgI3dSecondsUntilHigherPrice
 * @property {string} avgI3dSecondsUntilLowerBeforeHigherPrice
 * @property {string} avgI3dSecondsUntilLowerPrice
 * @property {string} avgI1wHigherPricePercentage
 * @property {string} avgI1wLowerBeforeHigherPricePercentage
 * @property {string} avgI1wLowerPricePercentage
 * @property {string} avgI1wSecondsUntilHigherPrice
 * @property {string} avgI1wSecondsUntilLowerBeforeHigherPrice
 * @property {string} avgI1wSecondsUntilLowerPrice
 * @property {string} avgI1mHigherPricePercentage
 * @property {string} avgI1mLowerBeforeHigherPricePercentage
 * @property {string} avgI1mLowerPricePercentage
 * @property {string} avgI1mSecondsUntilHigherPrice
 * @property {string} avgI1mSecondsUntilLowerBeforeHigherPrice
 * @property {string} avgI1mSecondsUntilLowerPrice
 * @property {string} maxMaxInvestment
 * @property {string} maxMaxReturnOfInvestment
 * @property {string} maxMaxDCAProfit
 * @property {string} maxMaxBuyingPrice
 * @property {string} maxMaxExitPrice
 * @property {string} maxSlowerClosedPositionInSeconds
 * @property {string} minMinInvestment
 * @property {string} minMinReturnOfInvestment
 * @property {string} minMinDCAProfit
 * @property {string} minMinBuyingPrice
 * @property {string} minMinExitPrice
 * @property {string} minFasterClosedPositionInSeconds
 * @property {string} sumReturnOfInvestment
 * @property {string} sumClosedPositions
 * @property {string} percentageProfit
 * @property {string} winRate
 */

/**
 * @typedef {Array<ProviderStats>} ProvidersStatsCollection
 */

/**
 * @typedef {Object} QuoteAsset
 * @property {string} quote
 * @property {string} minNotional
 */

/**
 * @typedef {Object} BaseAsset
 * @property {string} quote
 * @property {string} base
 */

/**
 * @typedef {Object.<string, QuoteAsset>} QuoteAssetsDict
 * @typedef {Object.<string, BaseAsset>} BaseAssetsDict
 */

/**
 * @typedef {Object & ReadOnlyPayload} ConnectedProviderUserInfoPayload
 * @property {string} providerId
 */

/**
 * @typedef {Object} ConnectedProviderUserInfo
 * @property {number} currentAllocated
 * @property {number} profitsSinceCopying
 */

/**
 * @typedef {Object} ExchangeAddPayload
 * @property {string} exchangeId
 * @property {string} internalName
 * @property {string} exchangeType
 * @property {string} key
 * @property {string} secret
 * @property {string} [password]
 * @property {boolean} mainAccount
 * @property {boolean} isPaperTrading
 * @property {boolean} testNet
 */

/**
 * @typedef {Object} ExchangeDeletePayload
 * @property {string} internalId
 */

/**
 * @typedef {Object} ExchangeUpdatePayload
 * @property {string} internalId
 * @property {string} exchangeId
 * @property {string} internalName
 * @property {string|boolean} globalMaxPositions
 * @property {string|boolean} globalMinVolume
 * @property {string|boolean} globalPositionsPerMarket
 * @property {string|boolean} globalBlacklist
 * @property {string|boolean} globalWhitelist
 * @property {boolean} globalDelisting
 */

/**
 * @typedef {Object} DepositAddressGetPayload
 * @property {string} network
 * @property {string} internalId
 * @property {string} asset
 */

/**
 * @typedef {Object} ExchangeDepositAddress
 * @property {string} currency
 * @property {string} address
 * @property {string} tag
 */

/**
 * @typedef {Object} GetExchangeLastDepositsPayload
 * @property {string} internalId
 */

/**
 * @typedef {Object} WithdrawPayload
 * @property {string} internalId
 * @property {string} asset
 * @property {string} network
 * @property {string} tag
 * @property {string} address
 * @property {number} amount
 */

/**
 * @typedef {Object} WithdrawReply
 * @property {string} id
 */

/**
 * @typedef {Object} ModifySubscriptionPayload
 * @property {string} token
 * @property {String} providerId
 * @property {String} followerId
 * @property {Number} days
 */

/**
 * @typedef {Object} CancelSubscriptionPayload
 * @property {string} token
 * @property {String} providerId
 * @property {String} followerId
 * @property {Boolean} cancel
 */

/**
 * @typedef {Object} ConvertPayload
 * @property {Array<string>} assets
 * @property {string} internalId
 */

/**
 * @typedef {Object} TransObject
 * @property {string} amount
 * @property {string} asset
 * @property {string} serviceCharge
 * @property {string} transferredAmount
 */

/**
 * @typedef {Object} ConvertReply
 * @property {string} totalServiceCharge
 * @property {string} totalTransferred
 * @property {Array<TransObject>} trans
 */

/**
 * @typedef {Object} UpdatePasswordPayload
 * @property {string} password
 * @property {string} newPassword
 * @property {string} repeatPassword
 */

/**
 * @typedef {Object} TwoFAPayload
 * @property {string} code
 * @property {string} token
 */

/**
 * @typedef {Object} ForgotPasswordStep1Payload
 * @property {string} email User's email.
 * @property {Boolean} array Default backend param equal to "true".
 */

/**
 * @typedef {Object} ForgotPasswordStep3Payload
 * @property {string} token
 * @property {String} password
 */

/**
 * @typedef {Object} ProfileNotifications
 * @property {boolean} emailEnable
 * @property {boolean} emailNews
 * @property {boolean} emailOpenPosition
 * @property {boolean} emailUpdatePosition
 * @property {boolean} emailSubscriptionWarning
 * @property {boolean} telegramEnable
 * @property {boolean} telegramNews
 * @property {boolean} telegramUpdatePosition
 * @property {boolean} telegramSubscriptionWarning
 * @property {string} telegramCode
 */

/**
 * @typedef {Object} ProfileNotificationsPayload
 * @property {ProfileNotifications} notifications
 */

/**
 * @typedef {Object} QuotesAssetsGetPayload
 * @property {boolean} ro
 * @property {string} [exchangeInternalId]
 */

/**
 * Transform user entity response to typed object.
 *
 * @export
 * @param {*} response Trade API user object.
 * @returns {UserEntity} User entity.
 */
export function userEntityResponseTransform(response) {
  return {
    firstName: response.firstName,
    email: response.email,
    token: response.token,
    ask2FA: response.ask2FA,
    userId: response.userId,
    createdAt: response.createdAt,
    providerEnable: response.providerEnable,
    twoFAEnable: response["2FAEnable"] ? response["2FAEnable"] : false,
    ref: response.ref ? response.ref : "",
    subscribe: response.subscribe,
    isAdmin: response.isAdmin,
    binanceConnected: response.binanceConnected,
    buysCount: response.buysCount,
    sellsCount: response.sellsCount,
    planId: response.planId,
    planName: response.planName,
    planType: response.planType,
    projectId: response.projectId,
    minimumProviderSettings: response.minimumProviderSettings,
    status: response.status,
    onboarding: response.onboarding,
    refCode: response.refCode,
    dashlyHash: response.dashlyHash ? response.dashlyHash : "",
    dashlyEchoAuth: response.dashlyEchoAuth ? response.dashlyEchoAuth : "",
  };
}

/**
 * Transform providers response to typed object.
 *
 * @export
 * @param {*} response Trade API signal providers list response.
 * @returns {ProvidersCollection} Signal providers entities collection.
 */
export function providersResponseTransform(response) {
  if (!isArray(response)) {
    throw new Error("Response must be an array of providers.");
  }

  return response.map((providerItem) => {
    return providerItemTransform(providerItem);
  });
}

/**
 * Transform API provider item to typed object.
 *
 * @param {Object.<string, any>} providerItem Trade API provider item.
 * @returns {ProviderEntity} Provider entity.
 */
function providerItemTransform(providerItem) {
  const emptyProviderEntity = createEmptyProviderEntity();
  // Override the empty entity with the values that came in from API.
  const transformedResponse = assign(emptyProviderEntity, providerItem, {
    floating: parseFloat(providerItem.floating) || 0,
  });

  transformedResponse.dailyReturns.forEach((item) => {
    item.returns = typeof item.returns === "number" ? item.returns : parseFloat(item.returns);
    item.name = new Date(item.name);
    transformedResponse.returns += item.returns;
    transformedResponse.closedPositions += item.positions;
  });

  transformedResponse.dailyReturns = transformedResponse.dailyReturns.sort(
    (a, b) => a.name.getTime() - b.name.getTime(),
  );

  return transformedResponse;
}

/**
 * Create empty provider entity skeletion.
 *
 * @returns {ProviderEntity} Enpty provider entity.
 */
function createEmptyProviderEntity() {
  return {
    id: "",
    name: "",
    description: "",
    shortDesc: "",
    longDesc: "",
    fee: false,
    price: 0,
    website: false,
    exchanges: [],
    key: false,
    disable: true,
    customerKey: false,
    public: true,
    logoUrl: "",
    hasRecommendedSettings: false,
    hasBeenUsed: false,
    isClone: false,
    isCopyTrading: false,
    clonedFrom: false,
    createdAt: 0,
    isFromUser: false,
    quote: "",
    dailyReturns: [],
    returns: 0,
    risk: 0,
    followers: 0,
    floating: 0,
    openPositions: 0,
    closedPositions: 0,
    exchangeType: "",
  };
}

/**
 * Safe parse float value that may contain number separators.
 *
 * @param {*} value Float value to parse.
 * @returns {number} The parsed amount value.
 */
function safeParseFloat(value) {
  let safeValue = String(value)
    .toUpperCase()
    .replace(/[^0-9.E\\-]/g, "");

  // Convert the scientific notation numbers to 8 digits precision.
  if (safeValue.indexOf("E") !== -1) {
    safeValue = parseFloat(safeValue).toFixed(8);
  }

  return parseFloat(safeValue);
}

/**
 * Transform positions response to typed UserPositionsCollection collection.
 *
 * @param {*} response Trade API positions list response.
 * @returns {UserPositionsCollection} Positions entities collection.
 */
export function positionsResponseTransform(response) {
  if (!isArray(response)) {
    throw new Error("Response must be an array of positions.");
  }

  return response.map((positionItem) => {
    return positionItemTransform(positionItem);
  });
}

/**
 * Transform Trade API position item to typed PositionEntity object.
 *
 * @param {*} positionItem Trade API position item object.
 * @returns {PositionEntity} Position entity.
 */
export function positionItemTransform(positionItem) {
  const openDateMoment = moment(Number(positionItem.openDate));
  const closeDateMoment = moment(Number(positionItem.closeDate));
  const nowDate = moment();
  const composeProviderLink = () => {
    // Manual positions don't use a signal provider.
    if (positionItem.providerId === "1") {
      return "";
    }

    if (positionItem.isCopyTrading) {
      return `/copyTraders/${positionItem.providerId}/profile`;
    }

    return `/signalProviders/${positionItem.providerId}/profile`;
  };

  /**
   * Calculate position risk based on buy price, stop loss and entry side.
   *
   * @param {PositionEntity} positionEntity Transformed position entity.
   * @returns {number} Risk percentage.
   */
  const calculateRisk = (positionEntity) => {
    const buyPrice = positionEntity.buyPrice;
    let risk = ((positionEntity.stopLossPrice - buyPrice) / buyPrice) * 100;

    if (isNaN(risk)) {
      return -100;
    }

    // Invert on short position.
    if (positionEntity.side === "SHORT") {
      risk *= -1;
    }

    return risk;
  };

  /**
   * Checks if value is currently at profit or loss color style.
   *
   * @param {number} entry Entry price.
   * @returns {('gain' | 'loss' | 'breakeven')} Profit result.
   */
  const getValueType = (entry) => {
    if (entry > 0) {
      return "gain";
    } else if (entry < 0) {
      return "loss";
    }

    return "breakeven";
  };

  /**
   * Checks if price is currently at profit or loss color style.
   *
   * @param {number} price Price.
   * @param {number} basePrice Current price.
   * @param {string} side Position side.
   * @returns {('gain' | 'loss' | 'breakeven')} Profit result.
   */
  const getPriceColorType = (price, basePrice, side) => {
    if (side.toUpperCase() === "LONG") {
      if (price > basePrice) {
        return "gain";
      } else if (price < basePrice) {
        return "loss";
      }
    }

    if (side.toUpperCase() === "SHORT") {
      if (price < basePrice) {
        return "gain";
      } else if (price > basePrice) {
        return "loss";
      }
    }

    return "breakeven";
  };

  const parseRealInvestment = () => {
    if (positionItem.realInvestment && positionItem.realInvestment.$numberDecimal) {
      return safeParseFloat(positionItem.realInvestment.$numberDecimal);
    }

    if (positionItem.realInvestment) {
      return safeParseFloat(positionItem.realInvestment);
    }

    return 0;
  };

  // Override the empty entity with the values that came in from API and augment
  // with pre-calculated fields.
  const positionEntity = assign(createEmptyPositionEntity(), positionItem, {
    amount: safeParseFloat(positionItem.amount),
    buyPrice: safeParseFloat(positionItem.buyPrice),
    closeDate: Number(positionItem.closeDate),
    fees: safeParseFloat(positionItem.fees),
    netProfit: safeParseFloat(positionItem.netProfit),
    netProfitPercentage: safeParseFloat(positionItem.netProfitPercentage),
    openDate: Number(positionItem.openDate),
    positionSizeQuote: safeParseFloat(positionItem.positionSizeQuote),
    realInvestment: parseRealInvestment(),
    invested: safeParseFloat(positionItem.invested),
    pair: `${positionItem.base}/${positionItem.quote}`,
    symbol: `${positionItem.base}/${positionItem.quote}`,
    priceDifference: safeParseFloat(positionItem.priceDifference) || 0,
    profit:
      safeParseFloat(positionItem.profit) || safeParseFloat(positionItem.unrealizedProfitLosses),
    profitPercentage:
      safeParseFloat(positionItem.profitPercentage) ||
      safeParseFloat(positionItem.unrealizedProfitLossesPercentage),
    leverage: safeParseFloat(positionItem.leverage),
    unrealizedProfitLosses: safeParseFloat(positionItem.unrealizedProfitLosses),
    unrealizedProfitLossesPercentage: safeParseFloat(positionItem.unrealizedProfitLossesPercentage),
    reBuyTargets: isObject(positionItem.reBuyTargets)
      ? positionRebuyTargetsTransforrm(positionItem.reBuyTargets)
      : false,
    remainAmount: safeParseFloat(positionItem.remainAmount),
    sellPrice: safeParseFloat(positionItem.sellPrice),
    side: positionItem.side.toUpperCase(),
    stopLossPrice: safeParseFloat(positionItem.stopLossPrice),
    takeProfitTargets: isObject(positionItem.takeProfitTargets)
      ? positionTakeProfitTargetsTransforrm(positionItem.takeProfitTargets)
      : false,
  });

  const risk = calculateRisk(positionEntity);
  const augmentedEntity = assign(positionEntity, {
    age: openDateMoment.toNow(true),
    ageSeconds: openDateMoment.diff(nowDate),
    closeDateReadable: positionEntity.closeDate ? closeDateMoment.format("YY/MM/DD HH:mm") : "-",
    exitPriceStyle: getPriceColorType(
      positionEntity.sellPrice,
      positionEntity.buyPrice,
      positionEntity.side,
    ),
    netProfitStyle: getValueType(positionEntity.netProfit),
    openDateMoment: openDateMoment,
    openDateReadable: positionEntity.openDate ? openDateMoment.format("YY/MM/DD HH:mm") : "-",
    priceDifferenceStyle: getPriceColorType(positionEntity.priceDifference, 0, positionEntity.side),
    profitStyle: getValueType(positionEntity.profit),
    providerLink: composeProviderLink(),
    providerLogo: positionEntity.logoUrl.includes("http")
      ? positionEntity.logoUrl
      : defaultProviderLogo,
    risk,
    riskStyle: getValueType(risk),
    stopLossStyle: getPriceColorType(
      positionEntity.stopLossPrice,
      positionEntity.buyPrice,
      positionEntity.side,
    ),
    unrealizedProfitStyle: getValueType(positionEntity.unrealizedProfitLosses),
  });

  return augmentedEntity;
}

/**
 * Transform position take profit targets to typed object.
 *
 * @param {*} rebuyTargets Trade API take rebuy targets response.
 * @returns {Object<string, ReBuyTarget>} Typed rebuy target.
 */
function positionRebuyTargetsTransforrm(rebuyTargets) {
  return mapValues(rebuyTargets, (/** @type {any} */ rebuyTarget) => {
    return {
      targetId: parseInt(rebuyTarget.targetId) || 0,
      triggerPercentage: parseFloat(rebuyTarget.triggerPercentage) || 0,
      quantity: parseInt(rebuyTarget.quantity) || 0,
      buying: rebuyTarget.buying || false,
      done: rebuyTarget.done || false,
      orderId: rebuyTarget.orderId || "",
      cancel: rebuyTarget.cancel || false,
      skipped: rebuyTarget.skipped || false,
      buyType: rebuyTarget.buyType || "",
      errorMSG: rebuyTarget.errorMSG || "",
    };
  });
}

/**
 * Transform position take profit targets to typed object.
 *
 * @param {*} profitTargets Trade API take profit targets response.
 * @returns {Object<string, ProfitTarget>} Typed profit target.
 */
function positionTakeProfitTargetsTransforrm(profitTargets) {
  // Ensure that targets is an indexed targets object.
  return mapValues(profitTargets, (profitTarget) => {
    return {
      amountPercentage: parseFloat(profitTarget.amountPercentage) || 0,
      priceTargetPercentage: parseFloat(profitTarget.priceTargetPercentage) || 0,
      targetId: parseInt(profitTarget.targetId) || 0,
      orderId: profitTarget.orderId || "",
      done: profitTarget.done || false,
      updating: profitTarget.updating || false,
      cancel: profitTarget.cancel || false,
      skipped: profitTarget.skipped || false,
    };
  });
}

/**
 * Map position side to typed value.
 *
 * @param {string} entrySide Entry side.
 * @returns {PositionEntrySide} Typed value.
 */
export function mapSideToEnum(entrySide) {
  switch (entrySide) {
    case "SHORT":
      return POSITION_SIDE_SHORT;

    case "LONG":
      return POSITION_SIDE_LONG;

    default:
      return POSITION_SIDE_LONG;
  }
}

/**
 * Map position entry type to typed value.
 *
 * @param {string} entryType Entry type.
 * @returns {PositionOrderType} Typed value.
 */
export function mapEntryTypeToEnum(entryType) {
  switch (entryType) {
    case "market":
      return POSITION_ENTRY_TYPE_MARKET;
    case "limit":
      return POSITION_ENTRY_TYPE_LIMIT;
    case "stop_limit":
      return POSITION_ENTRY_TYPE_SLLIMIT;
    case "import":
      return POSITION_ENTRY_TYPE_IMPORT;
    default:
      throw new Error(`${entryType} entry type is invalid.`);
  }
}

/**
 * Create empty position entity skeleton.
 *
 * @returns {PositionEntity} Empty position entity.
 */
function createEmptyPositionEntity() {
  return {
    accounting: false,
    age: "",
    ageSeconds: 0,
    amount: 0,
    base: "",
    buyPrice: 0,
    buyTTL: 0,
    closeDate: 0,
    closeDateReadable: "",
    closed: false,
    exchange: "",
    exchangeInternalName: "",
    exitPriceStyle: "",
    fees: 0,
    internalExchangeId: "",
    invested: 0,
    investedQuote: "",
    isCopyTrader: false,
    isCopyTrading: false,
    leverage: 0,
    logoUrl: "",
    netProfit: 0,
    netProfitPercentage: 0,
    netProfitStyle: "",
    openDate: 0,
    openDateReadable: "",
    pair: "",
    paperTrading: false,
    positionId: "",
    positionSize: "",
    positionSizeQuote: 0,
    profit: 0,
    profitPercentage: 0,
    profitStyle: "",
    unrealizedProfitStyle: "",
    providerId: "",
    providerOwnerUserId: "",
    providerLink: "",
    providerLogo: "",
    providerName: "",
    quote: "",
    reBuyTargets: {},
    reBuyTargetsCountFail: 0,
    reBuyTargetsCountPending: 0,
    reBuyTargetsCountSuccess: 0,
    realInvestment: 0,
    remainAmount: 0,
    risk: 0,
    riskStyle: "",
    sellPrice: 0,
    side: "",
    signalId: "",
    status: 0,
    stopLossPercentage: 0,
    stopLossPrice: 0,
    stopLossStyle: "",
    symbol: "",
    takeProfitTargets: {},
    takeProfitTargetsCountFail: 0,
    takeProfitTargetsCountPending: 0,
    takeProfitTargetsCountSuccess: 0,
    trailingStopPercentage: 0,
    trailingStopPrice: false,
    trailingStopTriggerPercentage: 0,
    trailingStopTriggered: false,
    type: "",
    updating: false,
    userId: "",
    copyTradingTotals: {
      totalPositions: 0,
      soldPositions: 0,
      totalPositionSize: 0,
      openPositions: 0,
    },
    subPositions: 0,
    returnFromAllocated: 0,
    returnFromInvestment: 0,
    priceDifference: 0,
    priceDifferenceStyle: "",
    unrealizedProfitLosses: 0,
    unrealizedProfitLossesPercentage: 0,
  };
}

/**
 * Transform user exchange connection to typed ExchangeConnectionEntity.
 *
 * @param {*} response Trade API get exchanges raw response.
 * @returns {Array<ExchangeConnectionEntity>} User exchange connections collection.
 */
export function userExchangeConnectionResponseTransform(response) {
  if (!isArray(response)) {
    throw new Error("Response must be an array of positions.");
  }

  return response.map((exchangeConnectionItem) => {
    return userExchangeConnectionItemTransform(exchangeConnectionItem);
  });
}

/**
 * @typedef {Object} ExchangeConnectionEntity
 * @property {String} id
 * @property {String} name
 * @property {String} exchangeId
 * @property {String} exchangeName
 * @property {String} internalId
 * @property {Boolean} key
 * @property {Boolean} secret
 * @property {Boolean} areKeysValid
 * @property {Boolean} paperTrading
 * @property {String} exchangeType
 * @property {Boolean} isTestnet
 * @property {Boolean} disable
 * @property {Number} positionSize
 * @property {Boolean} managed
 * @property {Boolean} internal
 * @property {Boolean} isBrokerAccount
 * @property {String} subAccountId
 * @property {String} binanceBrokerId
 * @property {Number} checkAuthCount
 * @property {String} internalName
 * @property {string|boolean} globalMaxPositions
 * @property {string|boolean} globalMinVolume
 * @property {string|boolean} globalPositionsPerMarket
 * @property {string|boolean} globalBlacklist
 * @property {string|boolean} globalWhitelist
 * @property {boolean} globalDelisting
 * @property {boolean} balanceSynced
 */

/**
 * Transform API exchange connection item to typed object.
 *
 * @param {*} exchangeConnectionItem Trade API exchange connection item.
 * @returns {ExchangeConnectionEntity} Exchange connection entity.
 */
function userExchangeConnectionItemTransform(exchangeConnectionItem) {
  const emptyExchangeConnectionEntity = createExchangeConnectionEmptyEntity();
  const normalizedId = isObject(exchangeConnectionItem._id) ? exchangeConnectionItem._id.$oid : "";
  // Override the empty entity with the values that came in from API.
  const transformedResponse = assign(emptyExchangeConnectionEntity, exchangeConnectionItem, {
    id: normalizedId,
  });

  return transformedResponse;
}

function createExchangeConnectionEmptyEntity() {
  return {
    id: "",
    name: "",
    exchangeId: "",
    exchangeName: "",
    internalId: "",
    internalName: "",
    key: false,
    secret: false,
    areKeysValid: false,
    paperTrading: false,
    exchangeType: "",
    isTestnet: false,
    disable: false,
    positionSize: 0,
    managed: false,
    internal: false,
    isBrokerAccount: false,
    subAccountId: "",
    binanceBrokerId: "",
    checkAuthCount: 0,
    globalDelisting: false,
    globalBlacklist: false,
    globalMaxPositions: false,
    globalMinVolume: false,
    globalPositionsPerMarket: false,
    globalWhitelist: false,
    balanceSynced: false,
  };
}

/**
 * @typedef {Object} UserBalanceEntity
 * @property {Number} pnlBTC
 * @property {Number} pnlUSDT
 * @property {Number} totalBTC
 * @property {Number} totalFreeBTC
 * @property {Number} totalFreeUSDT
 * @property {Number} totalLockedBTC
 * @property {Number} totalLockedUSDT
 * @property {Number} totalUSDT
 */

/**
 * Transform user balance response to typed UserBalanceEntity.
 *
 * @param {*} response Trade API get user balance raw response.
 * @returns {UserBalanceEntity} User balance entity.
 */
export function userBalanceResponseTransform(response) {
  if (!isObject(response)) {
    throw new Error("Response must be an object with different propteries.");
  }

  let transformedResponse = createUserBalanceEntity(response);
  return transformedResponse;
}

/**
 * Create user balance entity.
 *
 * @param {*} response Trade API user balance raw raw response.
 * @returns {UserBalanceEntity} User balance entity.
 */
function createUserBalanceEntity(response) {
  return {
    pnlBTC: response.pnlBTC,
    pnlUSDT: response.pnlUSDT,
    totalBTC: response.totalBTC,
    totalFreeBTC: response.totalFreeBTC,
    totalFreeUSDT: response.totalFreeUSDT,
    totalLockedBTC: response.totalLockedBTC,
    totalLockedUSDT: response.totalLockedUSDT,
    totalUSDT: response.totalUSDT,
  };
}

/**
 *
 * @typedef {Object} DefaultDailyBalanceEntity
 * @property {Array<UserEquityEntity>} balances
 * @property {Array<String>} quotes
 * @property {Boolean} loading
 */

/**
 *
 * @typedef {Object} UserEquityEntity
 * @property {Number} BNBpercentage
 * @property {Number} BTCpercentage
 * @property {Number} DAIpercentage
 * @property {Number} ETHpercentage
 * @property {Number} KCSpercentage
 * @property {Number} NEOpercentage
 * @property {Number} PAXpercentage
 * @property {Number} TRXpercentage
 * @property {Number} TUSDpercentage
 * @property {Number} USDCpercentage
 * @property {Number} USDTpercentage
 * @property {Number} BKRWpercentage
 * @property {Number} BUSDpercentage
 * @property {Number} EURpercentage
 * @property {Number} IDRTpercentage
 * @property {Number} NGNpercentage
 * @property {Number} RUBpercentage
 * @property {Number} TRYpercentage
 * @property {Number} USDSpercentage
 * @property {Number} XRPpercentage
 * @property {Number} ZARpercentage
 * @property {String} date
 * @property {Number} freeBNB
 * @property {Number} freeBTC
 * @property {Number} freeDAI
 * @property {Number} freeETH
 * @property {Number} freeKCS
 * @property {Number} freeNEO
 * @property {Number} freePAX
 * @property {Number} freeTRX
 * @property {Number} freeTUSD
 * @property {Number} freeUSDC
 * @property {Number} freeUSDT
 * @property {Number} freeBKRW
 * @property {Number} freeBUSD
 * @property {Number} freeEUR
 * @property {Number} freeIDRT
 * @property {Number} freeNGN
 * @property {Number} freeRUB
 * @property {Number} freeTRY
 * @property {Number} freeUSDS
 * @property {Number} freeXRP
 * @property {Number} freeZAR
 * @property {Number} lockedBNB
 * @property {Number} lockedBTC
 * @property {Number} lockedDAI
 * @property {Number} lockedETH
 * @property {Number} lockedKCS
 * @property {Number} lockedNEO
 * @property {Number} lockedPAX
 * @property {Number} lockedTRX
 * @property {Number} lockedTUSD
 * @property {Number} lockedUSDC
 * @property {Number} lockedUSDT
 * @property {Number} lockedBKRW
 * @property {Number} lockedBUSD
 * @property {Number} lockedEUR
 * @property {Number} lockedIDRT
 * @property {Number} lockedNGN
 * @property {Number} lockedRUB
 * @property {Number} lockedTRY
 * @property {Number} lockedUSDS
 * @property {Number} lockedXRP
 * @property {Number} lockedZAR
 * @property {Number} otherPercentage
 * @property {Number} totalBTC
 * @property {Number} totalFreeBTC
 * @property {Number} totalFreeUSDT
 * @property {Number} totalLockedBTC
 * @property {Number} totalLockedUSDT
 * @property {Number} totalUSDT
 * @property {Number} availablePercentage
 * @property {Number} investedPercentage
 *
 */

/**
 * Transform user balance response to typed UserBalanceEntity.
 *
 * @param {*} response Trade API get user balance raw response.
 * @returns {DefaultDailyBalanceEntity} User balance entity.
 */
export function userEquityResponseTransform(response) {
  if (!isObject(response)) {
    throw new Error("Response must be an object with different properties.");
  }

  let transformedResponse = createUserEquityResponseEntity(response);

  let quotes = transformedResponse.quotes;
  let balances = transformedResponse.balances.map((userEquityItem) => {
    return userEquityItemTransform(userEquityItem);
  });
  balances = balances.sort((a, b) => new Date(a.date).getTime() - new Date(b.date).getTime());

  transformedResponse = { ...transformedResponse, balances, quotes };
  return transformedResponse;
}

/**
 * Transform API exchange connection item to typed object.
 *
 * @param {*} userEquityItem Trade API exchange connection item.
 * @returns {UserEquityEntity} Exchange connection entity.
 */
function userEquityItemTransform(userEquityItem) {
  const emptyEquityEntity = createUserEquityEntity();

  function prepareAvailablePercentage() {
    if (userEquityItem.totalFreeUSDT && userEquityItem.totalUSDT) {
      return (userEquityItem.totalFreeUSDT / userEquityItem.totalUSDT) * 100;
    }
    return 0;
  }

  function prepareInvestedPercentage() {
    if (userEquityItem.totalLockedUSDT && userEquityItem.totalUSDT) {
      return (userEquityItem.totalLockedUSDT / userEquityItem.totalUSDT) * 100;
    }
    return 0;
  }

  // Override the empty entity with the values that came in from API.
  const transformedResponse = assign(emptyEquityEntity, userEquityItem, {
    availablePercentage: prepareAvailablePercentage(),
    investedPercentage: prepareInvestedPercentage(),
  });

  return transformedResponse;
}

/**
 * Create user balance entity.
 * @param {*} response Response from the API.
 * @returns {DefaultDailyBalanceEntity} User balance entity.
 */
function createUserEquityResponseEntity(response) {
  return {
    balances: response.balances,
    quotes: response.quotes,
    loading: false,
  };
}

/**
 * Create user balance entity.
 *
 * @returns {UserEquityEntity} User balance entity.
 */
function createUserEquityEntity() {
  return {
    BKRWpercentage: 0,
    BNBpercentage: 0,
    DAIpercentage: 0,
    BTCpercentage: 0,
    BUSDpercentage: 0,
    ETHpercentage: 0,
    EURpercentage: 0,
    IDRTpercentage: 0,
    NGNpercentage: 0,
    PAXpercentage: 0,
    RUBpercentage: 0,
    TRXpercentage: 0,
    TRYpercentage: 0,
    TUSDpercentage: 0,
    USDCpercentage: 0,
    USDSpercentage: 0,
    USDTpercentage: 0,
    XRPpercentage: 0,
    ZARpercentage: 0,
    KCSpercentage: 0,
    NEOpercentage: 0,
    date: "",
    freeBKRW: 0,
    freeBNB: 0,
    freeBTC: 0,
    freeBUSD: 0,
    freeETH: 0,
    freeEUR: 0,
    freeIDRT: 0,
    freeNGN: 0,
    freePAX: 0,
    freeRUB: 0,
    freeTRX: 0,
    freeTRY: 0,
    freeTUSD: 0,
    freeUSDC: 0,
    freeUSDS: 0,
    freeUSDT: 0,
    freeXRP: 0,
    freeZAR: 0,
    freeDAI: 0,
    freeNEO: 0,
    freeKCS: 0,
    lockedBKRW: 0,
    lockedBNB: 0,
    lockedBTC: 0,
    lockedBUSD: 0,
    lockedETH: 0,
    lockedEUR: 0,
    lockedIDRT: 0,
    lockedNGN: 0,
    lockedPAX: 0,
    lockedRUB: 0,
    lockedTRX: 0,
    lockedTRY: 0,
    lockedTUSD: 0,
    lockedUSDC: 0,
    lockedUSDS: 0,
    lockedUSDT: 0,
    lockedXRP: 0,
    lockedZAR: 0,
    lockedDAI: 0,
    lockedKCS: 0,
    lockedNEO: 0,
    otherPercentage: 0,
    totalBTC: 0,
    totalFreeBTC: 0,
    totalFreeUSDT: 0,
    totalLockedBTC: 0,
    totalLockedUSDT: 0,
    totalUSDT: 0,
    availablePercentage: 0,
    investedPercentage: 0,
  };
}

/**
 * Transform providers stats response to typed ProvidersStatsCollection.
 *
 * @param {*} response Trade API get user balance raw response.
 * @returns {ProvidersStatsCollection} Provider Stats list.
 */
export function providersStatsResponseTransform(response) {
  if (!isArray(response)) {
    throw new Error("Response must be an array of provider stats.");
  }

  return response.map((providerStatsItem) => {
    return providerStatsItemTransform(providerStatsItem);
  });
}

/**
 * Transform API provider stats item to typed object.
 *
 * @param {*} providerStatsItem Trade API provider stats item.
 * @returns {ProviderStats} Provider stats.
 */
function providerStatsItemTransform(providerStatsItem) {
  const emptyProviderStatsEntity = createProviderStatsEmptyEntity();
  // Override the empty entity with the values that came in from API.
  const transformedResponse = assign(emptyProviderStatsEntity, toCamelCaseKeys(providerStatsItem));

  return transformedResponse;
}

/**
 * Create provider stats entity.
 *
 * @returns {ProviderStats} User balance entity.
 */

function createProviderStatsEmptyEntity() {
  return {
    providerId: "",
    name: "",
    logoUrl: "",
    quote: "",
    base: false,
    signals: 0,
    sumTotalInvested: "",
    sumTotalProfit: "",
    sumTotalProfitFromClosed: "",
    sumTotalProfitFromOpened: "",
    sumPositions: "",
    sumUnclosedPositions: "",
    sumWins: "",
    sumLosses: "",
    sumDCAs: "",
    sumDCAWins: "",
    sumDCALosses: "",
    sumSoldByTakeProfit: "",
    sumSoldManually: "",
    sumSoldByTrailingStop: "",
    sumSoldByStopLoss: "",
    sumSoldByTTL: "",
    sumSoldBySignal: "",
    sumSoldByOther: "",
    avgAverageProfit: "",
    avgAveragePositionSize: "",
    avgAverageDCAsPerPosition: "",
    avgAverageClosingTime: "",
    avgAverageEntryPrice: "",
    avgAverageExitPrice: "",
    avgAverageAveragePrice: "",
    avgAverageProfitPercentage: "",
    avgI24hHigherPricePercentage: "",
    avgI24hLowerBeforeHigherPricePercentage: "",
    avgI24hLowerPricePercentage: "",
    avgI24hSecondsUntilHigherPrice: "",
    avgI24hSecondsUntilLowerBeforeHigherPrice: "",
    avgI24hSecondsUntilLowerPrice: "",
    avgI3dHigherPricePercentage: "",
    avgI3dLowerBeforeHigherPricePercentage: "",
    avgI3dLowerPricePercentage: "",
    avgI3dSecondsUntilHigherPrice: "",
    avgI3dSecondsUntilLowerBeforeHigherPrice: "",
    avgI3dSecondsUntilLowerPrice: "",
    avgI1wHigherPricePercentage: "",
    avgI1wLowerBeforeHigherPricePercentage: "",
    avgI1wLowerPricePercentage: "",
    avgI1wSecondsUntilHigherPrice: "",
    avgI1wSecondsUntilLowerBeforeHigherPrice: "",
    avgI1wSecondsUntilLowerPrice: "",
    avgI1mHigherPricePercentage: "",
    avgI1mLowerBeforeHigherPricePercentage: "",
    avgI1mLowerPricePercentage: "",
    avgI1mSecondsUntilHigherPrice: "",
    avgI1mSecondsUntilLowerBeforeHigherPrice: "",
    avgI1mSecondsUntilLowerPrice: "",
    maxMaxInvestment: "",
    maxMaxReturnOfInvestment: "",
    maxMaxDCAProfit: "",
    maxMaxBuyingPrice: "",
    maxMaxExitPrice: "",
    maxSlowerClosedPositionInSeconds: "",
    minMinInvestment: "",
    minMinReturnOfInvestment: "",
    minMinDCAProfit: "",
    minMinBuyingPrice: "",
    minMinExitPrice: "",
    minFasterClosedPositionInSeconds: "",
    sumReturnOfInvestment: "",
    sumClosedPositions: "",
    percentageProfit: "",
    winRate: "",
  };
}

/**
 * @typedef {Object} ServerTime
 * @property {number} serverTime Server time expressed in unix time epoch seconds.
 * @property {number} dbTime Database time expressed in unix time epoch seconds.
 */

/**
 * Create empty ServerTime value object.
 *
 * @returns {ServerTime} Empty object of this type.
 */
function createServerTimeEmptyValueObject() {
  return {
    serverTime: 0,
    dbTime: 0,
  };
}

/**
 * Transform server time response to typed ServerTime.
 *
 * @param {*} response Trade API get quotes list raw response.
 * @returns {ServerTime} Quote assets.
 */
export function serverTimeResponseTransform(response) {
  return assign(createServerTimeEmptyValueObject(), response, {
    dbTime: parseInt(response.dbTime),
  });
}

/**
 * @typedef {Object} CoinRayToken
 * @property {string} jwt
 */

/**
 * Create empty CoinRayToken value object.
 *
 * @returns {CoinRayToken} Empty object of this type.
 */
function createCoinRayTokenEmptyValueObject() {
  return {
    jwt: "",
  };
}

/**
 * Transform coinray token response to typed CoinRayToken
 *
 * @param {*} response Trade API get quotes list raw response.
 * @returns {CoinRayToken} Coinray token value object.
 */
export function coinRayTokenResponseTransform(response) {
  return assign(createCoinRayTokenEmptyValueObject(), response);
}

/**
 * @typedef {Object} MarketSymbol
 * @property {string} id Pair ID, i.e. BTCUSDT.
 * @property {string} symbol Separated pair ID, i.e. BTC/USDT.
 * @property {string} base Base currency, i.e. BTC.
 * @property {string} quote Quote currency, i.e. USDT.
 * @property {string} baseId Same as base.
 * @property {string} quoteId Same as quote.
 * @property {PricePrecision} precision Symbol required price precision details.
 * @property {SymbolLimits} limits Symbol cost, price and amount min/max limits.
 * @property {string} coinrayQuote Quote currency ID adapted to CoinRay.
 * @property {string} coinrayBase Base currency ID adapted to CoinRay.
 */

/**
 * @typedef {Object} SymbolLimits
 * @property {AmountLimit} cost Cost limits.
 * @property {AmountLimit} price Price limits.
 * @property {AmountLimit} amount Amount limits.
 */

/**
 * @typedef {Object} AmountLimit
 * @property {number} min Minimum allowed value, when null no limit is imposed.
 * @property {number} max Maximum allowed value, when null no limit is imposed.
 */

/**
 * @typedef {Object} PricePrecision
 *
 * @property {number} amount Fractional digits amount precision.
 * @property {number} price Fractional digits price precision.
 * @property {number} base Fractional digits base size precision.
 * @property {number} quote Fractional digits quote size precision.
 */

/**
 * Collection of market symbols objects.
 *
 * @typedef {Array<MarketSymbol>} MarketSymbolsCollection
 */

/**
 * Create empty market symbol value object.
 *
 * @returns {MarketSymbol} Empty market symbol value object.
 */
function createMarketSymbolEmptyValueObject() {
  return {
    id: "",
    symbol: "",
    base: "",
    quote: "",
    baseId: "",
    quoteId: "",
    precision: { amount: 0, price: 0, quote: 0, base: 0 },
    limits: {
      cost: { min: 0, max: 0 },
      price: { min: 0, max: 0 },
      amount: { min: 0, max: 0 },
    },
    coinrayQuote: "",
    coinrayBase: "",
  };
}

/**
 * Transform exchange connection market data response to typed collection.
 *
 * @param {*} response Trade API get quotes list raw response.
 * @returns {MarketSymbolsCollection} Coinray token value object.
 */
export function exchangeMarketDataResponseTransform(response) {
  if (!isArray(response)) {
    throw new Error("Response must be an array of market symbols.");
  }

  return response.map(exchangeMarketDataItemTransform);
}

/**
 * Transform market data response item to typed MarketSymbol.
 *
 * @param {*} symbolsDataItem Market data symbol.
 * @returns {MarketSymbol} Market data symbol value object.
 */
function exchangeMarketDataItemTransform(symbolsDataItem) {
  return assign(createMarketSymbolEmptyValueObject(), symbolsDataItem);
}

/**
 * Transform quote assets response to typed QuoteAssetsDict.
 *
 * @param {*} response Trade API get quotes list raw response.
 * @returns {QuoteAssetsDict} Quote assets.
 */
export function quotesResponseTransform(response) {
  if (!isObject(response)) {
    throw new Error("Response must be an object with different properties.");
  }

  return Object.entries(response).reduce(
    (res, [key, val]) => ({
      ...res,
      [key]: {
        quote: val.quote,
        minNotional: val.minNotional,
      },
    }),
    {},
  );
}

/**
 * Transform base assets response to typed BaseAssetsDict.
 *
 * @param {*} response Trade API get quotes list raw response.
 * @returns {BaseAssetsDict} Base assets.
 */
export function basesResponseTransform(response) {
  if (!isObject(response)) {
    throw new Error("Response must be an object with different properties.");
  }

  return Object.entries(response).reduce(
    (res, [key, val]) => ({
      ...res,
      [key]: {
        quote: val.quote,
        base: val.base,
      },
    }),
    {},
  );
}

/**
 * Transform connected provider user info to typed ConnectedProviderUserInfo.
 *
 * @param {*} response Connected provider user info raw response.
 * @returns {ConnectedProviderUserInfo} User info.
 */
export function connectedProviderUserInfoResponseTransform(response) {
  if (!isObject(response)) {
    throw new Error("Response must be an object with different properties.");
  }

  return createConnectedProviderUserInfoEntity(response);
}

/**
 * Create connected provider user info entity.
 *
 * @param {*} response Trade API user balance raw raw response.
 * @returns {ConnectedProviderUserInfo} User balance entity.
 */
function createConnectedProviderUserInfoEntity(response) {
  return {
    currentAllocated: response.currentAllocated,
    profitsSinceCopying: response.profitsSinceCopying,
  };
}

/**
 *
 * @typedef {Object} DefaultProviderClonedFromObject
 * @property {String} $oid
 */

/**
 *
 * @typedef {Object} DefaultProviderAllocatedUpdatedAtDateObject
 * @property {String} $numberlong
 */

/**
 *
 * @typedef {Object} DefaultProviderAllocatedUpdatedAtObject
 * @property {DefaultProviderAllocatedUpdatedAtDateObject} $date
 */

/**
 *
 * @typedef {Object} DefaultProviderUserPaymentObject
 * @property {String} userId
 */

/**
 *
 * @typedef {Object} DefaultProviderOptions
 * @property {Boolean} acceptUpdateSignal
 * @property {Boolean} allowSendingBuyOrdersAsMarket
 * @property {Boolean} balanceFilter
 * @property {Boolean} enablePanicSellSignals
 * @property {Boolean} enableSellSignals
 * @property {Boolean} limitPriceFromSignal
 * @property {Boolean} reBuyFromProvider
 * @property {Boolean} reBuysFromSignal
 * @property {Boolean} reUseSignalIdIfClosed
 * @property {Boolean} riskFilter
 * @property {Boolean} stopLossFromSignal
 * @property {Boolean} successRateFilter
 * @property {Boolean} takeProfitsFromSignal
 * @property {Boolean} terms
 * @property {Boolean} trailingStopFromSignal
 * @property {Boolean} useLeverageFromSignal
 * @property {Boolean} customerKey
 * @property {Boolean} allowClones
 * @property {String} disclaimer
 */

/**
 *
 * @typedef {Object} DefaultProviderStripeObject
 * @property {Boolean} cancelAtPeriodEnd
 * @property {String} cancelDate
 * @property {String} email
 * @property {Boolean} enable
 * @property {String} paymentGateway
 * @property {String} trialStartedAt
 */

/**
 *
 * @typedef {Object} DefaulProviderInternalPaymentObject
 * @property {Boolean} isPremium
 * @property {String} merchantId
 * @property {Number} price
 * @property {Number} trial
 * @property {String} ipnSecret
 */

/**
 *
 * @typedef {Object} DefaultProviderTeamObject
 * @property {String} name
 * @property {String} countryCode
 */

/**
 *
 * @typedef {Object} DefaultProviderSocialObject
 * @property {String} network
 * @property {String} link
 */

/**
 *
 * @typedef {Object} DefaultProviderPermormanceWeeklyStats
 * @property {Number} week
 * @property {Number} return
 * @property {String} day
 * @property {Number} positions
 */

/**
 *
 * @typedef {Object} DefaultProviderPermormanceObject
 * @property {Number} closePositions
 * @property {Array<DefaultProviderPermormanceWeeklyStats>} weeklyStats
 * @property {Number} openPositions
 * @property {Number} totalBalance
 * @property {Number} totalTradingVolume
 */

/**
 * Default Single Provider object from 'getProvider' endpoint.
 *
 * @typedef {Object} DefaultProviderGetObject
 * @property {Boolean} connected
 * @property {String} copyTradingQuote
 * @property {String} description
 * @property {Boolean} disable
 * @property {String} exchangeInternalId
 * @property {String} exchangeType
 * @property {Array<String>} exchanges
 * @property {String} fee
 * @property {Boolean} hasBeenUsed
 * @property {Boolean} hasRecommendedSettings
 * @property {String} id
 * @property {DefaulProviderInternalPaymentObject} internalPaymentInfo
 * @property {Boolean} isAdmin
 * @property {Boolean} isClone
 * @property {Boolean} isCopyTrading
 * @property {Boolean} key
 * @property {Boolean} list
 * @property {String} logoUrl
 * @property {String} longDesc
 * @property {Number} minAllocatedBalance
 * @property {String} name
 * @property {DefaultProviderOptions} options
 * @property {Boolean} public
 * @property {String} shortDesc
 * @property {DefaultProviderUserPaymentObject} userPaymentInfo
 * @property {String} website
 * @property {Number} allocatedBalance
 * @property {DefaultProviderAllocatedUpdatedAtObject} allocatedBalanceUpdatedAt
 * @property {Boolean} balanceFilter
 * @property {DefaultProviderClonedFromObject} clonedFrom
 * @property {String} createdAt
 * @property {Boolean} enableInProvider
 * @property {String} originalBalance
 * @property {String} profitsFromClosedBalance
 * @property {Boolean} reBuyFromProvider
 * @property {Boolean} riskFilter
 * @property {Boolean} successRateFilter
 * @property {Boolean} terms
 * @property {Array<DefaultProviderTeamObject>} team
 * @property {Array<DefaultProviderSocialObject>} social
 * @property {String} about
 * @property {String} strategy
 * @property {DefaultProviderPermormanceObject} performance
 * @property {Number} avgHoldingTime
 * @property {Number} activeSince
 * @property {Number} avgTradesPerWeek
 * @property {Number} profitableWeeks
 * @property {Number} followers
 * @property {DefaultProviderStripeObject} stripe
 * @property {Boolean} acceptUpdateSignal
 * @property {Boolean} allowSendingBuyOrdersAsMarket
 * @property {String} customerKey
 * @property {Boolean} disclaimer
 * @property {Boolean} enablePanicSellSignals
 * @property {Boolean} enableSellSignals
 * @property {Boolean} limitPriceFromSignal
 * @property {String} limitReBuys
 * @property {Boolean} long
 * @property {Boolean} mid
 * @property {Number} quantityPercentage
 * @property {Boolean} reBuyAll
 * @property {Boolean} reBuyFirst
 * @property {Boolean} reBuyLast
 * @property {Boolean} reBuysFromSignal
 * @property {Boolean} reUseSignalIdIfClosed
 * @property {String} risk
 * @property {Boolean} shortmid
 * @property {Boolean} short
 * @property {Boolean} stopLossFromSignal
 * @property {String} successRate
 * @property {Boolean} takeProfitAll
 * @property {Boolean} takeProfitFirst
 * @property {Boolean} takeProfitLast
 * @property {Boolean} takeProfitsFromSignal
 * @property {Boolean} trailingStopFromSignal
 * @property {Boolean} useLeverageFromSignal
 * @property {Number} price
 * @property {Boolean} loading
 */

/**
 *
 * @param {*} response
 * @returns {DefaultProviderGetObject}
 */

export function providerGetResponseTransform(response) {
  if (!isObject) {
    throw new Error("Response must be an object with different properties.");
  }

  function checkClones() {
    if (response.options.allowClones !== undefined) {
      return response.options.allowClones;
    }
    return true;
  }

  let emptyProviderEntity = createEmptyProviderGetEntity();
  let transformed = assign(emptyProviderEntity, response);
  transformed.options.allowClones = checkClones();
  return transformed;
}

function createEmptyProviderGetEntity() {
  return {
    connected: false,
    copyTradingQuote: "",
    description: "",
    disable: false,
    exchangeInternalId: false,
    exchangeType: "",
    exchanges: [""],
    fee: "",
    hasBeenUsed: false,
    hasRecommendedSettings: false,
    id: "",
    internalPaymentInfo: {
      isPremium: true,
      merchantId: "",
      price: 0,
      trial: 0,
      ipnSecret: "",
    },
    isAdmin: false,
    isClone: false,
    isCopyTrading: false,
    key: false,
    list: false,
    logoUrl: "",
    longDesc: "",
    minAllocatedBalance: 0,
    name: "",
    options: {
      acceptUpdateSignal: false,
      allowSendingBuyOrdersAsMarket: false,
      balanceFilter: false,
      enablePanicSellSignals: false,
      enableSellSignals: false,
      limitPriceFromSignal: false,
      reBuyFromProvider: false,
      reBuysFromSignal: false,
      reUseSignalIdIfClosed: false,
      riskFilter: false,
      stopLossFromSignal: false,
      successRateFilter: false,
      takeProfitsFromSignal: false,
      terms: false,
      trailingStopFromSignal: false,
      useLeverageFromSignal: false,
      allowClones: true,
      disclaimer: "",
    },
    public: false,
    shortDesc: "",
    userPaymentInfo: { userId: "" },
    website: "",
    allocatedBalance: 0,
    allocatedBalanceUpdatedAt: { $date: { $numberlong: "" } },
    balanceFilter: false,
    clonedFrom: { $oid: "" },
    createdAt: "",
    enableInProvider: false,
    originalBalance: "",
    profitsFromClosedBalance: "0",
    reBuyFromProvider: false,
    riskFilter: false,
    successRateFilter: false,
    terms: false,
    team: [{}],
    social: [{}],
    about: "",
    performance: {
      closePositions: 0,
      weeklyStats: [{ week: 0, return: 0 }],
      openPositions: 0,
      totalBalance: 0,
      totalTradingVolume: 0,
    },
    strategy: "",
    avgHoldingTime: 0,
    activeSince: 0,
    avgTradesPerWeek: 0,
    profitableWeeks: 0,
    followers: 0,
    stripe: {
      cancelAtPeriodEnd: false,
      cancelDate: "",
      email: "",
      enable: false,
      paymentGateway: "",
      trialStartedAt: "",
    },
    acceptUpdateSignal: false,
    allowSendingBuyOrdersAsMarket: false,
    customerKey: "",
    disclaimer: false,
    enablePanicSellSignals: false,
    enableSellSignals: false,
    limitPriceFromSignal: false,
    limitReBuys: "",
    long: false,
    mid: false,
    quantityPercentage: 0,
    reBuyAll: false,
    reBuyFirst: false,
    reBuyLast: false,
    reBuysFromSignal: false,
    reUseSignalIdIfClosed: false,
    risk: "",
    short: false,
    shortmid: false,
    stopLossFromSignal: false,
    successRate: "",
    takeProfitAll: false,
    takeProfitFirst: false,
    takeProfitLast: false,
    takeProfitsFromSignal: false,
    trailingStopFromSignal: false,
    useLeverageFromSignal: false,
    price: 0,
    loading: false,
  };
}

/**
 * Transform user exchange connection to typed ExchangeConnectionEntity.
 *
 * @param {*} response Trade API get exchanges raw response.
 * @returns {Array<ExchangeListEntity>} User exchange connections collection.
 */

export function exchangeListResponseTransform(response) {
  if (!isArray(response)) {
    throw new Error("Response must be an array of positions.");
  }

  return response.map((exchangeConnectionItem) => {
    return exchangeListResponseItemTransform(exchangeConnectionItem);
  });
}

/**
 * @typedef {Object} ExchangeListEntity
 * @property {String} id
 * @property {String} name
 * @property {Boolean} enabled
 * @property {Array<String>} type
 * @property {Array<String>} testNet
 * @property {Array<String>} requiredAuthFields
 */

/**
 * Transform API exchange connection item to typed object.
 *
 * @param {*} exchangeConnectionItem Trade API exchange connection item.
 * @returns {ExchangeListEntity} Exchange connection entity.
 */
function exchangeListResponseItemTransform(exchangeConnectionItem) {
  const emptyExchangeListEntity = createExchangeListEmptyEntity();
  const transformedResponse = assign(emptyExchangeListEntity, exchangeConnectionItem);

  return transformedResponse;
}

function createExchangeListEmptyEntity() {
  return {
    enabled: false,
    id: "",
    name: "",
    requiredAuthFields: [""],
    testNet: [""],
    type: [""],
  };
}

/**
 * @typedef {Object} CopyTradersProvidersOptionsPayload
 * @property {string} token User access token.
 * @property {string} internalExchangeId Exchange connection ID associated to the copy trading provider owned services.
 */

/**
 * @typedef {Object} CopyTradersProvidersOption
 * @property {number|string} providerId Provider ID.
 * @property {string} providerName Provider name.
 * @property {string|false} providerQuote Currency quote traded by the copy trading provider service.
 * @property {number} providerConsumedBalance Balance (amount in quote currency) that is currently consumed.
 * @property {number} providerConsumedBalancePercentage Balance (percentage) that is currently consumed.
 * @property {number} providerPayableBalance Copy trader provider allocated balance for this signals service.
 */

/**
 * @typedef {Array<CopyTradersProvidersOption>} CopyTradersProvidersOptionsCollection
 */

/**
 * Transform own copy traders providers options to typed CopyTradersProvidersOptionsCollection.
 *
 * @param {*} response Trade API own copy traders providers options raw response.
 * @returns {CopyTradersProvidersOptionsCollection} Options collection.
 */
export function ownedCopyTraderProvidersOptionsResponseTransform(response) {
  if (!isArray(response)) {
    throw new Error("Response must be an array of copy trader providers options.");
  }

  return response.map(ownedCopyTraderProviderOptionResponseTransform);
}

/**
 * Transform own copy traders providers option to typed CopyTradersProvidersOption.
 *
 * @param {*} option Trade API own copy traders providers options raw response.
 * @returns {CopyTradersProvidersOption} Options collection.
 */

function ownedCopyTraderProviderOptionResponseTransform(option) {
  return assign(createEmptyOwnCopyTraderProviderOption(), option);
}

/**
 * Create empty own copy trader option.
 *
 * @returns {CopyTradersProvidersOption} Own copy trader empty option.
 */
function createEmptyOwnCopyTraderProviderOption() {
  return {
    providerId: 0,
    providerName: "",
    providerQuote: "",
    providerConsumedBalance: 0,
    providerConsumedBalancePercentage: 0,
    providerPayableBalance: 0,
  };
}

/**
 * Transform user exchange connection to typed ExchangeConnectionEntity.
 *
 * @param {*} response Trade API get exchanges raw response.
 * @returns {Array<ProviderCopiersEntity>} User exchange connections collection.
 */

export function providerCopiersResponseTransform(response) {
  if (!isArray(response)) {
    throw new Error("Response must be an array of positions.");
  }

  let list = response.map((providerFollowersItem) => {
    return providerCopiersResponseItemTransform(providerFollowersItem);
  });
  list = list.sort((a, b) => new Date(a.date).getTime() - new Date(b.date).getTime());
  return list;
}

/**
 * @typedef {Object} ProviderCopiersEntity
 * @property {String} date
 * @property {Boolean} enabled
 * @property {String} id
 * @property {String} name
 * @property {Array<*>} requiredAuthFields
 * @property {Array<*>} testNet
 * @property {Array<*>} type
 * @property {Number} followers
 * @property {Number} totalFollowers
 */

/**
 * Transform API exchange connection item to typed object.
 *
 * @param {*} providerFollowersItem Trade API exchange connection item.
 * @returns {ProviderCopiersEntity} Exchange connection entity.
 */
function providerCopiersResponseItemTransform(providerFollowersItem) {
  const emptyExchangeListEntity = createProviderCopiersEmptyEntity();
  const transformedResponse = assign(emptyExchangeListEntity, providerFollowersItem);

  return transformedResponse;
}

/**
 * Function to create an empty provider entity.
 *
 * @return {ProviderCopiersEntity} Provoer Follower empty entity
 */
export function createProviderCopiersEmptyEntity() {
  return {
    date: "",
    enabled: false,
    id: "",
    name: "",
    requiredAuthFields: [""],
    testNet: [""],
    type: [""],
    followers: 0,
    totalFollowers: 0,
  };
}

/**
 * Transform provider followers list response item to ProviderFollowersListEntity.
 *
 * @param {*} response Trade API get provider followers list response.
 * @returns {Array<ProviderFollowersEntity>} Provider followers list collection.
 */

export function providerFollowersListResponseTransform(response) {
  if (!isArray(response)) {
    throw new Error("Response must be an array of positions.");
  }

  return response.map((providerFollowersListItem) => {
    return providerFollowersListItemTransform(providerFollowersListItem);
  });
}

/**
 * @typedef {Object} ProviderFollowersEntity
 * @property {String} userId
 * @property {String} name
 * @property {String} email
 * @property {Boolean} connected
 * @property {String} allocatedBalance
 * @property {Boolean} active
 * @property {String} cancelDate
 * @property {String} code
 * @property {String} profitsFromClosedBalance
 * @property {Boolean} realExchangeConnected
 * @property {Boolean} suspended
 * @property {String} lastTransactionId
 */

/**
 * Transform provider followers list response item to typed object.
 *
 * @param {*} providerFollowersListItem Provider followers list response item.
 * @returns {ProviderFollowersEntity} Provider Followers List Item entity.
 */
function providerFollowersListItemTransform(providerFollowersListItem) {
  const emptyProviderFollowersListEntity = createProviderFollowersListEmptyEntity();
  const transformedResponse = assign(emptyProviderFollowersListEntity, providerFollowersListItem);

  return transformedResponse;
}

function createProviderFollowersListEmptyEntity() {
  return {
    active: false,
    allocatedBalance: "",
    cancelDate: "-",
    code: "-",
    connected: false,
    email: "0",
    lastTransactionId: "-",
    name: "",
    profitsFromClosedBalance: "",
    realExchangeConnected: false,
    suspended: false,
    userId: "",
  };
}

/**
 * @typedef {Object} CoinNetwork
 * @property {string} name
 * @property {string} network
 * @property {string} coin
 * @property {string} addressRegex
 * @property {string} depositDesc
 * @property {string} depositEnable
 * @property {boolean} isDefault
 * @property {string} memoRegex
 * @property {boolean} resetAddressStatus
 * @property {string} specialTips
 * @property {string} withdrawDesc
 * @property {boolean} withdrawEnable
 * @property {string} withdrawFee
 * @property {string} withdrawMin
 * @property {string} integerMultiple
 */

/**
 * @typedef {Object} ExchangeAsset
 * @property {string} name
 * @property {string} balanceFree
 * @property {string} balanceLocked
 * @property {string} balanceTotal
 * @property {string} balanceFreeBTC
 * @property {string} balanceLockedBTC
 * @property {string} balanceTotalBTC
 * @property {string} balanceFreeUSDT
 * @property {string} balanceLockedUSDT
 * @property {string} balanceTotalUSDT
 * @property {string} balanceTotalExchCoin
 * @property {string} exchCoin
 * @property {Array<CoinNetwork>} networks
 */

/**
 * @typedef {Object.<string, ExchangeAsset>} ExchangeAssetsDict
 */

/**
 * Transform provider followers list response item to ProviderFollowersListEntity.
 *
 * @param {*} response Trade API get exchange assets list response.
 * @returns {ExchangeAssetsDict} Exchange asssets.
 */

export function exchangeAssetsResponseTransform(response) {
  if (!isObject(response)) {
    throw new Error("Response must be an object with different properties.");
  }
  return Object.entries(response).reduce(
    (res, [key, val]) => ({
      ...res,
      [key]: exchangeAssetsItemTransform(val),
    }),
    {},
  );
}

/**
 *
 * @param {*} exchangeAssetItem Exchange assets list response item.
 * @returns {ExchangeAssetsDict} Exchange assets.
 */
function exchangeAssetsItemTransform(exchangeAssetItem) {
  const emptyExchangeAssetsEntity = createExchangeAssetsEmptyEntity();
  const transformedResponse = assign(emptyExchangeAssetsEntity, exchangeAssetItem);

  return transformedResponse;
}

/**
 * @returns {ExchangeAsset} Exchange asset
 */
function createExchangeAssetsEmptyEntity() {
  return {
    name: "",
    balanceFree: "0.000000000000",
    balanceLocked: "0.000000000000",
    balanceTotal: "0.000000000000",
    balanceFreeBTC: "0.000000000000",
    balanceLockedBTC: "0.000000000000",
    balanceTotalBTC: "0.000000000000",
    balanceFreeUSDT: "0.000000000000",
    balanceLockedUSDT: "0.000000000000",
    balanceTotalUSDT: "0.000000000000",
    balanceTotalExchCoin: "0.000000000000",
    exchCoin: "",
    networks: [],
  };
}

/**
 * Create Exchange Deposit Address entity.
 *
 * @param {*} response Trade API user balance raw response.
 * @returns {ExchangeDepositAddress} Exchange Deposit Address entity.
 */
export function exchangeDepositAddressResponseTransform({ currency, address, tag }) {
  return {
    currency,
    address,
    tag,
  };
}

/**
 *
 * @typedef {Object} ProviderPerformanceEntity
 * @property {Number} closePositions
 * @property {Number} openPositions
 * @property {Number} totalBalance
 * @property {Number} totalTradingVolume
 * @property {Array<DefaultProviderPermormanceWeeklyStats>} weeklyStats
 */

/**
 *
 * @param {*} response
 * @returns {ProviderPerformanceEntity}
 */

export function providerPerformanceResponseTransform(response) {
  if (!isObject) {
    throw new Error("Response must be an object with different properties.");
  }

  let emptyProviderEntity = createProviderPerformanceEmptyEntity();
  return { ...emptyProviderEntity, ...response };
}

export function createProviderPerformanceEmptyEntity() {
  return {
    closePositions: 0,
    openPositions: 0,
    totalBalance: 0,
    totalTradingVolume: 0,
    weeklyStats: [{}],
  };
}

/**
 * Transform exchange deposit list response item to ExchangeDepositEntity list.
 *
 * @param {*} response Trade API get exchange deposits list response.
 * @returns {Array<ExchangeDepositEntity>} Exchange Deposits list collection.
 */
export function exchangeDepositsResponseTransform(response) {
  if (!isArray(response)) {
    throw new Error("Response must be an array of deposit.");
  }

  return response.map((exchangeDepositItem) => {
    return exchangeDepositItemTransform(exchangeDepositItem);
  });
}

/**
 * @typedef {Object} ExchangeDepositEntity
 * @property {String} id
 * @property {String} txid
 * @property {Number} timestamp
 * @property {String} datetime
 * @property {String} address
 * @property {String} tag
 * @property {String} type
 * @property {Number} amount
 * @property {String} currency
 * @property {String} status
 * @property {String} fee
 */

/**
 * @typedef {Object} FeeType
 * @property {string} currency
 * @property {number} cost
 */

/**
 * @typedef {Object} ExchangeWithdrawEntity
 * @property {String} id
 * @property {String} txid
 * @property {Number} timestamp
 * @property {String} datetime
 * @property {String} address
 * @property {String} tag
 * @property {String} type
 * @property {Number} amount
 * @property {String} currency
 * @property {String} status
 * @property {String} statusTx
 * @property {FeeType} fee
 */

/**
 * Transform exchange deposits list response item to typed object.
 *
 * @param {*} exchangeDepositItem Exchange Deposit response item.
 * @returns {ExchangeDepositEntity} Exchange Deposit Item entity.
 */
function exchangeDepositItemTransform(exchangeDepositItem) {
  const emptyExchangeDepositEntity = createExchangeDepositEmptyEntity();
  const transformedResponse = assign(emptyExchangeDepositEntity, exchangeDepositItem);

  return transformedResponse;
}

function createExchangeDepositEmptyEntity() {
  return {
    id: "",
    txid: "",
    timestamp: 0,
    datetime: "",
    address: "",
    tag: "",
    type: "",
    amount: 0,
    currency: "",
    status: "",
  };
}

/**
 * Transform exchange withdraw list response item to ExchangeWithdrawEntity list.
 *
 * @param {*} response Trade API get exchange withdraws list response.
 * @returns {Array<ExchangeWithdrawEntity>} Exchange withdraws list collection.
 */
export function exchangeWithdrawsResponseTransform(response) {
  if (!isArray(response)) {
    throw new Error("Response must be an array of withdraw.");
  }

  return response.map((exchangeWithdrawItem) => {
    return exchangeWithdrawItemTransform(exchangeWithdrawItem);
  });
}

/**
 * Transform exchange withdraws list response item to typed object.
 *
 * @param {*} exchangeWithdrawItem Exchange withdraw response item.
 * @returns {ExchangeWithdrawEntity} Exchange withdraw Item entity.
 */
function exchangeWithdrawItemTransform(exchangeWithdrawItem) {
  const emptyExchangeWithdrawEntity = createExchangeWithdrawEmptyEntity();
  const transformedResponse = assign(emptyExchangeWithdrawEntity, exchangeWithdrawItem);

  return transformedResponse;
}

function createExchangeWithdrawEmptyEntity() {
  return {
    id: "",
    txid: "",
    timestamp: 0,
    datetime: "",
    address: "",
    tag: "",
    type: "",
    amount: 0,
    currency: "",
    status: "",
    statusTx: "",
    fee: { currency: "", cost: "" },
  };
}

/**
 * Transform withdraw reply to typed WithdrawReply
 *
 * @param {*} response Trade API withdraw response.
 * @returns {WithdrawReply} Withdraw reply object.
 */
export function withdrawResponseTransform(response) {
  return {
    id: response.id,
  };
}

/**
 * Transform convert asset reply to typed ConvertReply
 *
 * @param {*} response Trade API convert asset response.
 * @returns {ConvertReply} Convert asset reply object.
 */
export function convertAssetResponseTransform(response) {
  return {
    totalServiceCharge: response.totalServiceCharge,
    totalTransferred: response.totalTransferred,
    trans: response.trans,
  };
}

/**
 *
 * @typedef {Object} ProviderSettingsTargetObject
 * @property {String} targetId
 * @property {String} priceTargetPercentage
 * @property {String} amountPercentage
 */

/**
 *
 * @typedef {Object} ProviderExchangeSettingsObject
 * @property {Boolean} blacklist
 * @property {Number} buyTTL
 * @property {Boolean} disable
 * @property {Boolean} internal
 * @property {String} internalId
 * @property {String} internalName
 * @property {Number} leverage
 * @property {Boolean} managed
 * @property {String} maxPositions
 * @property {String} minVolume
 * @property {String} name
 * @property {Number} positionSize
 * @property {String} positionSizeBKRWUnit
 * @property {String} positionSizeBKRWValue
 * @property {String} positionSizeBNBUnit
 * @property {String} positionSizeBNBValue
 * @property {String} positionSizeBTCUnit
 * @property {String} positionSizeBTCValue
 * @property {String} positionSizeBUSDUnit
 * @property {String} positionSizeBUSDValue
 * @property {String} positionSizeETHUnit
 * @property {String} positionSizeETHValue
 * @property {String} positionSizeEURUnit
 * @property {String} positionSizeEURValue
 * @property {String} positionSizeIDRTUnit
 * @property {String} positionSizeIDRTValue
 * @property {String} positionSizeNGNUnit
 * @property {String} positionSizeNGNValue
 * @property {String} positionSizePAXUnit
 * @property {String} positionSizePAXValue
 * @property {String} positionSizeRUBUnit
 * @property {String} positionSizeRUBValue
 * @property {String} positionSizeTRXUnit
 * @property {String} positionSizeTRXValue
 * @property {String} positionSizeTRYUnit
 * @property {String} positionSizeTRYValue
 * @property {String} positionSizeTUSDUnit
 * @property {String} positionSizeTUSDValue
 * @property {String} positionSizeUSDCUnit
 * @property {String} positionSizeUSDCValue
 * @property {String} positionSizeUSDSUnit
 * @property {String} positionSizeUSDSValue
 * @property {String} positionSizeUSDTUnit
 * @property {String} positionSizeUSDTValue
 * @property {String} positionSizeXRPUnit
 * @property {String} positionSizeXRPValue
 * @property {String} positionSizeZARUnit
 * @property {String} positionSizeZARValue
 * @property {String} maxPositions
 * @property {String} positionsPerMarket
 * @property {String} priceDeviation
 * @property {Array<ProviderSettingsTargetObject>} reBuyTargets
 * @property {Number} sellByTTL
 * @property {String} sellPriceDeviation
 * @property {String} stopLoss
 * @property {Array<ProviderSettingsTargetObject>} takeProfitTargets
 * @property {String} trailingStop
 * @property {String} trailingStopTrigger
 * @property {Boolean} whitelist
 */

/**
 * Transform provider exchange settings response.
 *
 * @param {*} response .
 * @returns {ProviderExchangeSettingsObject} Provider exchange settings entity.
 */
export function providerExchangeSettingsResponseTransform(response) {
  const emptySettingsEntity = creatEmptySettingsEntity();
  let reBuyTargets = response.reBuyTargets ? Object.values(response.reBuyTargets) : [];
  let takeProfitTargets = response.takeProfitTargets
    ? Object.values(response.takeProfitTargets)
    : [];
  const transformedResponse = assign(emptySettingsEntity, response, {
    reBuyTargets: reBuyTargets,
    takeProfitTargets: takeProfitTargets,
    buyTTL: response.buyTTL ? response.buyTTL / 60 : response.buyTTL, // Convert seconds to minutes.
    sellByTTL: response.sellByTTL ? response.sellByTTL / 3600 : response.sellByTTL, // Convert seconds to hours.
  });

  return transformedResponse;
}

/**
 * Create provider exchange settings empty entity.
 *
 * @returns {ProviderExchangeSettingsObject} Provider exchange settings empty entity.
 */
export function creatEmptySettingsEntity() {
  return {
    blacklist: false,
    buyTTL: 0,
    disable: false,
    internal: false,
    internalId: "",
    internalName: "",
    leverage: 1,
    managed: false,
    maxPositions: "",
    minVolume: "",
    name: "",
    positionSize: 0,
    positionSizeBKRWUnit: "#",
    positionSizeBKRWValue: "",
    positionSizeBNBUnit: "#",
    positionSizeBNBValue: "",
    positionSizeBTCUnit: "#",
    positionSizeBTCValue: "",
    positionSizeBUSDUnit: "#",
    positionSizeBUSDValue: "",
    positionSizeETHUnit: "#",
    positionSizeETHValue: "",
    positionSizeEURUnit: "#",
    positionSizeEURValue: "",
    positionSizeIDRTUnit: "#",
    positionSizeIDRTValue: "",
    positionSizeNGNUnit: "#",
    positionSizeNGNValue: "",
    positionSizePAXUnit: "#",
    positionSizePAXValue: "",
    positionSizeRUBUnit: "#",
    positionSizeRUBValue: "",
    positionSizeTRXUnit: "#",
    positionSizeTRXValue: "",
    positionSizeTRYUnit: "#",
    positionSizeTRYValue: "",
    positionSizeTUSDUnit: "#",
    positionSizeTUSDValue: "",
    positionSizeUSDCUnit: "#",
    positionSizeUSDCValue: "",
    positionSizeUSDSUnit: "#",
    positionSizeUSDSValue: "",
    positionSizeUSDTUnit: "#",
    positionSizeUSDTValue: "",
    positionSizeXRPUnit: "#",
    positionSizeXRPValue: "",
    positionSizeZARUnit: "#",
    positionSizeZARValue: "",
    positionsPerMarket: "",
    priceDeviation: "",
    reBuyTargets: [{ targetId: "", priceTargetPercentage: "", amountPercentage: "" }],
    sellByTTL: 0,
    sellPriceDeviation: "",
    stopLoss: "",
    takeProfitTargets: [{ targetId: "1", priceTargetPercentage: "", amountPercentage: "" }],
    trailingStop: "",
    trailingStopTrigger: "",
    whitelist: false,
  };
}

/**
 *
 * @typedef {Object} ProviderDataPointsEntity
 * @property {String} float
 * @property {String} floatPercentage
 * @property {String} floatUSDT
 * @property {Number} followersTrialing
 * @property {String} freeBalance
 * @property {String} freeBalancePercentage
 * @property {String} freeBalanceUSDT
 * @property {String} quote
 * @property {String} totalAllocated
 * @property {String} totalAllocatedFromFollowers
 * @property {String} totalAllocatedUSDT
 * @property {String} totalAllocatedUSDTFromFollowers
 * @property {Number} totalFollowers
 * @property {String} totalProfit
 * @property {String} totalProfitPercentage
 * @property {String} totalProfitUSDT
 */

/**
 * Transform Provider data points get response.
 *
 * @param {*} response .
 * @returns {ProviderDataPointsEntity} Provider Data points entity.
 */
export function providerDataPointsResponseTransform(response) {
  return assign(creatEmptyProviderDataPointsEntity(), response);
}

/**
 * Create provider data points entity.
 *
 * @returns {ProviderDataPointsEntity} Provider data points entity.
 */
export function creatEmptyProviderDataPointsEntity() {
  return {
    float: "",
    floatPercentage: "",
    floatUSDT: "",
    followersTrialing: 0,
    freeBalance: "",
    freeBalancePercentage: "",
    freeBalanceUSDT: "",
    quote: "",
    totalAllocated: "",
    totalAllocatedFromFollowers: "",
    totalAllocatedUSDT: "",
    totalAllocatedUSDTFromFollowers: "",
    totalFollowers: 0,
    totalProfit: "",
    totalProfitPercentage: "",
    totalProfitUSDT: "",
  };
}

/**
 *
 * @typedef {Object} ManagementPositionsEntity
 * @property {PositionEntity} position
 * @property {Array<PositionEntity>} subPositions
 */

/**
 * Transform management positions response to typed object mapping.
 *
 * @param {*} response Management positions list response.
 * @returns {Array<ManagementPositionsEntity>} Positions entities mapping with management ids.
 */
export function managementPositionsResponseTransform(response) {
  if (!isObject(response)) {
    throw new Error("Response must be an object of user positions positions mapping");
  }
  /**
   * @type {Array<ManagementPositionsEntity>}
   */
  let transformedResponse = [];
  Object.keys(response).forEach((item) => {
    /* @ts-ignore */
<<<<<<< HEAD
    transformedResponse.push(managementPositionsItemTransform(response[item]));
  });
  return transformedResponse;
}

/**
 * Transform Management positions item..
 *
 * @param {*} positionList Management positions list.
 * @returns {ManagementPositionsEntity} Management positions entitiy.
 */
function managementPositionsItemTransform(positionList) {
  /* @ts-ignore */
  positionList = positionList.map((item) => {
    return userPositionItemTransform(item);
=======
    response[item] = response[item].map((positionItem) => {
      /* @ts-ignore */
      positionItem.subPositions = response[item].length - 1;
      return positionItemTransform(positionItem);
    });
>>>>>>> 51b80aa5
  });

  let managementPositionEntity = createEmptyManagementPositionsEntity();
  managementPositionEntity.position = positionList.length ? positionList.splice(0, 1)[0] : {};
  managementPositionEntity.subPositions = positionList.length
    ? positionList.splice(0, positionList.length)
    : [];
  managementPositionEntity.position.subPositions = managementPositionEntity.subPositions.length;
  return managementPositionEntity;
}

/**
 * @returns {ManagementPositionsEntity} Empty management positions entity.
 */
function createEmptyManagementPositionsEntity() {
  return {
    position: createEmptyPositionEntity(),
    subPositions: [],
  };
}

/**
 * Transform Profile notifications response.
 *
 * @param {*} response .
 * @returns {ProfileNotifications} Provider Data points entity.
 */
export function profileNotificationsResponseTransform(response) {
  const emptyProfileNotificationsEntity = createEmptyProfileNotificationsEntity();
  // Override the empty entity with the values that came in from API.
  const transformedResponse = assign(emptyProfileNotificationsEntity, response);

  return transformedResponse;
}

/**
 * Create profile notifications entity.
 * @returns {ProfileNotifications} User entity.
 */
function createEmptyProfileNotificationsEntity() {
  return {
    emailEnable: false,
    emailNews: false,
    emailOpenPosition: false,
    emailUpdatePosition: false,
    emailSubscriptionWarning: false,
    telegramEnable: false,
    telegramNews: false,
    telegramUpdatePosition: false,
    telegramSubscriptionWarning: false,
    telegramCode: "",
  };
}

/**
 * @typedef {Object} CopyTraderCreatePayload
 * @property {string} name
 */

/**
 * @typedef {Object} ProviderCreatePayload
 * @property {string} name
 * @property {string} exchange
 * @property {string} exchangeType
 * @property {string} minAllocatedBalance
 * @property {string} quote
 */

/**
 * @typedef {Object} NewProviderEntity
 * @property {string} id
 * @property {string} name
 * @property {string} key
 * @property {string} userId
 * @property {string} projectId
 * @property {string} description
 * @property {Array<string>} exchanges
 * @property {string} exchangeType
 * @property {DefaultProviderOptions} options
 * @property {string} minAllocatedBalance
 * @property {boolean} isCopyTrading
 * @property {string} quote
 * @property {boolean} public
 * @property {boolean} list
 * @property {Object} signalsLastUpdate
 * @property {boolean} updatingSignal
 * @property {Array<string>} disabledMarkets
 * @property {boolean} locked
 * @property {Object} lockedAt
 * @property {string} lockedBy
 * @property {string} lockedFrom
 * @property {Object} copyTradingStatsLastUpdate
 */

/**
 * Transform Create Provider response.
 *
 * @param {*} response Trade API create provider response.
 * @returns {NewProviderEntity} Provider
 */
export function providerCreateResponseTransform(response) {
  const emptyNewProviderEntity = createEmptyNewProviderEntity();
  const normalizedId = isObject(response._id) ? response._id.$oid : "";
  const normalizeduserId = isObject(response.userId) ? response._id.$oid : "";
  // Override the empty entity with the values that came in from API.
  const transformedResponse = assign(emptyNewProviderEntity, response, {
    id: normalizedId,
    userId: normalizeduserId,
  });

  return transformedResponse;
}

/**
 * Create an empty Created Provider Entity
 * @returns {NewProviderEntity} New Provider entity.
 */
const createEmptyNewProviderEntity = () => {
  return {
    id: "",
    name: "",
    key: "",
    userId: "",
    projectId: "",
    description: "",
    exchanges: [],
    exchangeType: "",
    options: {
      acceptUpdateSignal: false,
      allowSendingBuyOrdersAsMarket: false,
      balanceFilter: false,
      enablePanicSellSignals: false,
      enableSellSignals: false,
      limitPriceFromSignal: false,
      reBuyFromProvider: false,
      reBuysFromSignal: false,
      reUseSignalIdIfClosed: false,
      riskFilter: false,
      stopLossFromSignal: false,
      successRateFilter: false,
      takeProfitsFromSignal: false,
      terms: false,
      trailingStopFromSignal: false,
      useLeverageFromSignal: false,
      allowClones: true,
      customerKey: false,
      disclaimer: "",
    },
    minAllocatedBalance: "",
    isCopyTrading: false,
    quote: "",
    public: false,
    list: false,
    signalsLastUpdate: null,
    updatingSignal: false,
    disabledMarkets: [],
    locked: false,
    lockedAt: null,
    lockedBy: "",
    lockedFrom: "",
    copyTradingStatsLastUpdate: null,
  };
};

/**
 * @typedef {Object} CloneActionResponseObject
 * @property {String} providerId
 */

/**
 * Transform Clone Provider response.
 *
 * @param {*} response Trade API create provider response.
 * @returns {CloneActionResponseObject} Provider
 */
export function cloneProviderResponseTransform(response) {
  if (!isString(response)) {
    throw new Error("Response must be a string of provider ID.");
  }

  return { providerId: response };
}

/**
 * @typedef {Object} UserExchangeAssetObject
 * @property {String} balanceFree
 * @property {String} balanceFreeBTC
 * @property {String} balanceFreeUSDT
 * @property {String} balanceLocked
 * @property {String} balanceLockedBTC
 * @property {String} balanceLockedUSDT
 * @property {String} balanceTotal
 * @property {String} balanceTotalBTC
 * @property {String} balanceTotalExchCoin
 * @property {String} balanceTotalUSDT
 * @property {String} exchCoin
 * @property {String} name
 * @property {Array<*>} networks
 * @property {String} coin
 */

/**
 * Transform User's exchange assets response.
 *
 * @param {*} response User's exchange assets response.
 * @returns {Array<UserExchangeAssetObject>} Transformed user exchange assets.
 */
export function userExchangeAssetsResponseTransform(response) {
  if (!isObject(response)) {
    throw new Error("Response must be an object of user exchange assets mapping");
  }

  let transformedResponse = Object.values(response).map((item, index) => {
    let emptyEntity = createEmptyUserExchangeAssetsEntity();
    emptyEntity.coin = Object.keys(response)[index];
    let transformedEntity = assign(emptyEntity, item);
    return transformedEntity;
  });

  return transformedResponse;
}

/**
 * Create an empty user exchnage assets entity.
 * @returns {UserExchangeAssetObject} User exchange assets entity.
 */
const createEmptyUserExchangeAssetsEntity = () => {
  return {
    balanceFree: "0",
    balanceFreeBTC: "0",
    balanceFreeUSDT: "0",
    balanceLocked: "0",
    balanceLockedBTC: "0",
    balanceLockedUSDT: "0",
    balanceTotal: "0",
    balanceTotalBTC: "0",
    balanceTotalExchCoin: "0",
    balanceTotalUSDT: "0",
    exchCoin: "",
    name: "",
    networks: [],
    coin: "",
  };
};

/**
 * @typedef {Object} UserAvailableBalanceObject
 * @property {Number} BNB
 * @property {Number} BNT
 * @property {Number} PERL
 * @property {Number} ARK
 * @property {Number} ATOM
 * @property {Number} EOS
 * @property {Number} KAVA
 * @property {Number} KMD
 * @property {Number} LOOM
 * @property {Number} ONE
 * @property {Number} TFUEL
 * @property {Number} TOMO
 * @property {Number} VTHO
 * @property {Number} USDT
 */

/**
 * Transform User's available balance response.
 *
 * @param {*} response User's available balance response.
 * @returns {UserAvailableBalanceObject} User's available balance entity.
 */
export function userAvailableBalanceResponseTransform(response) {
  if (!isObject(response)) {
    throw new Error("Response must be an object of user exchange coins.");
  }

  return assign(createEmptyAvailableBalanceEntity(), response);
}

/**
 * Create User's available balance emoty entity.
 *
 * @returns {UserAvailableBalanceObject} User's available balance empty entity.
 */
const createEmptyAvailableBalanceEntity = () => {
  return {
    BNB: 0,
    BNT: 0,
    PERL: 0,
    ARK: 0,
    ATOM: 0,
    EOS: 0,
    KAVA: 0,
    KMD: 0,
    LOOM: 0,
    ONE: 0,
    TFUEL: 0,
    TOMO: 0,
    VTHO: 0,
    USDT: 0,
  };
};

/**
 *
 * @typedef {Object} SessionResponseObject
 * @property {String} status
 * @property {Number} validUntil
 */

/**
 * Transform session response to session entity.
 *
 * @param {*} response Response from backend.
 * @returns {SessionResponseObject} Session entity.
 */
export function sessionDataResponseTransform(response) {
  return {
    status: response.status,
    validUntil: response.validUntil * 1000,
  };
}

/**
 * @typedef {Object} ExchangeOpenOrdersObject
 * @property {String} orderId
 * @property {String} positionId
 * @property {String} symbol
 * @property {Number} amount
 * @property {Number} price
 * @property {String} side
 * @property {String} type
 * @property {Number} timestamp
 * @property {String} datetime
 * @property {String} status
 * @property {String} datetimeReadable
 */

/**
 * Transform exchange open orders response.
 *
 * @param {*} response Exchange open orders response.
 * @returns {Array<ExchangeOpenOrdersObject>} Exchange open orders response entity.
 */
export function exchangeOpenOrdersResponseTransform(response) {
  if (!isArray(response)) {
    throw new Error("Response must be an array of objects");
  }

  return response.map((item) => {
    return exchangeOrdersItemTransform(item);
  });
}

/**
 * Transform open orders entity from response.
 *
 * @param {*} order Exchange open orders entity from response.
 * @returns {ExchangeOpenOrdersObject} Transformed open orders entity.
 */
function exchangeOrdersItemTransform(order) {
  const time = moment(Number(order.timestamp));
  const orderEntity = assign(createEmptyExchangeOpenOrdersEntity(), order, {
    datetimeReadable: time.format("YY/MM/DD HH:mm"),
  });
  return orderEntity;
}

/**
 * Create an empty exchange order Entity.
 *
 * @returns {ExchangeOpenOrdersObject} Empty exchange order entity.
 */
const createEmptyExchangeOpenOrdersEntity = () => {
  return {
    orderId: "",
    positionId: "",
    symbol: "",
    amount: 0,
    price: 0,
    side: "",
    type: "",
    timestamp: 0,
    datetime: "",
    datetimeReadable: "",
    status: "",
  };
};

/**
 * @typedef {Object} ExchangeContractsObject
 * @property {String} positionId
 * @property {Number} amount
 * @property {Number} entryprice
 * @property {Number} leverage
 * @property {Number} liquidationprice
 * @property {Number} margin
 * @property {Number} markprice
 * @property {String} side
 * @property {String} symbol
 */

/**
 * Transform exchange contract response.
 *
 * @param {*} response Exchange contract response.
 * @returns {Array<ExchangeContractsObject>} Exchange contract entity.
 */
export function exchangeContractsResponseTransform(response) {
  if (!isArray(response)) {
    throw new Error("Response must be an array of objects");
  }

  return response.map((item) => {
    return exchangeContractsItemTransform(item);
  });
}

/**
 * Transform exchange contract entity from response.
 *
 * @param {*} contract Exchange contracts entity from response.
 * @returns {ExchangeContractsObject} Transformed contracts entity.
 */
function exchangeContractsItemTransform(contract) {
  const orderEntity = assign(createEmptyExchangeContractsEntity(), contract, {
    positionId: contract.position,
  });
  return orderEntity;
}

/**
 * Create an empty exchange contract entity
 *
 * @returns {ExchangeContractsObject} Empty exchaneg conytract entity.
 */
const createEmptyExchangeContractsEntity = () => {
  return {
    positionId: "",
    amount: 0,
    entryprice: 0,
    leverage: 0,
    liquidationprice: 0,
    margin: 0,
    markprice: 0,
    side: "",
    symbol: "",
  };
};<|MERGE_RESOLUTION|>--- conflicted
+++ resolved
@@ -3113,7 +3113,6 @@
   let transformedResponse = [];
   Object.keys(response).forEach((item) => {
     /* @ts-ignore */
-<<<<<<< HEAD
     transformedResponse.push(managementPositionsItemTransform(response[item]));
   });
   return transformedResponse;
@@ -3128,14 +3127,7 @@
 function managementPositionsItemTransform(positionList) {
   /* @ts-ignore */
   positionList = positionList.map((item) => {
-    return userPositionItemTransform(item);
-=======
-    response[item] = response[item].map((positionItem) => {
-      /* @ts-ignore */
-      positionItem.subPositions = response[item].length - 1;
-      return positionItemTransform(positionItem);
-    });
->>>>>>> 51b80aa5
+    return positionItemTransform(item);
   });
 
   let managementPositionEntity = createEmptyManagementPositionsEntity();
