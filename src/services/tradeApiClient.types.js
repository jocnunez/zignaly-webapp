import moment from "moment";
import { assign, isArray, isObject, mapValues } from "lodash";
import { toCamelCaseKeys } from "../utils/format";
import defaultProviderLogo from "../images/defaultProviderLogo.png";

/**
 * @type {('entry')}
 */
export const POSITION_TYPE_ENTRY = "entry";

/**
 * @type {('exit')}
 */
export const POSITION_TYPE_EXIT = "exit";

/**
 * @type {('LONG')}
 */
export const POSITION_SIDE_LONG = "LONG";

/**
 * @type {('SHORT')}
 */
export const POSITION_SIDE_SHORT = "SHORT";

/**
 * @type {('market')}
 */
export const POSITION_ENTRY_TYPE_MARKET = "market";

/**
 * @type {('limit')}
 */
export const POSITION_ENTRY_TYPE_LIMIT = "limit";

/**
 * @type {('stop_loss_limit')}
 */
export const POSITION_ENTRY_TYPE_SLLIMIT = "stop_loss_limit";

/**
 * @type {('import')}
 */
export const POSITION_ENTRY_TYPE_IMPORT = "import";

/**
 * @typedef {('SHORT' | 'LONG')} PositionEntrySide
 */

/**
 * @typedef {("market" | "limit" | "stop_loss_limit" | "import")} PositionEntryType
 */

/**
 * @typedef {('entry' | 'exit')} PositionOrderType
 */

/**
 * @typedef {Object} CreatePositionPayload
 * @property {string} token
 * @property {string} pair
 * @property {number} limitPrice
 * @property {string} positionSizeQuote
 * @property {number} positionSize
 * @property {number} realInvestment
 * @property {PositionOrderType} type
 * @property {PositionEntrySide} side
 * @property {number|boolean} stopLossPercentage
 * @property {number|boolean} buyTTL
 * @property {PositionEntryType} buyType
 * @property {number} buyStopPrice
 * @property {number|boolean} sellByTTL
 * @property {Array<PositionProfitTarget>|boolean} takeProfitTargets
 * @property {Array<PositionDCATarget>|boolean} reBuyTargets
 * @property {number|boolean} trailingStopTriggerPercentage
 * @property {number|boolean} trailingStopPercentage
 * @property {number|string} providerId
 * @property {string} providerName
 * @property {string} exchangeName
 * @property {string} exchangeInternalId
 */

/**
 * @typedef {Object} PositionProfitTarget
 * @property {number} targetId
 * @property {number} priceTargetPercentage
 * @property {number} quoteTarget
 * @property {number} amountPercentage
 * @property {number} value
 */

/**
 * @typedef {Object} PositionDCATarget
 * @property {number} targetId
 * @property {number} priceTargetPercentage
 * @property {number} amountPercentage
 */

/**
 * @typedef {Object} PositionActionPayload
 * @property {string} positionId Position ID to cancel.
 * @property {string} token Access token.
 */

/**
 * @typedef {CreatePositionPayload & PositionActionPayload} UpdatePositionPayload
 */

/**
 * @typedef {Object} UserCreatePayload
 * @property {string} firstName User first name.
 * @property {string} email User email address.
 * @property {string} password User password.
 * @property {string} gRecaptchaResponse Google captcha response.
 */

/**
 * @typedef {Object} UserCreateResponse
 * @property {string} token User access token.
 */

/**
 * @typedef {Object} UserLoginPayload
 * @property {string} email
 * @property {string} password
 * @property {string} gRecaptchaResponse
 */

/**
 * @typedef {Object} GetProviderPayload
 * @property {string} token
 * @property {string} providerId
 * @property {Number} version
 */

/**
 * @typedef {Object} GetProviderFollowersPayload
 * @property {string} token
 * @property {string} providerId
 */

/**
 * @typedef {Object} ConnectProviderPayload
 * @property {string} token
 * @property {string} providerId
 * @property {String} [allocatedBalance]
 * @property {String} [exchangeInternalId]
 * @property {Boolean} [balanceFilter]
 * @property {Boolean} [connected]
 * @property {Boolean} [acceptUpdateSignal]
 * @property {Boolean} [allowSendingBuyOrdersAsMarket]
 * @property {Boolean} [enablePanicSellSignals]
 * @property {Boolean} [enableSellSignals]
 * @property {Boolean} [limitPriceFromSignal]
 * @property {Boolean} [reBuyFromProvider]
 * @property {Boolean} [reBuysFromSignal]
 * @property {Boolean} [reUseSignalIdIfClosed]
 * @property {Boolean} [riskFilter]
 * @property {Boolean} [stopLossFromSignal]
 * @property {Boolean} [successRateFilter]
 * @property {Boolean} [takeProfitsFromSignal]
 * @property {Boolean} [terms]
 * @property {Boolean} [trailingStopFromSignal]
 * @property {Boolean} [useLeverageFromSignal]
 * @property {String} [customerKey]
 * @property {Boolean} [reBuyFirst]
 * @property {Boolean} [reBuyAll]
 * @property {Boolean} [reBuyLast]
 * @property {Boolean} [takeProfitFirst]
 * @property {Boolean} [takeProfitAll]
 * @property {Boolean} [takeProfitLast]
 * @property {Number} [quantityPercentage]
 * @property {Number} [limitReBuys]
 * @property {Boolean} [short]
 * @property {Boolean} [shortmid]
 * @property {Boolean} [mid]
 * @property {Boolean} [long]
 * @property {Number} [risk]
 * @property {Number} [successRate]
 */

/**
 * @typedef {Object} DisableProviderPayload
 * @property {string} token
 * @property {string} providerId
 * @property {String} type
 * @property {Boolean} disable
 */

/**
 * @typedef {Object} EditProvderPayload
 * @property {string} token
 * @property {string} providerId
 * @property {String} name
 * @property {String} logoUrl
 * @property {String} website
 * @property {Boolean} list
 * @property {Boolean} public
 * @property {String} minAllocatedBalance
 * @property {String} merchantId
 * @property {String} price
 * @property {String} trial
 * @property {String} ipnSecret
 * @property {String} [exchange]
 * @property {String} [exchangeType]
 * @property {String} [quote]
 * @property {String} about
 * @property {String} strategy
 * @property {Array<DefaultProviderSocialObject>} social
 * @property {Array<DefaultProviderTeamObject>} team
 */

/**
 * @typedef {Object} UserLoginResponse
 * @property {string} token User access token.
 * @property {string} firstName User first name.
 * @property {string} email User email.
 * @property {boolean} ask2FA Indicates if 2FA should be asked.
 * @property {string} userId User ID.
 * @property {string} createdAt Creation timestamp: e.g. (2020-05-14T14:34:48).
 * @property {boolean} providerEnable Indicates if user is subscribed to signal providers.
 * @property {boolean} twoFAEnable Indicate if 2FA is enabled.
 * @property {boolean} ref
 * @property {boolean} subscribe
 * @property {boolean} isAdmin Indicate if user is administrator.
 * @property {boolean} binanceConnected Indicates if user has Binance exchange connected.
 * @property {number} buysCount Counts the number of buys positions.
 * @property {number} sellsCount Counts the number of sell positions.
 * @property {number} planId Reference of the Zignaly subscription plan.
 * @property {string} planName Name of the Zignaly plan that user is subscribed to.
 * @property {string} planType
 * @property {string} projectId
 * @property {boolean} minimumProviderSettings
 * @property {number} status Indicate if user is active or not.
 * @property {Onboarding} onboarding Indicate user onboarding stage.
 * @property {string} refCode
 */

/**
 * @typedef {Object} Onboarding
 * @property {boolean} finished
 * @property {boolean} paused
 * @property {number} step
 */

/**
 * @typedef {Object} AuthorizationPayload
 * @property {string} token User access token.
 */

/**
 * @typedef {Object} ProviderExchangeSettingsPayload
 * @property {string} token User access token.
 * @property {string} internalExchangeId User exchange connection ID.
 * @property {String} providerId
 */

/**
 * @typedef {Object & ProviderExchangeSettingsPayload & ProviderExchangeSettingsObject} ProviderExchangeSettingsUpdatePayload
 * @property {boolean} exchangeId
 */

/**
 * @typedef {Object} UserEquityPayload
 * @property {string} token User access token.
 * @property {String} exchangeInternalId
 */

/**
 * @typedef {Object} PositionsListPayload
 * @property {string} token User access token.
 * @property {string} internalExchangeId User exchange connection ID.
 */

/**
 * @typedef {Object & AuthorizationPayload} ReadOnlyPayload
 * @property {boolean} ro
 */

/**
 * @typedef {Object & AuthorizationPayload} BaseAssetsPayload
 * @property {string} quote
 */

/**
 * @typedef {Object} ExchangeAssetsPayload
 * @property {string} internalId
 */

/**
 * @typedef {Object} PositionEntity
 * @property {Object<number, ReBuyTarget>} reBuyTargets
 * @property {Object<number, ProfitTarget>} takeProfitTargets
 * @property {RealInvestment} realInvestment
 * @property {boolean} accounting
 * @property {boolean} checkStop
 * @property {boolean} closed
 * @property {boolean} copyTraderId
 * @property {boolean} isCopyTrader
 * @property {boolean} isCopyTrading
 * @property {boolean} paperTrading
 * @property {boolean} sellByTTL
 * @property {boolean} signalMetadata
 * @property {boolean} takeProfit
 * @property {boolean} trailingStopPrice
 * @property {boolean} trailingStopTriggered
 * @property {boolean} updating
 * @property {number} buyTTL
 * @property {number} closeDate
 * @property {number} fees
 * @property {number} leverage
 * @property {number} netProfit
 * @property {number} netProfitPercentage
 * @property {string} netProfitStyle
 * @property {number} openDate
 * @property {number} positionSizeQuote
 * @property {number} profit
 * @property {number} reBuyTargetsCountFail
 * @property {number} reBuyTargetsCountPending
 * @property {number} reBuyTargetsCountSuccess
 * @property {number} risk
 * @property {number} status
 * @property {number} stopLossPercentage
 * @property {number} stopLossPrice
 * @property {number} takeProfitTargetsCountFail
 * @property {number} takeProfitTargetsCountPending
 * @property {number} takeProfitTargetsCountSuccess
 * @property {number} trailingStopPercentage
 * @property {number} trailingStopTriggerPercentage
 * @property {string} age
 * @property {number} amount
 * @property {string} base
 * @property {number} buyPrice
 * @property {string} closeDateReadable
 * @property {string} closeTrigger
 * @property {string} exchange
 * @property {string} exchangeInternalName
 * @property {string} internalExchangeId
 * @property {string} invested
 * @property {string} investedQuote
 * @property {string} logoUrl
 * @property {string} openDateReadable
 * @property {string} openTrigger
 * @property {string} pair
 * @property {string} positionId
 * @property {string} positionSize
 * @property {number} profitPercentage
 * @property {string} profitStyle
 * @property {string} provider
 * @property {string} providerId
 * @property {string} providerLink
 * @property {string} providerLogo
 * @property {string} providerName
 * @property {string} quote
 * @property {string} quoteAsset
 * @property {number} remainAmount
 * @property {string} riskStyle
 * @property {string} sellPlaceOrderAt
 * @property {number} sellPrice
 * @property {string} side
 * @property {string} signalId
 * @property {string} signalTerm
 * @property {string} statusDesc
 * @property {string} stopLossStyle
 * @property {string} symbol
 * @property {string} userId
 * @property {('unsold' | 'sold' | 'unopened' | '')} type
 */

/**
 * @typedef {Object} RealInvestment
 * @property {string} $numberDecimal
 */

/**
 * @typedef {Object} ReBuyTarget
 * @property {number} targetId
 * @property {number} triggerPercentage
 * @property {number} quantity
 * @property {boolean} buying
 * @property {boolean} done
 * @property {string} orderId
 * @property {boolean} cancel
 * @property {boolean} skipped
 * @property {string} buyType
 */

/**
 * @typedef {Object} ProfitTarget
 * @property {number} targetId
 * @property {number} amountPercentage
 * @property {boolean} done
 * @property {string} orderId
 * @property {number} priceTargetPercentage
 * @property {boolean} cancel
 * @property {boolean} skipped
 * @property {boolean} updating
 */

/**
 * @typedef {Array<PositionEntity>} UserPositionsCollection
 */

/**
 * @typedef {Array<UserLoginResponse>} UsersCollection
 */

/**
 * @typedef {Object} ProvidersPayload
 * @property {string} token
 * @property {string} type
 * @property {number} timeFrame
 * @property {boolean} copyTradersOnly
 * @property {boolean} [ro]
 */

/**
 * @typedef {Object} DailyReturn
 * @property {string} name
 * @property {number} [positions]
 * @property {number} returns
 * @property {string} [totalInvested]
 * @property {string} [totalProfit]
 */

/**
 * @typedef {Object} ProvidersStatsPayload
 * @property {string} token
 * @property {string} quote
 * @property {string} base
 * @property {string} timeFrame
 * @property {string} DCAFilter
 * @property {boolean} ro
 * @property {boolean} isCopyTrading
 */

/**
 * @typedef {Object} ProviderEntity
 * @property {string} id
 * @property {string} name
 * @property {string} description
 * @property {string} shortDesc
 * @property {string} longDesc
 * @property {string|boolean} fee
 * @property {number} price
 * @property {boolean} website
 * @property {Array<string>} exchanges
 * @property {boolean} key
 * @property {boolean} disable
 * @property {boolean} customerKey
 * @property {boolean} public
 * @property {boolean} hasRecommendedSettings
 * @property {string} logoUrl
 * @property {boolean} hasBeenUsed
 * @property {boolean} isClone
 * @property {boolean} isCopyTrading
 * @property {boolean} clonedFrom
 * @property {number} createdAt
 * @property {boolean} isFromUser
 * @property {string} quote
 * @property {Array<DailyReturn>} dailyReturns
 * @property {number} [risk]
 * @property {number} followers
 * @property {number} returns
 * @property {string} floating
 * @property {number} openPositions
 * @property {number} closedPositions
 */

/**
 * @typedef {Array<ProviderEntity>} ProvidersCollection
 */

/**
 * @typedef {Object} ProviderStats
 * @property {string} providerId
 * @property {string} name
 * @property {string} logoUrl
 * @property {string} name
 * @property {string} quote
 * @property {boolean} base
 * @property {number} signals
 * @property {string} sumTotalInvested
 * @property {string} sumTotalProfit
 * @property {string} sumTotalProfitFromClosed
 * @property {string} sumTotalProfitFromOpened
 * @property {string} sumPositions
 * @property {string} sumUnclosedPositions
 * @property {string} sumWins
 * @property {string} sumLosses
 * @property {string} sumDCAs
 * @property {string} sumDCAWins
 * @property {string} sumDCALosses
 * @property {string} sumSoldByTakeProfit
 * @property {string} sumSoldManually
 * @property {string} sumSoldByTrailingStop
 * @property {string} sumSoldByStopLoss
 * @property {string} sumSoldByTTL
 * @property {string} sumSoldBySignal
 * @property {string} sumSoldByOther
 * @property {string} avgAverageProfit
 * @property {string} avgAveragePositionSize
 * @property {string} avgAverageDCAsPerPosition
 * @property {string} avgAverageClosingTime
 * @property {string} avgAverageEntryPrice
 * @property {string} avgAverageExitPrice
 * @property {string} avgAverageAveragePrice
 * @property {string} avgAverageProfitPercentage
 * @property {string} avgI24hHigherPricePercentage
 * @property {string} avgI24hLowerBeforeHigherPricePercentage
 * @property {string} avgI24hLowerPricePercentage
 * @property {string} avgI24hSecondsUntilHigherPrice
 * @property {string} avgI24hSecondsUntilLowerBeforeHigherPrice
 * @property {string} avgI24hSecondsUntilLowerPrice
 * @property {string} avgI3dHigherPricePercentage
 * @property {string} avgI3dLowerBeforeHigherPricePercentage
 * @property {string} avgI3dLowerPricePercentage
 * @property {string} avgI3dSecondsUntilHigherPrice
 * @property {string} avgI3dSecondsUntilLowerBeforeHigherPrice
 * @property {string} avgI3dSecondsUntilLowerPrice
 * @property {string} avgI1wHigherPricePercentage
 * @property {string} avgI1wLowerBeforeHigherPricePercentage
 * @property {string} avgI1wLowerPricePercentage
 * @property {string} avgI1wSecondsUntilHigherPrice
 * @property {string} avgI1wSecondsUntilLowerBeforeHigherPrice
 * @property {string} avgI1wSecondsUntilLowerPrice
 * @property {string} avgI1mHigherPricePercentage
 * @property {string} avgI1mLowerBeforeHigherPricePercentage
 * @property {string} avgI1mLowerPricePercentage
 * @property {string} avgI1mSecondsUntilHigherPrice
 * @property {string} avgI1mSecondsUntilLowerBeforeHigherPrice
 * @property {string} avgI1mSecondsUntilLowerPrice
 * @property {string} maxMaxInvestment
 * @property {string} maxMaxReturnOfInvestment
 * @property {string} maxMaxDCAProfit
 * @property {string} maxMaxBuyingPrice
 * @property {string} maxMaxExitPrice
 * @property {string} maxSlowerClosedPositionInSeconds
 * @property {string} minMinInvestment
 * @property {string} minMinReturnOfInvestment
 * @property {string} minMinDCAProfit
 * @property {string} minMinBuyingPrice
 * @property {string} minMinExitPrice
 * @property {string} minFasterClosedPositionInSeconds
 * @property {string} sumReturnOfInvestment
 * @property {string} sumClosedPositions
 * @property {string} percentageProfit
 * @property {string} winRate
 */

/**
 * @typedef {Array<ProviderStats>} ProvidersStatsCollection
 */

/**
 * @typedef {Object} QuoteAsset
 * @property {string} quote
 * @property {string} minNotional
 */

/**
 * @typedef {Object} BaseAsset
 * @property {string} quote
 * @property {string} base
 */

/**
 * @typedef {Object.<string, QuoteAsset>} QuoteAssetsDict
 * @typedef {Object.<string, BaseAsset>} BaseAssetsDict
 */

/**
 * @typedef {Object & ReadOnlyPayload} ConnectedProviderUserInfoPayload
 * @property {string} providerId
 */

/**
 * @typedef {Object} ConnectedProviderUserInfo
 * @property {number} currentAllocated
 * @property {number} profitsSinceCopying
 */

/**
 * @typedef {Object} ExchangeAddPayload
 * @property {string} exchangeId
 * @property {string} internalName
 * @property {string} exchangeType
 * @property {string} key
 * @property {string} secret
 * @property {string} [password]
 * @property {boolean} mainAccount
 * @property {boolean} isPaperTrading
 * @property {boolean} testNet
 */

/**
 * @typedef {Object} ExchangeDeletePayload
 * @property {string} internalId
 */

/**
 * @typedef {Object} ExchangeUpdatePayload
 * @property {string} internalId
 * @property {string} exchangeId
 * @property {string} internalName
 * @property {string|boolean} globalMaxPositions
 * @property {string|boolean} globalMinVolume
 * @property {string|boolean} globalPositionsPerMarket
 * @property {string|boolean} globalBlacklist
 * @property {string|boolean} globalWhitelist
 * @property {boolean} globalDelisting
 */

/**
 * @typedef {Object} DepositAddressGetPayload
 * @property {string} network
 * @property {string} internalId
 * @property {string} asset
 */

/**
 * @typedef {Object} ExchangeDepositAddress
 * @property {string} currency
 * @property {string} address
 * @property {string} tag
 */

/**
 * @typedef {Object} GetExchangeLastDepositsPayload
 * @property {string} internalId
 */

/**
 * @typedef {Object} WithdrawPayload
 * @property {string} internalId
 * @property {string} asset
 * @property {string} network
 * @property {string} tag
 * @property {string} address
 * @property {number} amount
 */

/**
 * @typedef {Object} WithdrawReply
 * @property {string} id
 */

/**
<<<<<<< HEAD
 * @typedef {Object} ModifySubscriptionPayload
 * @property {string} token
 * @property {String} providerId
 * @property {String} followerId
 * @property {Number} days
 */

/**
 * @typedef {Object} CancelSubscriptionPayload
 * @property {string} token
 * @property {String} providerId
 * @property {String} followerId
 * @property {Boolean} cancel
=======
 * @typedef {Object} ConvertPayload
 * @property {Array<string>} assets
 * @property {string} internalId
 */

/**
 * @typedef {Object} TransObject
 * @property {string} amount
 * @property {string} asset
 * @property {string} serviceCharge
 * @property {string} transferredAmount
 */

/**
 * @typedef {Object} ConvertReply
 * @property {string} totalServiceCharge
 * @property {string} totalTransferred
 * @property {Array<TransObject>} trans
>>>>>>> 9490ac94
 */

/**
 * Transform user create response to typed object.
 *
 * @export
 * @param {*} response Trade API user object.
 * @returns {UserCreateResponse} User entity.
 */
export function userCreateResponseTransform(response) {
  const transformResponse = {};
  transformResponse.token = response;

  return transformResponse;
}

/**
 * Transform user entity response to typed object.
 *
 * @export
 * @param {*} response Trade API user object.
 * @returns {UserLoginResponse} User entity.
 */
export function userEntityResponseTransform(response) {
  return {
    firstName: response.firstName,
    email: response.email,
    token: response.token,
    ask2FA: response.ask2FA,
    userId: response.userId,
    createdAt: response.createdAt,
    providerEnable: response.providerEnable,
    twoFAEnable: response.twoFAEnable,
    ref: response.ref,
    subscribe: response.subscribe,
    isAdmin: response.isAdmin,
    binanceConnected: response.binanceConnected,
    buysCount: response.buysCount,
    sellsCount: response.sellsCount,
    planId: response.planId,
    planName: response.planName,
    planType: response.planType,
    projectId: response.projectId,
    minimumProviderSettings: response.minimumProviderSettings,
    status: response.status,
    onboarding: response.onboarding,
    refCode: response.refCode,
  };
}

/**
 * Transform providers response to typed object.
 *
 * @export
 * @param {*} response Trade API signal providers list response.
 * @returns {ProvidersCollection} Signal providers entities collection.
 */
export function providersResponseTransform(response) {
  if (!isArray(response)) {
    throw new Error("Response must be an array of providers.");
  }

  return response.map((providerItem) => {
    return providerItemTransform(providerItem);
  });
}

/**
 * Transform API provider item to typed object.
 *
 * @param {Object} providerItem Trade API provider item.
 * @returns {ProviderEntity} Provider entity.
 */
function providerItemTransform(providerItem) {
  const emptyProviderEntity = createEmptyProviderEntity();
  // Override the empty entity with the values that came in from API.
  const transformedResponse = assign(emptyProviderEntity, providerItem);

  transformedResponse.dailyReturns.forEach((item) => {
    // if (isCopyTrading) {
    item.returns = typeof item.returns === "number" ? item.returns : parseFloat(item.returns);
    transformedResponse.returns += item.returns;
    transformedResponse.closedPositions += item.positions;
    // } else {
    //   //   cumulativeTotalProfits += parseFloat(item.totalProfit);
    //   //   cumulativeTotalInvested += parseFloat(item.totalInvested);
    //   //   if (cumulativeTotalInvested) {
    //   //     acc = (cumulativeTotalProfits / cumulativeTotalInvested) * 100;
    //   //   }
    // }
  });

  return transformedResponse;
}

/**
 * Create empty provider entity skeletion.
 *
 * @returns {ProviderEntity} Enpty provider entity.
 */
function createEmptyProviderEntity() {
  return {
    id: "",
    name: "",
    description: "",
    shortDesc: "",
    longDesc: "",
    fee: false,
    price: 0,
    website: false,
    exchanges: [],
    key: false,
    disable: true,
    customerKey: false,
    public: true,
    logoUrl: "",
    hasRecommendedSettings: false,
    hasBeenUsed: false,
    isClone: false,
    isCopyTrading: false,
    clonedFrom: false,
    createdAt: 0,
    isFromUser: false,
    quote: "",
    dailyReturns: [],
    returns: 0,
    risk: 0,
    followers: 0,
    floating: "",
    openPositions: 0,
    closedPositions: 0,
  };
}

/**
 * Transform user positions response to typed object collection.
 *
 * @param {*} response Trade API positions list response.
 * @returns {UserPositionsCollection} Positions entities collection.
 */
export function userPositionsResponseTransform(response) {
  if (!isArray(response)) {
    throw new Error("Response must be an array of positions.");
  }

  return response.map((positionItem) => {
    return userPositionItemTransform(positionItem);
  });
}

/**
 * Transform API position item to typed object.
 *
 * @param {Object.<string, any>} positionItem Trade API position item.
 * @returns {PositionEntity} Position entity.
 */
export function userPositionItemTransform(positionItem) {
  const emptyPositionEntity = createEmptyPositionEntity();
  const openDateMoment = moment(Number(positionItem.openDate));
  const closeDateMoment = moment(Number(positionItem.closeDate));
  const composeProviderLink = () => {
    // Manual positions don't use a signal provider.
    if (positionItem.providerId === "1") {
      return "";
    }

    if (positionItem.isCopyTrading) {
      return `/copytraders/${positionItem.providerId}`;
    }

    return `/signalsproviders/${positionItem.providerId}`;
  };

  /**
   * Calculate position risk based on buy price, stop loss and entry side.
   *
   * @param {PositionEntity} positionEntity Transformed position entity.
   * @returns {number} Risk percentage.
   */
  const calculateRisk = (positionEntity) => {
    const buyPrice = positionEntity.buyPrice;
    let risk = ((positionEntity.stopLossPrice - buyPrice) / buyPrice) * 100;

    if (isNaN(risk)) {
      return 0.0;
    }

    // Invert on short position.
    if (positionEntity.side === "SHORT") {
      risk *= -1;
    }

    return risk;
  };

  /**
   * Checks if entry price is currently at profit or loss.
   *
   * @param {number} entry Entry price.
   * @param {number} current Current price.
   * @param {string} side Position side.
   * @returns {('gain' | 'loss' | 'breakeven')} Profit result.
   */
  const getProfitType = (entry, current, side) => {
    if (side === "LONG") {
      if (entry > current) {
        return "gain";
      } else if (entry < current) {
        return "loss";
      }
    }

    if (side === "SHORT") {
      if (entry < current) {
        return "gain";
      } else if (entry > current) {
        return "loss";
      }
    }

    return "breakeven";
  };

  // Override the empty entity with the values that came in from API and augment
  // with pre-calculated fields.
  const positionEntity = assign(emptyPositionEntity, positionItem, {
    amount: parseFloat(positionItem.amount),
    buyPrice: parseFloat(positionItem.buyPrice),
    closeDate: Number(positionItem.closeDate),
    fees: parseFloat(positionItem.fees),
    netProfit: parseFloat(positionItem.netProfit),
    netProfitPercentage: parseFloat(positionItem.netProfitPercentage),
    openDate: Number(positionItem.openDate),
    positionSizeQuote: parseFloat(positionItem.positionSizeQuote),
    profit: parseFloat(positionItem.profit),
    profitPercentage: parseFloat(positionItem.profitPercentage),
    reBuyTargets: isObject(positionItem.reBuyTargets) ? positionItem.reBuyTargets : {},
    remainAmount: parseFloat(positionItem.remainAmount),
    sellPrice: parseFloat(positionItem.sellPrice),
    side: positionItem.side.toUpperCase(),
    stopLossPrice: parseFloat(positionItem.stopLossPrice),
    takeProfitTargets: isObject(positionItem.takeProfitTargets)
      ? positionTakeProfitTargetsTransforrm(positionItem.takeProfitTargets)
      : {},
  });

  const risk = calculateRisk(positionEntity);
  const augmentedEntity = assign(positionEntity, {
    age: openDateMoment.toNow(true),
    closeDateReadable: positionEntity.closeDate ? closeDateMoment.format("YY/MM/DD HH:mm") : "-",
    openDateMoment: openDateMoment,
    openDateReadable: positionEntity.openDate ? openDateMoment.format("YY/MM/DD HH:mm") : "-",
    profitStyle: getProfitType(positionEntity.profit, 0, positionEntity.side),
    providerLink: composeProviderLink(),
    providerLogo: positionEntity.logoUrl || defaultProviderLogo,
    risk: risk,
    riskStyle: risk < 0 ? "loss" : "gain",
    stopLossStyle: getProfitType(
      positionEntity.stopLossPrice,
      positionEntity.buyPrice,
      positionEntity.side,
    ),
    netProfitStyle: getProfitType(positionEntity.netProfit, 0, positionEntity.side),
  });

  return augmentedEntity;
}

/**
 * Transform position take profit targets to typed object.
 *
 * @param {*} profitTargets Trade API take profit targets response.
 * @returns {Object<string, ProfitTarget>} Typed profit target.
 */
function positionTakeProfitTargetsTransforrm(profitTargets) {
  return mapValues(profitTargets, (profitTarget) => {
    return {
      amountPercentage: parseFloat(profitTarget.amountPercentage) || 0,
      priceTargetPercentage: parseFloat(profitTarget.priceTargetPercentage) || 0,
      targetId: parseInt(profitTarget.targetId) || 0,
      orderId: profitTarget.orderId || "",
      done: profitTarget.done || false,
      updating: profitTarget.updating || false,
      cancel: profitTarget.cancel || false,
      skipped: profitTarget.skipped || false,
    };
  });
}

/**
 * Map position side to typed value.
 *
 * @param {string} entrySide Entry side.
 * @returns {PositionEntrySide} Typed value.
 */
export function mapSideToEnum(entrySide) {
  switch (entrySide) {
    case "SHORT":
      return POSITION_SIDE_SHORT;

    case "LONG":
      return POSITION_SIDE_LONG;

    default:
      return POSITION_SIDE_LONG;
  }
}

/**
 * Map position entry type to typed value.
 *
 * @param {string} entryType Entry type.
 * @returns {PositionEntryType} Typed value.
 */
export function mapEntryTypeToEnum(entryType) {
  switch (entryType) {
    case "market":
      return POSITION_ENTRY_TYPE_MARKET;
    case "limit":
      return POSITION_ENTRY_TYPE_LIMIT;
    case "stop_loss_limit":
      return POSITION_ENTRY_TYPE_SLLIMIT;
    case "import":
      return POSITION_ENTRY_TYPE_IMPORT;
    default:
      throw new Error(`${entryType} entry type is invalid.`);
  }
}

/**
 * Create empty position entity skeleton.
 *
 * @returns {PositionEntity} Empty position entity.
 */
function createEmptyPositionEntity() {
  return {
    accounting: false,
    age: "",
    amount: 0,
    base: "",
    buyPrice: 0,
    buyTTL: 0,
    checkStop: false,
    closeDate: 0,
    closeDateReadable: "",
    closeTrigger: "",
    closed: false,
    copyTraderId: false,
    exchange: "",
    exchangeInternalName: "",
    fees: 0,
    internalExchangeId: "",
    invested: "",
    investedQuote: "",
    isCopyTrader: false,
    isCopyTrading: false,
    leverage: 0,
    logoUrl: "",
    netProfit: 0,
    netProfitPercentage: 0,
    netProfitStyle: "",
    openDate: 0,
    openDateReadable: "",
    openTrigger: "",
    pair: "",
    paperTrading: false,
    positionId: "",
    positionSize: "",
    positionSizeQuote: 0,
    profit: 0,
    profitPercentage: 0,
    profitStyle: "",
    provider: "",
    providerId: "",
    providerLink: "",
    providerLogo: "",
    providerName: "",
    quote: "",
    quoteAsset: "",
    reBuyTargets: {},
    reBuyTargetsCountFail: 0,
    reBuyTargetsCountPending: 0,
    reBuyTargetsCountSuccess: 0,
    realInvestment: { $numberDecimal: "" },
    remainAmount: 0,
    risk: 0,
    riskStyle: "",
    sellByTTL: false,
    sellPlaceOrderAt: "",
    sellPrice: 0,
    side: "",
    signalId: "",
    signalMetadata: false,
    signalTerm: "",
    status: 0,
    statusDesc: "",
    stopLossPercentage: 0,
    stopLossPrice: 0,
    stopLossStyle: "",
    symbol: "",
    takeProfit: false,
    takeProfitTargets: {},
    takeProfitTargetsCountFail: 0,
    takeProfitTargetsCountPending: 0,
    takeProfitTargetsCountSuccess: 0,
    trailingStopPercentage: 0,
    trailingStopPrice: false,
    trailingStopTriggerPercentage: 0,
    trailingStopTriggered: false,
    type: "",
    updating: false,
    userId: "",
  };
}

/**
 * Transform user exchange connection to typed ExchangeConnectionEntity.
 *
 * @param {*} response Trade API get exchanges raw response.
 * @returns {Array<ExchangeConnectionEntity>} User exchange connections collection.
 */
export function userExchangeConnectionResponseTransform(response) {
  if (!isArray(response)) {
    throw new Error("Response must be an array of positions.");
  }

  return response.map((exchangeConnectionItem) => {
    return userExchangeConnectionItemTransform(exchangeConnectionItem);
  });
}

/**
 * @typedef {Object} ExchangeConnectionEntity
 * @property {String} id
 * @property {String} name
 * @property {String} exchangeId
 * @property {String} exchangeName
 * @property {String} internalId
 * @property {Boolean} key
 * @property {Boolean} secret
 * @property {Boolean} areKeysValid
 * @property {Boolean} paperTrading
 * @property {String} exchangeType
 * @property {Boolean} isTestnet
 * @property {Boolean} disable
 * @property {Number} positionSize
 * @property {Boolean} managed
 * @property {Boolean} internal
 * @property {Boolean} isBrokerAccount
 * @property {String} subAccountId
 * @property {String} binanceBrokerId
 * @property {Number} checkAuthCount
 * @property {String} internalName
 * @property {string|boolean} globalMaxPositions
 * @property {string|boolean} globalMinVolume
 * @property {string|boolean} globalPositionsPerMarket
 * @property {string|boolean} globalBlacklist
 * @property {string|boolean} globalWhitelist
 * @property {boolean} globalDelisting
 */

/**
 * Transform API exchange connection item to typed object.
 *
 * @param {*} exchangeConnectionItem Trade API exchange connection item.
 * @returns {ExchangeConnectionEntity} Exchange connection entity.
 */
function userExchangeConnectionItemTransform(exchangeConnectionItem) {
  const emptyExchangeConnectionEntity = createExchangeConnectionEmptyEntity();
  const normalizedId = isObject(exchangeConnectionItem._id) ? exchangeConnectionItem._id.$oid : "";
  // Override the empty entity with the values that came in from API.
  const transformedResponse = assign(emptyExchangeConnectionEntity, exchangeConnectionItem, {
    id: normalizedId,
  });

  return transformedResponse;
}

function createExchangeConnectionEmptyEntity() {
  return {
    id: "",
    name: "",
    exchangeId: "",
    exchangeName: "",
    internalId: "",
    internalName: "",
    key: false,
    secret: false,
    areKeysValid: false,
    paperTrading: false,
    exchangeType: "",
    isTestnet: false,
    disable: false,
    positionSize: 0,
    managed: false,
    internal: false,
    isBrokerAccount: false,
    subAccountId: "",
    binanceBrokerId: "",
    checkAuthCount: 0,
    globalDelisting: false,
    globalBlacklist: false,
    globalMaxPositions: false,
    globalMinVolume: false,
    globalPositionsPerMarket: false,
    globalWhitelist: false,
  };
}

/**
 * @typedef {Object} UserBalanceEntity
 * @property {Number} pnlBTC
 * @property {Number} pnlUSDT
 * @property {Number} totalBTC
 * @property {Number} totalFreeBTC
 * @property {Number} totalFreeUSDT
 * @property {Number} totalLockedBTC
 * @property {Number} totalLockedUSDT
 * @property {Number} totalUSDT
 */

/**
 * Transform API user balance response to typed object.
 *
 * @param {*} response Trade API exchange connection item.
 * @returns {UserBalanceEntity} User Balance entity.
 */

/**
 * Transform user balance response to typed UserBalanceEntity.
 *
 * @param {*} response Trade API get user balance raw response.
 * @returns {UserBalanceEntity} User balance entity.
 */
export function userBalanceResponseTransform(response) {
  if (!isObject(response)) {
    throw new Error("Response must be an object with different propteries.");
  }

  let transformedResponse = createUserBalanceEntity(response);
  return transformedResponse;
}

/**
 * Create user balance entity.
 *
 * @param {*} response Trade API user balance raw raw response.
 * @returns {UserBalanceEntity} User balance entity.
 */
function createUserBalanceEntity(response) {
  return {
    pnlBTC: response.pnlBTC,
    pnlUSDT: response.pnlUSDT,
    totalBTC: response.totalBTC,
    totalFreeBTC: response.totalFreeBTC,
    totalFreeUSDT: response.totalFreeUSDT,
    totalLockedBTC: response.totalLockedBTC,
    totalLockedUSDT: response.totalLockedUSDT,
    totalUSDT: response.totalUSDT,
  };
}

/**
 *
 * @typedef {Object} DefaultDailyBalanceEntity
 * @property {Array<UserEquityEntity>} balances
 * @property {Array<String>} quotes
 */

/**
 *
 * @typedef {Object} UserEquityEntity
 * @property {Number} BNBpercentage
 * @property {Number} BTCpercentage
 * @property {Number} DAIpercentage
 * @property {Number} ETHpercentage
 * @property {Number} KCSpercentage
 * @property {Number} NEOpercentage
 * @property {Number} PAXpercentage
 * @property {Number} TRXpercentage
 * @property {Number} TUSDpercentage
 * @property {Number} USDCpercentage
 * @property {Number} USDTpercentage
 * @property {Number} BKRWpercentage
 * @property {Number} BUSDpercentage
 * @property {Number} EURpercentage
 * @property {Number} IDRTpercentage
 * @property {Number} NGNpercentage
 * @property {Number} RUBpercentage
 * @property {Number} TRYpercentage
 * @property {Number} USDSpercentage
 * @property {Number} XRPpercentage
 * @property {Number} ZARpercentage
 * @property {String} date
 * @property {Number} freeBNB
 * @property {Number} freeBTC
 * @property {Number} freeDAI
 * @property {Number} freeETH
 * @property {Number} freeKCS
 * @property {Number} freeNEO
 * @property {Number} freePAX
 * @property {Number} freeTRX
 * @property {Number} freeTUSD
 * @property {Number} freeUSDC
 * @property {Number} freeUSDT
 * @property {Number} freeBKRW
 * @property {Number} freeBUSD
 * @property {Number} freeEUR
 * @property {Number} freeIDRT
 * @property {Number} freeNGN
 * @property {Number} freeRUB
 * @property {Number} freeTRY
 * @property {Number} freeUSDS
 * @property {Number} freeXRP
 * @property {Number} freeZAR
 * @property {Number} lockedBNB
 * @property {Number} lockedBTC
 * @property {Number} lockedDAI
 * @property {Number} lockedETH
 * @property {Number} lockedKCS
 * @property {Number} lockedNEO
 * @property {Number} lockedPAX
 * @property {Number} lockedTRX
 * @property {Number} lockedTUSD
 * @property {Number} lockedUSDC
 * @property {Number} lockedUSDT
 * @property {Number} lockedBKRW
 * @property {Number} lockedBUSD
 * @property {Number} lockedEUR
 * @property {Number} lockedIDRT
 * @property {Number} lockedNGN
 * @property {Number} lockedRUB
 * @property {Number} lockedTRY
 * @property {Number} lockedUSDS
 * @property {Number} lockedXRP
 * @property {Number} lockedZAR
 * @property {Number} otherPercentage
 * @property {Number} totalBTC
 * @property {Number} totalFreeBTC
 * @property {Number} totalFreeUSDT
 * @property {Number} totalLockedBTC
 * @property {Number} totalLockedUSDT
 * @property {Number} totalUSDT
 *
 */

/**
 * Transform user balance response to typed UserBalanceEntity.
 *
 * @param {*} response Trade API get user balance raw response.
 * @returns {DefaultDailyBalanceEntity} User balance entity.
 */
export function userEquityResponseTransform(response) {
  if (!isObject(response)) {
    throw new Error("Response must be an object with different properties.");
  }

  let transformedResponse = createUserEquityResponseEntity(response);

  let quotes = transformedResponse.quotes;
  let balances = transformedResponse.balances.map((userEquityItem) => {
    return userEquityItemTransform(userEquityItem);
  });
  balances = balances.sort((a, b) => new Date(a.date).getTime() - new Date(b.date).getTime());

  transformedResponse = { ...transformedResponse, balances, quotes };
  return transformedResponse;
}

/**
 * Transform API exchange connection item to typed object.
 *
 * @param {*} userEquityItem Trade API exchange connection item.
 * @returns {UserEquityEntity} Exchange connection entity.
 */
function userEquityItemTransform(userEquityItem) {
  const emptyEquityEntity = createUserEquityEntity();
  // Override the empty entity with the values that came in from API.
  const transformedResponse = assign(emptyEquityEntity, userEquityItem);

  return transformedResponse;
}

/**
 * Create user balance entity.
 * @param {*} response Response from the API.
 * @returns {DefaultDailyBalanceEntity} User balance entity.
 */
function createUserEquityResponseEntity(response) {
  return {
    balances: response.balances,
    quotes: response.quotes,
  };
}

/**
 * Create user balance entity.
 *
 * @returns {UserEquityEntity} User balance entity.
 */
function createUserEquityEntity() {
  return {
    BKRWpercentage: 0,
    BNBpercentage: 0,
    DAIpercentage: 0,
    BTCpercentage: 0,
    BUSDpercentage: 0,
    ETHpercentage: 0,
    EURpercentage: 0,
    IDRTpercentage: 0,
    NGNpercentage: 0,
    PAXpercentage: 0,
    RUBpercentage: 0,
    TRXpercentage: 0,
    TRYpercentage: 0,
    TUSDpercentage: 0,
    USDCpercentage: 0,
    USDSpercentage: 0,
    USDTpercentage: 0,
    XRPpercentage: 0,
    ZARpercentage: 0,
    KCSpercentage: 0,
    NEOpercentage: 0,
    date: "",
    freeBKRW: 0,
    freeBNB: 0,
    freeBTC: 0,
    freeBUSD: 0,
    freeETH: 0,
    freeEUR: 0,
    freeIDRT: 0,
    freeNGN: 0,
    freePAX: 0,
    freeRUB: 0,
    freeTRX: 0,
    freeTRY: 0,
    freeTUSD: 0,
    freeUSDC: 0,
    freeUSDS: 0,
    freeUSDT: 0,
    freeXRP: 0,
    freeZAR: 0,
    freeDAI: 0,
    freeNEO: 0,
    freeKCS: 0,
    lockedBKRW: 0,
    lockedBNB: 0,
    lockedBTC: 0,
    lockedBUSD: 0,
    lockedETH: 0,
    lockedEUR: 0,
    lockedIDRT: 0,
    lockedNGN: 0,
    lockedPAX: 0,
    lockedRUB: 0,
    lockedTRX: 0,
    lockedTRY: 0,
    lockedTUSD: 0,
    lockedUSDC: 0,
    lockedUSDS: 0,
    lockedUSDT: 0,
    lockedXRP: 0,
    lockedZAR: 0,
    lockedDAI: 0,
    lockedKCS: 0,
    lockedNEO: 0,
    otherPercentage: 0,
    totalBTC: 0,
    totalFreeBTC: 0,
    totalFreeUSDT: 0,
    totalLockedBTC: 0,
    totalLockedUSDT: 0,
    totalUSDT: 0,
  };
}

/**
 * Transform providers stats response to typed ProvidersStatsCollection.
 *
 * @param {*} response Trade API get user balance raw response.
 * @returns {ProvidersStatsCollection} Provider Stats list.
 */
export function providersStatsResponseTransform(response) {
  if (!isArray(response)) {
    throw new Error("Response must be an array of provider stats.");
  }

  return response.map((providerStatsItem) => {
    return providerStatsItemTransform(providerStatsItem);
  });
}

/**
 * Transform API provider stats item to typed object.
 *
 * @param {*} providerStatsItem Trade API provider stats item.
 * @returns {ProviderStats} Provider stats.
 */
function providerStatsItemTransform(providerStatsItem) {
  const emptyProviderStatsEntity = createProviderStatsEmptyEntity();
  // Override the empty entity with the values that came in from API.
  const transformedResponse = assign(emptyProviderStatsEntity, toCamelCaseKeys(providerStatsItem));

  return transformedResponse;
}

/**
 * Create provider stats entity.
 *
 * @returns {ProviderStats} User balance entity.
 */

function createProviderStatsEmptyEntity() {
  return {
    providerId: "",
    name: "",
    logoUrl: "",
    quote: "",
    base: false,
    signals: 0,
    sumTotalInvested: "",
    sumTotalProfit: "",
    sumTotalProfitFromClosed: "",
    sumTotalProfitFromOpened: "",
    sumPositions: "",
    sumUnclosedPositions: "",
    sumWins: "",
    sumLosses: "",
    sumDCAs: "",
    sumDCAWins: "",
    sumDCALosses: "",
    sumSoldByTakeProfit: "",
    sumSoldManually: "",
    sumSoldByTrailingStop: "",
    sumSoldByStopLoss: "",
    sumSoldByTTL: "",
    sumSoldBySignal: "",
    sumSoldByOther: "",
    avgAverageProfit: "",
    avgAveragePositionSize: "",
    avgAverageDCAsPerPosition: "",
    avgAverageClosingTime: "",
    avgAverageEntryPrice: "",
    avgAverageExitPrice: "",
    avgAverageAveragePrice: "",
    avgAverageProfitPercentage: "",
    avgI24hHigherPricePercentage: "",
    avgI24hLowerBeforeHigherPricePercentage: "",
    avgI24hLowerPricePercentage: "",
    avgI24hSecondsUntilHigherPrice: "",
    avgI24hSecondsUntilLowerBeforeHigherPrice: "",
    avgI24hSecondsUntilLowerPrice: "",
    avgI3dHigherPricePercentage: "",
    avgI3dLowerBeforeHigherPricePercentage: "",
    avgI3dLowerPricePercentage: "",
    avgI3dSecondsUntilHigherPrice: "",
    avgI3dSecondsUntilLowerBeforeHigherPrice: "",
    avgI3dSecondsUntilLowerPrice: "",
    avgI1wHigherPricePercentage: "",
    avgI1wLowerBeforeHigherPricePercentage: "",
    avgI1wLowerPricePercentage: "",
    avgI1wSecondsUntilHigherPrice: "",
    avgI1wSecondsUntilLowerBeforeHigherPrice: "",
    avgI1wSecondsUntilLowerPrice: "",
    avgI1mHigherPricePercentage: "",
    avgI1mLowerBeforeHigherPricePercentage: "",
    avgI1mLowerPricePercentage: "",
    avgI1mSecondsUntilHigherPrice: "",
    avgI1mSecondsUntilLowerBeforeHigherPrice: "",
    avgI1mSecondsUntilLowerPrice: "",
    maxMaxInvestment: "",
    maxMaxReturnOfInvestment: "",
    maxMaxDCAProfit: "",
    maxMaxBuyingPrice: "",
    maxMaxExitPrice: "",
    maxSlowerClosedPositionInSeconds: "",
    minMinInvestment: "",
    minMinReturnOfInvestment: "",
    minMinDCAProfit: "",
    minMinBuyingPrice: "",
    minMinExitPrice: "",
    minFasterClosedPositionInSeconds: "",
    sumReturnOfInvestment: "",
    sumClosedPositions: "",
    percentageProfit: "",
    winRate: "",
  };
}

/**
 * @typedef {Object} ServerTime
 * @property {number} serverTime
 * @property {number} dbTime
 */

/**
 * Create empty ServerTime value object.
 *
 * @returns {ServerTime} Empty object of this type.
 */
function createServerTimeEmptyValueObject() {
  return {
    serverTime: 0,
    dbTime: 0,
  };
}

/**
 * Transform server time response to typed ServerTime.
 *
 * @param {*} response Trade API get quotes list raw response.
 * @returns {ServerTime} Quote assets.
 */
export function serverTimeResponseTransform(response) {
  return assign(createServerTimeEmptyValueObject(), response, {
    dbTime: parseInt(response.dbTime),
  });
}

/**
 * @typedef {Object} CoinRayToken
 * @property {string} jwt
 */

/**
 * Create empty CoinRayToken value object.
 *
 * @returns {CoinRayToken} Empty object of this type.
 */
function createCoinRayTokenEmptyValueObject() {
  return {
    jwt: "",
  };
}

/**
 * Transform coinray token response to typed CoinRayToken
 *
 * @param {*} response Trade API get quotes list raw response.
 * @returns {CoinRayToken} Coinray token value object.
 */
export function coinRayTokenResponseTransform(response) {
  return assign(createCoinRayTokenEmptyValueObject(), response);
}

/**
 * @typedef {Object} MarketSymbol
 * @property {string} id
 * @property {string} symbol
 * @property {string} base
 * @property {string} quote
 * @property {string} baseId
 * @property {string} quoteId
 * @property {PricePrecision} precision
 * @property {SymbolLimits} limits
 * @property {string} coinrayQuote
 * @property {string} coinrayBase
 */

/**
 * @typedef {Object} SymbolLimits
 * @property {AmountLimit} cost:
 * @property {AmountLimit} price:
 * @property {AmountLimit} amount:
 */

/**
 * @typedef {Object} AmountLimit
 * @property {number} min:
 * @property {number} max:
 */

/**
 * @typedef {Object} PricePrecision
 *
 * @property {number} amount:
 * @property {number} price:
 */

/**
 * @typedef {Array<MarketSymbol>} MarketSymbolsCollection
 */

/**
 * Create empty market symbol value object.
 *
 * @returns {MarketSymbol} Empty market symbol value object.
 */
function createMarketSymbolEmptyValueObject() {
  return {
    id: "",
    symbol: "",
    base: "",
    quote: "",
    baseId: "",
    quoteId: "",
    precision: { amount: 0, price: 0 },
    limits: {
      cost: { min: 0, max: 0 },
      price: { min: 0, max: 0 },
      amount: { min: 0, max: 0 },
    },
    coinrayQuote: "",
    coinrayBase: "",
  };
}

/**
 * Transform exchange connection market data response to typed collection.
 *
 * @param {*} response Trade API get quotes list raw response.
 * @returns {MarketSymbolsCollection} Coinray token value object.
 */
export function exchangeMarketDataResponseTransform(response) {
  if (!isArray(response)) {
    throw new Error("Response must be an array of market symbols.");
  }

  return response.map(exchangeMarketDataItemTransform);
}

/**
 * Transform market data response item to typed MarketSymbol.
 *
 * @param {*} symbolsDataItem Market data symbol.
 * @returns {MarketSymbol} Market data symbol value object.
 */
function exchangeMarketDataItemTransform(symbolsDataItem) {
  return assign(createMarketSymbolEmptyValueObject(), symbolsDataItem);
}

/**
 * Transform quote assets response to typed QuoteAssetsDict.
 *
 * @param {*} response Trade API get quotes list raw response.
 * @returns {QuoteAssetsDict} Quote assets.
 */
export function quotesResponseTransform(response) {
  if (!isObject(response)) {
    throw new Error("Response must be an object with different properties.");
  }

  return Object.entries(response).reduce(
    (res, [key, val]) => ({
      ...res,
      [key]: {
        quote: val.quote,
        minNotional: val.minNotional,
      },
    }),
    {},
  );
}

/**
 * Transform base assets response to typed BaseAssetsDict.
 *
 * @param {*} response Trade API get quotes list raw response.
 * @returns {BaseAssetsDict} Base assets.
 */
export function basesResponseTransform(response) {
  if (!isObject(response)) {
    throw new Error("Response must be an object with different properties.");
  }

  return Object.entries(response).reduce(
    (res, [key, val]) => ({
      ...res,
      [key]: {
        quote: val.quote,
        base: val.base,
      },
    }),
    {},
  );
}

/**
 * Transform connected provider user info to typed ConnectedProviderUserInfo.
 *
 * @param {*} response Connected provider user info raw response.
 * @returns {ConnectedProviderUserInfo} User info.
 */
export function connectedProviderUserInfoResponseTransform(response) {
  if (!isObject(response)) {
    throw new Error("Response must be an object with different properties.");
  }

  return createConnectedProviderUserInfoEntity(response);
}

/**
 * Create connected provider user info entity.
 *
 * @param {*} response Trade API user balance raw raw response.
 * @returns {ConnectedProviderUserInfo} User balance entity.
 */
function createConnectedProviderUserInfoEntity(response) {
  return {
    currentAllocated: response.currentAllocated,
    profitsSinceCopying: response.profitsSinceCopying,
  };
}

/**
 *
 * @typedef {Object} DefaultProviderClonedFromObject
 * @property {String} $oid
 */

/**
 *
 * @typedef {Object} DefaultProviderAllocatedUpdatedAtDateObject
 * @property {String} $numberlong
 */

/**
 *
 * @typedef {Object} DefaultProviderAllocatedUpdatedAtObject
 * @property {DefaultProviderAllocatedUpdatedAtDateObject} $date
 */

/**
 *
 * @typedef {Object} DefaultProviderUserPaymentObject
 * @property {String} userId
 */

/**
 *
 * @typedef {Object} DefaultProviderOptions
 * @property {Boolean} acceptUpdateSignal
 * @property {Boolean} allowSendingBuyOrdersAsMarket
 * @property {Boolean} balanceFilter
 * @property {Boolean} enablePanicSellSignals
 * @property {Boolean} enableSellSignals
 * @property {Boolean} limitPriceFromSignal
 * @property {Boolean} reBuyFromProvider
 * @property {Boolean} reBuysFromSignal
 * @property {Boolean} reUseSignalIdIfClosed
 * @property {Boolean} riskFilter
 * @property {Boolean} stopLossFromSignal
 * @property {Boolean} successRateFilter
 * @property {Boolean} takeProfitsFromSignal
 * @property {Boolean} terms
 * @property {Boolean} trailingStopFromSignal
 * @property {Boolean} useLeverageFromSignal
 * @property {Boolean} customerKey
 */

/**
 *
 * @typedef {Object} DefaultProviderStripeObject
 * @property {Boolean} cancelAtPeriodEnd
 * @property {String} cancelDate
 * @property {String} email
 * @property {Boolean} enable
 * @property {String} paymentGateway
 * @property {String} trialStartedAt
 */

/**
 *
 * @typedef {Object} DefaulProviderInternalPaymentObject
 * @property {Boolean} isPremium
 * @property {String} merchantId
 * @property {Number} price
 * @property {Number} trial
 * @property {String} ipnSecret
 */

/**
 *
 * @typedef {Object} DefaultProviderTeamObject
 * @property {String} name
 * @property {String} countryCode
 */

/**
 *
 * @typedef {Object} DefaultProviderSocialObject
 * @property {String} network
 * @property {String} link
 */

/**
 *
 * @typedef {Object} DefaultProviderPermormanceWeeklyStats
 * @property {Number} week
 * @property {Number} return
 * @property {String} day
 * @property {Number} positions
 */

/**
 *
 * @typedef {Object} DefaultProviderPermormanceObject
 * @property {Number} closePositions
 * @property {Array<DefaultProviderPermormanceWeeklyStats>} weeklyStats
 * @property {Number} openPositions
 * @property {Number} totalBalance
 * @property {Number} totalTradingVolume
 */

/**
 * Default Single Provider object from 'getProvider' endpoint.
 *
 * @typedef {Object} DefaultProviderGetObject
 * @property {Boolean} connected
 * @property {String} copyTradingQuote
 * @property {String} description
 * @property {Boolean} disable
 * @property {String} exchangeInternalId
 * @property {String} exchangeType
 * @property {Array<String>} exchanges
 * @property {String} fee
 * @property {Boolean} hasBeenUsed
 * @property {Boolean} hasRecommendedSettings
 * @property {String} id
 * @property {DefaulProviderInternalPaymentObject} internalPaymentInfo
 * @property {Boolean} isAdmin
 * @property {Boolean} isClone
 * @property {Boolean} isCopyTrading
 * @property {Boolean} key
 * @property {Boolean} list
 * @property {String} logoUrl
 * @property {String} longDesc
 * @property {Number} minAllocatedBalance
 * @property {String} name
 * @property {DefaultProviderOptions} options
 * @property {Boolean} public
 * @property {String} shortDesc
 * @property {DefaultProviderUserPaymentObject} userPaymentInfo
 * @property {String} website
 * @property {Number} allocatedBalance
 * @property {DefaultProviderAllocatedUpdatedAtObject} allocatedBalanceUpdatedAt
 * @property {Boolean} balanceFilter
 * @property {DefaultProviderClonedFromObject} clonedFrom
 * @property {String} createdAt
 * @property {Boolean} enableInProvider
 * @property {String} originalBalance
 * @property {String} profitsFromClosedBalance
 * @property {Boolean} reBuyFromProvider
 * @property {Boolean} riskFilter
 * @property {Boolean} successRateFilter
 * @property {Boolean} terms
 * @property {Array<DefaultProviderTeamObject>} team
 * @property {Array<DefaultProviderSocialObject>} social
 * @property {String} about
 * @property {String} strategy
 * @property {DefaultProviderPermormanceObject} performance
 * @property {Number} avgHoldingTime
 * @property {Number} activeSince
 * @property {Number} avgTradesPerWeek
 * @property {Number} profitableWeeks
 * @property {Number} followers
 * @property {DefaultProviderStripeObject} stripe
 * @property {Boolean} acceptUpdateSignal
 * @property {Boolean} allowSendingBuyOrdersAsMarket
 * @property {String} customerKey
 * @property {Boolean} enablePanicSellSignals
 * @property {Boolean} enableSellSignals
 * @property {Boolean} limitPriceFromSignal
 * @property {String} limitReBuys
 * @property {Boolean} long
 * @property {Boolean} mid
 * @property {Number} quantityPercentage
 * @property {Boolean} reBuyAll
 * @property {Boolean} reBuyFirst
 * @property {Boolean} reBuyLast
 * @property {Boolean} reBuysFromSignal
 * @property {Boolean} reUseSignalIdIfClosed
 * @property {String} risk
 * @property {Boolean} shortmid
 * @property {Boolean} short
 * @property {Boolean} stopLossFromSignal
 * @property {String} successRate
 * @property {Boolean} takeProfitAll
 * @property {Boolean} takeProfitFirst
 * @property {Boolean} takeProfitLast
 * @property {Boolean} takeProfitsFromSignal
 * @property {Boolean} trailingStopFromSignal
 * @property {Boolean} useLeverageFromSignal
 * @property {Number} price
 */

/**
 *
 * @param {*} response
 * @returns {DefaultProviderGetObject}
 */

export function providerGetResponseTransform(response) {
  if (!isObject) {
    throw new Error("Response must be an object with different properties.");
  }

  let emptyProviderEntity = createEmptyProviderGetEntity();
  return { ...emptyProviderEntity, ...response };
}

function createEmptyProviderGetEntity() {
  return {
    connected: false,
    copyTradingQuote: "",
    description: "",
    disable: false,
    exchangeInternalId: false,
    exchangeType: "",
    exchanges: [""],
    fee: "",
    hasBeenUsed: false,
    hasRecommendedSettings: false,
    id: "",
    internalPaymentInfo: {
      isPremium: true,
      merchantId: "",
      price: 0,
      trial: 0,
      ipnSecret: "",
    },
    isAdmin: false,
    isClone: false,
    isCopyTrading: false,
    key: false,
    list: false,
    logoUrl: "",
    longDesc: "",
    minAllocatedBalance: 0,
    name: "",
    options: {
      acceptUpdateSignal: false,
      allowSendingBuyOrdersAsMarket: false,
      balanceFilter: false,
      enablePanicSellSignals: false,
      enableSellSignals: false,
      limitPriceFromSignal: false,
      reBuyFromProvider: false,
      reBuysFromSignal: false,
      reUseSignalIdIfClosed: false,
      riskFilter: false,
      stopLossFromSignal: false,
      successRateFilter: false,
      takeProfitsFromSignal: false,
      terms: false,
      trailingStopFromSignal: false,
      useLeverageFromSignal: false,
    },
    public: false,
    shortDesc: "",
    userPaymentInfo: { userId: "" },
    website: "",
    allocatedBalance: 0,
    allocatedBalanceUpdatedAt: { $date: { $numberlong: "" } },
    balanceFilter: false,
    clonedFrom: { $oid: "" },
    createdAt: "",
    enableInProvider: false,
    originalBalance: "",
    profitsFromClosedBalance: "0",
    reBuyFromProvider: false,
    riskFilter: false,
    successRateFilter: false,
    terms: false,
    team: [{}],
    social: [{}],
    about: "",
    performance: {
      closePositions: 0,
      weeklyStats: [{ week: 0, return: 0 }],
      openPositions: 0,
      totalBalance: 0,
      totalTradingVolume: 0,
    },
    strategy: "",
    avgHoldingTime: 0,
    activeSince: 0,
    avgTradesPerWeek: 0,
    profitableWeeks: 0,
    followers: 0,
    stripe: {
      cancelAtPeriodEnd: false,
      cancelDate: "",
      email: "",
      enable: false,
      paymentGateway: "",
      trialStartedAt: "",
    },
    acceptUpdateSignal: false,
    allowSendingBuyOrdersAsMarket: false,
    customerKey: "",
    enablePanicSellSignals: false,
    enableSellSignals: false,
    limitPriceFromSignal: false,
    limitReBuys: "",
    long: false,
    mid: false,
    quantityPercentage: 0,
    reBuyAll: false,
    reBuyFirst: false,
    reBuyLast: false,
    reBuysFromSignal: false,
    reUseSignalIdIfClosed: false,
    risk: "",
    short: false,
    shortmid: false,
    stopLossFromSignal: false,
    successRate: "",
    takeProfitAll: false,
    takeProfitFirst: false,
    takeProfitLast: false,
    takeProfitsFromSignal: false,
    trailingStopFromSignal: false,
    useLeverageFromSignal: false,
    price: 0,
  };
}

/**
 * Transform user exchange connection to typed ExchangeConnectionEntity.
 *
 * @param {*} response Trade API get exchanges raw response.
 * @returns {Array<ExchangeListEntity>} User exchange connections collection.
 */

export function exchangeListResponseTransform(response) {
  if (!isArray(response)) {
    throw new Error("Response must be an array of positions.");
  }

  return response.map((exchangeConnectionItem) => {
    return exchangeListResponseItemTransform(exchangeConnectionItem);
  });
}

/**
 * @typedef {Object} ExchangeListEntity
 * @property {String} id
 * @property {String} name
 * @property {Boolean} enabled
 * @property {Array<String>} type
 * @property {Array<String>} testNet
 * @property {Array<String>} requiredAuthFields
 */

/**
 * Transform API exchange connection item to typed object.
 *
 * @param {*} exchangeConnectionItem Trade API exchange connection item.
 * @returns {ExchangeListEntity} Exchange connection entity.
 */
function exchangeListResponseItemTransform(exchangeConnectionItem) {
  const emptyExchangeListEntity = createExchangeListEmptyEntity();
  const transformedResponse = assign(emptyExchangeListEntity, exchangeConnectionItem);

  return transformedResponse;
}

function createExchangeListEmptyEntity() {
  return {
    enabled: false,
    id: "",
    name: "",
    requiredAuthFields: [""],
    testNet: [""],
    type: [""],
  };
}
/**
 * @typedef {Object} CopyTradersProvidersOptionsPayload
 * @property {string} token User access token.
 * @property {String} internalExchangeId
 */

/**
 * @typedef {Object} CopyTradersProvidersOption
 * @property {number} providerId
 * @property {string} providerName
 * @property {boolean} providerQuote
 */

/**
 * @typedef {Array<CopyTradersProvidersOption>} CopyTradersProvidersOptionsCollection
 */

/**
 * Transform own copy traders providers options to typed CopyTradersProvidersOptionsCollection.
 *
 * @param {*} response Trade API own copy traders providers options raw response.
 * @returns {CopyTradersProvidersOptionsCollection} Options collection.
 */
export function ownCopyTraderProvidersOptionsResponseTransform(response) {
  if (!isArray(response)) {
    throw new Error("Response must be an array of copy trader providers options.");
  }

  return response.map(ownCopyTraderProviderOptionResponseTransform);
}

/**
 * Transform own copy traders providers option to typed CopyTradersProvidersOption.
 *
 * @param {*} option Trade API own copy traders providers options raw response.
 * @returns {CopyTradersProvidersOption} Options collection.
 */

function ownCopyTraderProviderOptionResponseTransform(option) {
  return assign(createEmptyOwnCopyTraderProviderOption(), option);
}

/**
 * Create empty own copy trader option.
 *
 * @returns {CopyTradersProvidersOption} Own copy trader empty option.
 */
function createEmptyOwnCopyTraderProviderOption() {
  return {
    providerId: 0,
    providerName: "",
    providerQuote: false,
  };
}

/**
 * Transform user exchange connection to typed ExchangeConnectionEntity.
 *
 * @param {*} response Trade API get exchanges raw response.
 * @returns {Array<ProviderFollowerEntity>} User exchange connections collection.
 */

export function providerFollowersResponseTransform(response) {
  if (!isArray(response)) {
    throw new Error("Response must be an array of positions.");
  }

  let list = response.map((providerFollowersItem) => {
    return providerFollowersResponseItemTransform(providerFollowersItem);
  });
  list = list.sort((a, b) => new Date(a.date).getTime() - new Date(b.date).getTime());
  return list;
}

/**
 * @typedef {Object} ProviderFollowerEntity
 * @property {String} date
 * @property {Boolean} enabled
 * @property {String} id
 * @property {String} name
 * @property {Array<*>} requiredAuthFields
 * @property {Array<*>} testNet
 * @property {Array<*>} type
 * @property {Number} followers
 * @property {Number} totalFollowers
 */

/**
 * Transform API exchange connection item to typed object.
 *
 * @param {*} providerFollowersItem Trade API exchange connection item.
 * @returns {ProviderFollowerEntity} Exchange connection entity.
 */
function providerFollowersResponseItemTransform(providerFollowersItem) {
  const emptyExchangeListEntity = createProviderFollowersEmptyEntity();
  const transformedResponse = assign(emptyExchangeListEntity, providerFollowersItem);

  return transformedResponse;
}

/**
 * Function to create an empty provider entity.
 *
 * @return {ProviderFollowerEntity} Provoer Follower empty entity
 */
export function createProviderFollowersEmptyEntity() {
  return {
    date: "",
    enabled: false,
    id: "",
    name: "",
    requiredAuthFields: [""],
    testNet: [""],
    type: [""],
    followers: 0,
    totalFollowers: 0,
  };
}

/**
 * Transform provider followers list response item to ProviderFollowersListEntity.
 *
 * @param {*} response Trade API get provider followers list response.
 * @returns {Array<ProviderFollowersListEntity>} Provider followers list collection.
 */

export function providerFollowersListResponseTransform(response) {
  if (!isArray(response)) {
    throw new Error("Response must be an array of positions.");
  }

  return response.map((providerFollowersListItem) => {
    return providerFollowersListItemTransform(providerFollowersListItem);
  });
}

/**
 * @typedef {Object} ProviderFollowersListEntity
 * @property {String} userId
 * @property {String} name
 * @property {String} email
 * @property {Boolean} connected
 * @property {String} allocatedBalance
 * @property {Boolean} active
 * @property {String} cancelDate
 * @property {String} code
 * @property {String} profitsFromClosedBalance
 * @property {Boolean} realExchangeConnected
 * @property {Boolean} suspended
 * @property {String} lastTransactionId
 */

/**
 * Transform provider followers list response item to typed object.
 *
 * @param {*} providerFollowersListItem Provider followers list response item.
 * @returns {ProviderFollowersListEntity} Provider Followers List Item entity.
 */
function providerFollowersListItemTransform(providerFollowersListItem) {
  const emptyProviderFollowersListEntity = createProviderFollowersListEmptyEntity();
  const transformedResponse = assign(emptyProviderFollowersListEntity, providerFollowersListItem);

  return transformedResponse;
}

function createProviderFollowersListEmptyEntity() {
  return {
    active: false,
    allocatedBalance: "",
    cancelDate: "-",
    code: "-",
    connected: false,
    email: "0",
    lastTransactionId: "-",
    name: "",
    profitsFromClosedBalance: "",
    realExchangeConnected: false,
    suspended: false,
    userId: "",
  };
}

/**
 * @typedef {Object} CoinNetwork
 * @property {string} name
 * @property {string} network
 * @property {string} coin
 * @property {string} addressRegex
 * @property {string} depositDesc
 * @property {string} depositEnable
 * @property {boolean} isDefault
 * @property {string} memoRegex
 * @property {boolean} resetAddressStatus
 * @property {string} specialTips
 * @property {string} withdrawDesc
 * @property {boolean} withdrawEnable
 * @property {string} withdrawFee
 * @property {string} withdrawMin
 */

/**
 * @typedef {Object} ExchangeAsset
 * @property {string} name
 * @property {string} balanceFree
 * @property {string} balanceLocked
 * @property {string} balanceTotal
 * @property {string} balanceFreeBTC
 * @property {string} balanceLockedBTC
 * @property {string} balanceTotalBTC
 * @property {string} balanceFreeUSDT
 * @property {string} balanceLockedUSDT
 * @property {string} balanceTotalUSDT
 * @property {string} balanceTotalExchCoin
 * @property {string} exchCoin
 * @property {Array<CoinNetwork>} networks
 */

/**
 * @typedef {Object.<string, ExchangeAsset>} ExchangeAssetsDict
 */

/**
 * Transform provider followers list response item to ProviderFollowersListEntity.
 *
 * @param {*} response Trade API get exchange assets list response.
 * @returns {ExchangeAssetsDict} Exchange asssets.
 */

export function exchangeAssetsResponseTransform(response) {
  if (!isObject(response)) {
    throw new Error("Response must be an object with different properties.");
  }
  return Object.entries(response).reduce(
    (res, [key, val]) => ({
      ...res,
      [key]: exchangeAssetsItemTransform(val),
    }),
    {},
  );
}

/**
 *
 * @param {*} exchangeAssetItem Exchange assets list response item.
 * @returns {ExchangeAssetsDict} Exchange assets.
 */
function exchangeAssetsItemTransform(exchangeAssetItem) {
  const emptyExchangeAssetsEntity = createExchangeAssetsEmptyEntity();
  const transformedResponse = assign(emptyExchangeAssetsEntity, exchangeAssetItem);

  return transformedResponse;
}

/**
 * @returns {ExchangeAsset} Exchange asset
 */
function createExchangeAssetsEmptyEntity() {
  return {
    name: "",
    balanceFree: "0.000000000000",
    balanceLocked: "0.000000000000",
    balanceTotal: "0.000000000000",
    balanceFreeBTC: "0.000000000000",
    balanceLockedBTC: "0.000000000000",
    balanceTotalBTC: "0.000000000000",
    balanceFreeUSDT: "0.000000000000",
    balanceLockedUSDT: "0.000000000000",
    balanceTotalUSDT: "0.000000000000",
    balanceTotalExchCoin: "0.000000000000",
    exchCoin: "",
    networks: [],
  };
}

/**
 * Create Exchange Deposit Address entity.
 *
 * @param {*} response Trade API user balance raw response.
 * @returns {ExchangeDepositAddress} Exchange Deposit Address entity.
 */
export function exchangeDepositAddressResponseTransform({ currency, address, tag }) {
  return {
    currency,
    address,
    tag,
  };
}

/**
 *
 * @typedef {Object} ProviderPerformanceEntity
 * @property {Number} closePositions
 * @property {Number} openPositions
 * @property {Number} totalBalance
 * @property {Number} totalTradingVolume
 * @property {Array<DefaultProviderPermormanceWeeklyStats>} weeklyStats
 */

/**
 *
 * @param {*} response
 * @returns {ProviderPerformanceEntity}
 */

export function providerPerformanceResponseTransform(response) {
  if (!isObject) {
    throw new Error("Response must be an object with different properties.");
  }

  let emptyProviderEntity = createProviderPerformanceEmptyEntity();
  return { ...emptyProviderEntity, ...response };
}

export function createProviderPerformanceEmptyEntity() {
  return {
    closePositions: 0,
    openPositions: 0,
    totalBalance: 0,
    totalTradingVolume: 0,
    weeklyStats: [{}],
  };
}

/**
 * Transform exchange deposit list response item to ExchangeDepositEntity list.
 *
 * @param {*} response Trade API get exchange deposits list response.
 * @returns {Array<ExchangeDepositEntity>} Exchange Deposits list collection.
 */
export function exchangeDepositsResponseTransform(response) {
  if (!isArray(response)) {
    throw new Error("Response must be an array of deposit.");
  }

  return response.map((exchangeDepositItem) => {
    return exchangeDepositItemTransform(exchangeDepositItem);
  });
}

/**
 * @typedef {Object} ExchangeDepositEntity
 * @property {String} id
 * @property {String} txid
 * @property {Number} timestamp
 * @property {String} datetime
 * @property {String} address
 * @property {String} tag
 * @property {String} type
 * @property {Number} amount
 * @property {String} currency
 * @property {String} status
 * @property {String} fee
 */

/**
 * @typedef {Object} FeeType
 * @property {string} currency
 * @property {number} cost
 */

/**
 * @typedef {Object} ExchangeWithdrawEntity
 * @property {String} id
 * @property {String} txid
 * @property {Number} timestamp
 * @property {String} datetime
 * @property {String} address
 * @property {String} tag
 * @property {String} type
 * @property {Number} amount
 * @property {String} currency
 * @property {String} status
 * @property {String} statusTx
 * @property {FeeType} fee
 */

/**
 * Transform exchange deposits list response item to typed object.
 *
 * @param {*} exchangeDepositItem Exchange Deposit response item.
 * @returns {ExchangeDepositEntity} Exchange Deposit Item entity.
 */
function exchangeDepositItemTransform(exchangeDepositItem) {
  const emptyExchangeDepositEntity = createExchangeDepositEmptyEntity();
  const transformedResponse = assign(emptyExchangeDepositEntity, exchangeDepositItem);

  return transformedResponse;
}

function createExchangeDepositEmptyEntity() {
  return {
    id: "",
    txid: "",
    timestamp: 0,
    datetime: "",
    address: "",
    tag: "",
    type: "",
    amount: 0,
    currency: "",
    status: "",
  };
}

/**
 * Transform exchange withdraw list response item to ExchangeWithdrawEntity list.
 *
 * @param {*} response Trade API get exchange withdraws list response.
 * @returns {Array<ExchangeWithdrawEntity>} Exchange withdraws list collection.
 */
export function exchangeWithdrawsResponseTransform(response) {
  if (!isArray(response)) {
    throw new Error("Response must be an array of withdraw.");
  }

  return response.map((exchangeWithdrawItem) => {
    return exchangeWithdrawItemTransform(exchangeWithdrawItem);
  });
}

/**
 * Transform exchange withdraws list response item to typed object.
 *
 * @param {*} exchangeWithdrawItem Exchange withdraw response item.
 * @returns {ExchangeWithdrawEntity} Exchange withdraw Item entity.
 */
function exchangeWithdrawItemTransform(exchangeWithdrawItem) {
  const emptyExchangeWithdrawEntity = createExchangeWithdrawEmptyEntity();
  const transformedResponse = assign(emptyExchangeWithdrawEntity, exchangeWithdrawItem);

  return transformedResponse;
}

function createExchangeWithdrawEmptyEntity() {
  return {
    id: "",
    txid: "",
    timestamp: 0,
    datetime: "",
    address: "",
    tag: "",
    type: "",
    amount: 0,
    currency: "",
    status: "",
    statusTx: "",
    fee: { currency: "", cost: "" },
  };
}

/**
 * Transform withdraw reply to typed WithdrawReply
 *
 * @param {*} response Trade API withdraw response.
 * @returns {WithdrawReply} Withdraw reply object.
 */
export function withdrawResponseTransform(response) {
  return {
    id: response.id,
  };
}

/**
 * Transform convert asset reply to typed ConvertReply
 *
 * @param {*} response Trade API convert asset response.
 * @returns {ConvertReply} Convert asset reply object.
 */
export function convertAssetResponseTransform(response) {
  return {
    totalServiceCharge: response.totalServiceCharge,
    totalTransferred: response.totalTransferred,
    trans: response.trans,
  };
}

/**
 *
 * @typedef {Object} UserOnboardingObject
 * @property {Boolean} finished
 * @property {Boolean} paused
 * @property {String} step
 */

/**
 *
 * @typedef {Object} UserEntity
 * @property {Boolean} TwoFAEnable
 * @property {Boolean} ask2FA
 * @property {Boolean} binanceConnected
 * @property {Number} buysCount
 * @property {String} createdAt
 * @property {String} dashlyEchoAuth
 * @property {String} dashlyHash
 * @property {String} email
 * @property {String} firstName
 * @property {Boolean} isAdmin
 * @property {Boolean} minimumProviderSettings
 * @property {UserOnboardingObject} onboarding
 * @property {String} planId
 * @property {String} planName
 * @property {String} planType
 * @property {String} projectId
 * @property {Boolean} providerEnable
 * @property {String} ref
 * @property {String} refCode
 * @property {Number} sellsCount
 * @property {Number} status
 * @property {Boolean} subscribe
 * @property {String} token
 * @property {String} userId
 */

/**
 * Transform User get response.
 *
 * @param {*} response .
 * @returns {UserEntity} User profile entity.
 */
export function userGetResponseTransform(response) {
  const emptyUserEntity = creatEmptyUserEntity();
  // Override the empty entity with the values that came in from API.
  let val = "2FAEnable";
  const TwoFAEnable = response[val];
  const transformedResponse = assign(emptyUserEntity, response, { TwoFAEnable: TwoFAEnable });

  return transformedResponse;
}

/**
 * Create user entity.
 * @returns {UserEntity} User entity.
 */
function creatEmptyUserEntity() {
  return {
    TwoFAEnable: false,
    ask2FA: false,
    binanceConnected: false,
    buysCount: 0,
    createdAt: "",
    dashlyEchoAuth: "",
    dashlyHash: "",
    email: "",
    firstName: "",
    isAdmin: null,
    minimumProviderSettings: true,
    onboarding: { finished: false, paused: true, step: "2" },
    planId: "",
    planName: "",
    planType: "",
    projectId: "",
    providerEnable: true,
    ref: "",
    refCode: "",
    sellsCount: 0,
    status: 0,
    subscribe: false,
    token: "",
    userId: "",
  };
}

/**
 *
 * @typedef {Object} ProviderSettingsTargetObject
 * @property {String} targetId
 * @property {String} priceTargetPercentage
 * @property {String} amountPercentage
 */

/**
 *
 * @typedef {Object} ProviderExchangeSettingsObject
 * @property {Boolean} blacklist
 * @property {Number} buyTTL
 * @property {Boolean} disable
 * @property {Boolean} internal
 * @property {String} internalId
 * @property {String} internalName
 * @property {Number} leverage
 * @property {Boolean} managed
 * @property {String} maxPositions
 * @property {String} minVolume
 * @property {String} name
 * @property {Number} positionSize
 * @property {String} positionSizeBKRWUnit
 * @property {String} positionSizeBKRWValue
 * @property {String} positionSizeBNBUnit
 * @property {String} positionSizeBNBValue
 * @property {String} positionSizeBTCUnit
 * @property {String} positionSizeBTCValue
 * @property {String} positionSizeBUSDUnit
 * @property {String} positionSizeBUSDValue
 * @property {String} positionSizeETHUnit
 * @property {String} positionSizeETHValue
 * @property {String} positionSizeEURUnit
 * @property {String} positionSizeEURValue
 * @property {String} positionSizeIDRTUnit
 * @property {String} positionSizeIDRTValue
 * @property {String} positionSizeNGNUnit
 * @property {String} positionSizeNGNValue
 * @property {String} positionSizePAXUnit
 * @property {String} positionSizePAXValue
 * @property {String} positionSizeRUBUnit
 * @property {String} positionSizeRUBValue
 * @property {String} positionSizeTRXUnit
 * @property {String} positionSizeTRXValue
 * @property {String} positionSizeTRYUnit
 * @property {String} positionSizeTRYValue
 * @property {String} positionSizeTUSDUnit
 * @property {String} positionSizeTUSDValue
 * @property {String} positionSizeUSDCUnit
 * @property {String} positionSizeUSDCValue
 * @property {String} positionSizeUSDSUnit
 * @property {String} positionSizeUSDSValue
 * @property {String} positionSizeUSDTUnit
 * @property {String} positionSizeUSDTValue
 * @property {String} positionSizeXRPUnit
 * @property {String} positionSizeXRPValue
 * @property {String} positionSizeZARUnit
 * @property {String} positionSizeZARValue
 * @property {String} maxPositions
 * @property {String} positionsPerMarket
 * @property {String} priceDeviation
 * @property {Array<ProviderSettingsTargetObject>} reBuyTargets
 * @property {Number} sellByTTL
 * @property {String} sellPriceDeviation
 * @property {String} stopLoss
 * @property {Array<ProviderSettingsTargetObject>} takeProfitTargets
 * @property {String} trailingStop
 * @property {String} trailingStopTrigger
 * @property {Boolean} whitelist
 */

/**
 * Transform Provider Exchange Settings response.
 *
 * @param {*} response .
 * @returns {ProviderExchangeSettingsObject} Provider Exchange Settings entity.
 */
export function providerExchangeSettingsResponseTransform(response) {
  const emptySettingsEntity = creatEmptySettingsEntity();
  // Override the empty entity with the values that came in from API.
  let reBuyTargets = response.reBuyTargets ? Object.values(response.reBuyTargets) : [];
  let takeProfitTargets = response.takeProfitTargets
    ? Object.values(response.takeProfitTargets)
    : [];
  const transformedResponse = assign(emptySettingsEntity, response, {
    reBuyTargets: reBuyTargets,
    takeProfitTargets: takeProfitTargets,
  });

  return transformedResponse;
}

/**
 * Create provider exchange settings entity.
 * @returns {ProviderExchangeSettingsObject} Provider exchange settings entity.
 */
export function creatEmptySettingsEntity() {
  return {
    blacklist: false,
    buyTTL: 0,
    disable: false,
    internal: false,
    internalId: "",
    internalName: "",
    leverage: 1,
    managed: false,
    maxPositions: "",
    minVolume: "",
    name: "",
    positionSize: 0,
    positionSizeBKRWUnit: "#",
    positionSizeBKRWValue: "",
    positionSizeBNBUnit: "#",
    positionSizeBNBValue: "",
    positionSizeBTCUnit: "#",
    positionSizeBTCValue: "",
    positionSizeBUSDUnit: "#",
    positionSizeBUSDValue: "",
    positionSizeETHUnit: "#",
    positionSizeETHValue: "",
    positionSizeEURUnit: "#",
    positionSizeEURValue: "",
    positionSizeIDRTUnit: "#",
    positionSizeIDRTValue: "",
    positionSizeNGNUnit: "#",
    positionSizeNGNValue: "",
    positionSizePAXUnit: "#",
    positionSizePAXValue: "",
    positionSizeRUBUnit: "#",
    positionSizeRUBValue: "",
    positionSizeTRXUnit: "#",
    positionSizeTRXValue: "",
    positionSizeTRYUnit: "#",
    positionSizeTRYValue: "",
    positionSizeTUSDUnit: "#",
    positionSizeTUSDValue: "",
    positionSizeUSDCUnit: "#",
    positionSizeUSDCValue: "",
    positionSizeUSDSUnit: "#",
    positionSizeUSDSValue: "",
    positionSizeUSDTUnit: "#",
    positionSizeUSDTValue: "",
    positionSizeXRPUnit: "#",
    positionSizeXRPValue: "",
    positionSizeZARUnit: "#",
    positionSizeZARValue: "",
    positionsPerMarket: "",
    priceDeviation: "",
    reBuyTargets: [{ targetId: "", priceTargetPercentage: "", amountPercentage: "" }],
    sellByTTL: 0,
    sellPriceDeviation: "",
    stopLoss: "",
    takeProfitTargets: [{ targetId: "1", priceTargetPercentage: "", amountPercentage: "" }],
    trailingStop: "",
    trailingStopTrigger: "",
    whitelist: false,
  };
}

/**
 *
 * @typedef {Object} ProviderDataPointsEntity
 * @property {String} float
 * @property {String} floatPercentage
 * @property {String} floatUSDT
 * @property {Number} followersTrialing
 * @property {String} freeBalance
 * @property {String} freeBalancePercentage
 * @property {String} freeBalanceUSDT
 * @property {String} quote
 * @property {String} totalAllocated
 * @property {String} totalAllocatedFromFollowers
 * @property {String} totalAllocatedUSDT
 * @property {String} totalAllocatedUSDTFromFollowers
 * @property {Number} totalFollowers
 * @property {String} totalProfit
 * @property {String} totalProfitPercentage
 * @property {String} totalProfitUSDT
 */

/**
 * Transform Provider data points get response.
 *
 * @param {*} response .
 * @returns {ProviderDataPointsEntity} Provider Data points entity.
 */
export function providerDataPointsResponseTransform(response) {
  const emptyDataPointsEntity = creatEmptyProviderDataPointsEntity();
  // Override the empty entity with the values that came in from API.
  const transformedResponse = assign(emptyDataPointsEntity, response);

  return transformedResponse;
}

/**
 * Create user entity.
 * @returns {ProviderDataPointsEntity} User entity.
 */
export function creatEmptyProviderDataPointsEntity() {
  return {
    float: "",
    floatPercentage: "",
    floatUSDT: "",
    followersTrialing: 0,
    freeBalance: "",
    freeBalancePercentage: "",
    freeBalanceUSDT: "",
    quote: "",
    totalAllocated: "",
    totalAllocatedFromFollowers: "",
    totalAllocatedUSDT: "",
    totalAllocatedUSDTFromFollowers: "",
    totalFollowers: 0,
    totalProfit: "",
    totalProfitPercentage: "",
    totalProfitUSDT: "",
  };
}<|MERGE_RESOLUTION|>--- conflicted
+++ resolved
@@ -646,7 +646,6 @@
  */
 
 /**
-<<<<<<< HEAD
  * @typedef {Object} ModifySubscriptionPayload
  * @property {string} token
  * @property {String} providerId
@@ -660,7 +659,9 @@
  * @property {String} providerId
  * @property {String} followerId
  * @property {Boolean} cancel
-=======
+ */
+
+/**
  * @typedef {Object} ConvertPayload
  * @property {Array<string>} assets
  * @property {string} internalId
@@ -679,7 +680,6 @@
  * @property {string} totalServiceCharge
  * @property {string} totalTransferred
  * @property {Array<TransObject>} trans
->>>>>>> 9490ac94
  */
 
 /**
