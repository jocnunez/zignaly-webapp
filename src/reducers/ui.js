--- conflicted
+++ resolved
@@ -6,11 +6,7 @@
   HIDE_ERROR_ALERT,
   SHOW_SUCCESS_ALERT,
   HIDE_SUCCESS_ALERT,
-<<<<<<< HEAD
-  OPEN_TWO_FA,
-=======
   ASK_2FA,
->>>>>>> c557f75c
 } from "../store/actions/ui";
 
 /**
@@ -32,18 +28,6 @@
   const newState = assign({}, state);
 
   switch (action.type) {
-<<<<<<< HEAD
-    case OPEN_EXCHANGE_CONNECTION_VIEW:
-      newState.modal.exchangeConnectionView = action.payload;
-      break;
-    case OPEN_SSETTINGS_VIEW:
-      newState.modal.settingsView = action.payload;
-      break;
-    case OPEN_TWO_FA:
-      newState.modal.twoFA = action.payload;
-      break;
-=======
->>>>>>> c557f75c
     case SHOW_LOADER:
       newState.loader = action.payload;
       break;
