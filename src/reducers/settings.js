--- conflicted
+++ resolved
@@ -6,11 +6,7 @@
   SET_DISPLAY_COLUMN,
   SELECT_THEME,
   UNSET_SELECTED_EXCHANGE,
-<<<<<<< HEAD
-  SET_SHOW_BALANCE,
-=======
   TOGGLE_BALANCE_BOX,
->>>>>>> e7dd0530
 } from "../store/actions/settings";
 
 /**
@@ -40,13 +36,8 @@
     case SELECT_THEME:
       newState.darkStyle = action.payload;
       break;
-<<<<<<< HEAD
-    case SET_SHOW_BALANCE:
-      newState.showBalance = action.payload;
-=======
     case TOGGLE_BALANCE_BOX:
       newState.balanceBox = action.payload;
->>>>>>> e7dd0530
       break;
     case SET_SELECTED_EXCHANGE:
       newState.selectedExchange = action.payload;
