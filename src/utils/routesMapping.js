/**
 *
 * @typedef {import('../services/tradeApiClient.types').DefaultProviderGetObject} DefaultProviderGetObject
 * @typedef {import('../services/tradeApiClient.types').ExchangeConnectionEntity} ExchangeConnectionEntity
 */
/**
 * @typedef {Object} NavigationLink Navigation link object.
 * @property {string} id Link ID.
 * @property {string} to Link path.
 */

/**
 * @typedef {Object} SectionNavigation Section navigation object.
 * @property {string} id Section ID.
 * @property {string} subtitleId Section subtitle.
 * @property {string} subtitle2Id Section subtitle 2.
 * @property {Array<NavigationLink>} links Section navigation links.
 */

/**
 * Map path to section navigation object.
 *
 * @param {string} path Path to map section links for.
 * @returns {SectionNavigation} A section navigation object.
 */
export const routesMapping = (path) => {
  let id = path.split("/")[1];

  switch (id) {
    case "dashboard":
      return {
        id: id,
        subtitleId: "",
        subtitle2Id: "",
        links: [
          {
            id: "dashboard.positions",
            to: "/dashboard",
          },
          {
            id: "dashboard.balance",
            to: "/dashboard/balance",
          },
          {
            id: "srv.analytics",
            to: "/dashboard/analytics",
          },
          {
            id: "dashboard.traders",
            to: "/dashboard/connectedTraders",
          },
        ],
      };
    case "copyTraders":
      return {
        id: "menu.copytraders",
        subtitleId: "copyt.subtitle",
        subtitle2Id: "",
        links: [
          {
            id: "srv.browse",
            to: "/copyTraders",
          },
          {
            id: "srv.analytics",
            to: "/copyTraders/analytics",
          },
        ],
      };
    case "signalProviders":
      return {
        id: "menu.signalproviders",
        subtitleId: "signalp.subtitle",
        subtitle2Id: "signalp.subtitle2",
        links: [
          {
            id: "srv.browse",
            to: "/signalProviders",
          },
          {
            id: "srv.analytics",
            to: "/signalProviders/analytics",
          },
        ],
      };
    case "copyTrader":
      return {
        id: "",
        subtitleId: "",
        subtitle2Id: "",
        links: [
          {
            id: "srv.profile",
            to: "/copyTrader",
          },
          {
            id: "srv.analytics",
            to: "/copyTrader/analytics",
          },
          {
            id: "srv.positions",
            to: "/copyTrader/positions",
          },
        ],
      };
    case "signalProvider":
      return {
        id: "",
        subtitleId: "",
        subtitle2Id: "",
        links: [
          {
            id: "srv.profile",
            to: "/signalProvider/positions",
          },
          {
            id: "srv.analytics",
            to: "/signalProvider/positions",
          },
          {
            id: "srv.positions",
            to: "/signalProvider/positions",
          },
        ],
      };
    default:
      return {
        id: "dashboard",
        subtitleId: "",
        subtitle2Id: "",
        links: [
          {
            id: "dashboard.positions",
            to: "/dashboard",
          },
          {
            id: "dashboard.balance",
            to: "/dashboard/balance",
          },
          {
            id: "dashboard.traders",
            to: "/dashboard/connectedTraders",
          },
        ],
      };
  }
};

/**
 * Map path to section navigation object.
 *
 * @param {String} providerId Id of the opened copyTrader.
 * @param {DefaultProviderGetObject} provider Path to map section links for.
 * @returns {SectionNavigation} A section navigation object.
 */

export const createTraderRoutes = (providerId, provider) => {
  if (providerId) {
    let data = {
      id: "providerProfile",
      subtitleId: "",
      subtitle2Id: "",
      links: [
        {
          id: "srv.profile",
          to: `/copyTraders/${provider.id}`,
        },
        {
          id: "srv.analytics",
          to: `/copyTraders/${provider.id}/analytics`,
        },
        {
          id: "srv.positions",
          to: `/copyTraders/${provider.id}/positions`,
        },
      ],
    };

    if (process.env.GATSBY_ENABLE_TEST_TRANSLATIONS.toLowerCase() === "true") {
      data.links.push({
        id: "srv.newsfeed",
        to: `/copyTraders/${provider.id}/news`,
      });
    }

    if (provider.isAdmin) {
      if (!provider.isClone) {
        data.links.push({
          id: "srv.edit",
          to: `/copyTraders/${provider.id}/edit`,
        });
        data.links.push({
          id: "srv.users",
          to: `/copyTraders/${provider.id}/users`,
        });
        data.links.push({
          id: "srv.management",
          to: `/copyTraders/${provider.id}/management`,
        });
      }
    }
    return data;
  }
  return {
    id: "providerProfile",
    subtitleId: "",
    subtitle2Id: "",
    links: [
      {
        id: "srv.profile",
        to: `/copyTraders/${provider.id}`,
      },
      {
        id: "srv.analytics",
        to: `/copyTraders/${provider.id}/analytics`,
      },
      {
        id: "srv.positions",
        to: `/copyTraders/${provider.id}/positions`,
      },
    ],
  };
};

/**
 * Map path to section navigation object.
 *
 * @param {String} providerId ID of the opened signalProvider.
 * @param {DefaultProviderGetObject} provider Provider entity.
 * @param {ExchangeConnectionEntity} selectedExchange Selected exchange account.
 * @returns {SectionNavigation} A section navigation object.
 */
export const createProviderRoutes = (providerId, provider, selectedExchange) => {
  if (providerId) {
    let data = {
      id: "providerProfile",
      subtitleId: "",
      subtitle2Id: "",
      links: [
        {
          id: "srv.profile",
          to: `/signalProviders/${provider.id}`,
        },
        {
          id: "srv.analytics",
          to: `/signalProviders/${provider.id}/analytics`,
        },
      ],
    };

<<<<<<< HEAD
    if (process.env.GATSBY_ENABLE_TEST_TRANSLATIONS.toLowerCase() === "true") {
      data.links.push({
        id: "srv.newsfeed",
        to: `/signalProviders/${provider.id}/news`,
      });
    }

=======
    if (!provider.disable && provider.exchangeInternalId === selectedExchange.internalId) {
      data.links.push({
        id: "srv.settings",
        to: `/signalProviders/${provider.id}/settings`,
      });
    }
>>>>>>> be409079
    if (provider.isAdmin) {
      if (!provider.isClone) {
        data.links.push({
          id: "srv.edit",
          to: `/signalProviders/${provider.id}/edit`,
        });
        data.links.push({
          id: "srv.users",
          to: `/signalProviders/${provider.id}/users`,
        });
      }
    }
    return data;
  }

  return {
    id: "providerProfile",
    subtitleId: "",
    subtitle2Id: "",
    links: [
      {
        id: "srv.profile",
        to: `/signalProviders/${provider.id}`,
      },
      {
        id: "srv.analytics",
        to: `/signalProviders/${provider.id}/analytics`,
      },
      {
        id: "srv.settings",
        to: `/signalProviders/${provider.id}/settings`,
      },
    ],
  };
};<|MERGE_RESOLUTION|>--- conflicted
+++ resolved
@@ -248,7 +248,6 @@
       ],
     };
 
-<<<<<<< HEAD
     if (process.env.GATSBY_ENABLE_TEST_TRANSLATIONS.toLowerCase() === "true") {
       data.links.push({
         id: "srv.newsfeed",
@@ -256,14 +255,13 @@
       });
     }
 
-=======
     if (!provider.disable && provider.exchangeInternalId === selectedExchange.internalId) {
       data.links.push({
         id: "srv.settings",
         to: `/signalProviders/${provider.id}/settings`,
       });
     }
->>>>>>> be409079
+
     if (provider.isAdmin) {
       if (!provider.isClone) {
         data.links.push({
