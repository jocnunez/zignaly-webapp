--- conflicted
+++ resolved
@@ -43,7 +43,7 @@
  *
  * Numbers greater than 1 show 2 digits precision, floats show 8 digits precision.
  *
- * @param {number} price Price to format.
+ * @param {number|string} price Price to format.
  * @param {string} [nanDisplay] Value to display when price is NaN.
  * @param {string} [thousandSeparator] Character to use for thousand separator.
  *
@@ -55,16 +55,10 @@
     return nanDisplay;
   }
 
-<<<<<<< HEAD
-  let formattedPrice = priceFloat.toFixed(8);
+  let precision = 8;
+  let formattedPrice = priceFloat.toFixed(precision);
   if (priceFloat > 1 || priceFloat < -1) {
-    formattedPrice = priceFloat.toFixed(2);
-=======
-  let precision = 8;
-  let formattedPrice = price.toFixed(precision);
-  if (price > 1 || price < -1) {
     precision = 2;
->>>>>>> 22da951e
   }
 
   return addThousandsSeparator(formattedPrice, thousandSeparator, precision);
