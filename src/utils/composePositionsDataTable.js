--- conflicted
+++ resolved
@@ -377,16 +377,12 @@
   return (
     <div className="actions">
       {isCopyTrading && !isEditView(position) && !isCopyTrader && (
-<<<<<<< HEAD
-        <Tooltip arrow enterTouchDelay={50} placement="left-end" title="View Position">
-=======
         <Tooltip
           arrow
           enterTouchDelay={50}
           placement="left-end"
           title={<FormattedMessage id="dashboard.positions.icon.view" />}
         >
->>>>>>> 22da951e
           <IconButton
             className="iconPurple"
             data-position-id={position.positionId}
@@ -397,16 +393,12 @@
         </Tooltip>
       )}
       {(!isCopyTrading || isCopyTrader) && !isEditView(position) && (
-<<<<<<< HEAD
-        <Tooltip arrow enterTouchDelay={50} placement="left-end" title="Edit Position">
-=======
         <Tooltip
           arrow
           enterTouchDelay={50}
           placement="left-end"
           title={<FormattedMessage id="dashboard.positions.icon.edit" />}
         >
->>>>>>> 22da951e
           <IconButton
             className="iconPurple"
             data-position-id={position.positionId}
@@ -416,18 +408,8 @@
           </IconButton>
         </Tooltip>
       )}
-<<<<<<< HEAD
-      {(!isCopyTrading || isCopyTrader) && !closed && !updating && status !== 1 && (
-        <Tooltip
-          arrow
-          enterTouchDelay={50}
-          placement="left-end"
-          title={`${status > 9 ? "Exiting Position" : "Exit Position"}`}
-        >
-=======
       {(!isCopyTrading || isCopyTrader || isProviderOwner) && !closed && !updating && status !== 1 && (
         <Tooltip arrow enterTouchDelay={50} placement="left-end" title={exitIconTitle}>
->>>>>>> 22da951e
           <div>
             <IconButton
               className="iconPurple"
@@ -442,16 +424,12 @@
         </Tooltip>
       )}
       {!updating && status === 1 && (
-<<<<<<< HEAD
-        <Tooltip arrow enterTouchDelay={50} placement="left-end" title="Cancel entry">
-=======
         <Tooltip
           arrow
           enterTouchDelay={50}
           placement="left-end"
           title={<FormattedMessage id="dashboard.positions.icon.abort" />}
         >
->>>>>>> 22da951e
           <IconButton
             className="iconPurple"
             data-action={"abort"}
