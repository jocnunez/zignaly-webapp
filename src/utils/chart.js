import { Chart } from "chart.js";

/**
 * Find DOM canvas element by ID.
 *
 * @param {String} id Canvas element ID.
 * @returns {CanvasRenderingContext2D} Chart canvas.
 */
export const getCanvasContext = (id) => {
  const elementMatch = document.getElementById(id);
  const chartCanvas = /** @type {HTMLCanvasElement} */ (elementMatch);
  return chartCanvas.getContext("2d");
};

/**
 * Generate a chart instance.
 *
 * @param {CanvasRenderingContext2D} context Element context.
 * @param {Object} options Chart options.
 * @return {Chart} Chart JS instance.
 */
export const generateChart = (context, options) => {
  return new Chart(context, options);
};

/**
 * @typedef {Object} ChartData
 * @property {Array<Number|String>} values Chart values.
 * @property {Array<String>} labels Chart labels.
 */

/**
 * @typedef {Object} ChartColorOptions
 * @property {string} backgroundColor Background HTML color.
 * @property {string} borderColor Border HTML color.
 * @property {string} gradientColor1 Chart gradient color top.
 * @property {string} gradientColor2 Chart gradient color bottom.
 */

/**
 * Prepare line chart options.
 *
<<<<<<< HEAD
 * @param {ChartColorOptions} colorsOptions Chart colors.
 * @param {ChartData} chartData Chart dataset.
 * @param {string} label Tooltip label.
=======
 * @param {CanvasGradient} backgroundColor Background HTML color.
 * @param {string} borderColor Border HTML color.
 * @param {Array<Object>} chartData Chart data (todo).
>>>>>>> cb3f7db8
 * @returns {Object} Chart options.
 */
export const prepareLineChartOptions = (colorsOptions, chartData, label) => {
  return {
    type: "line",
    data: {
      labels: chartData.labels,
      datasets: [
        {
          label,
          data: chartData.values,
          backgroundColor: colorsOptions.backgroundColor,
          borderColor: colorsOptions.borderColor,
          fill: "start",
        },
      ],
    },
    options: {
      responsive: true,
      maintainAspectRatio: false,
      legend: {
        display: false,
      },
      tooltips: {
        mode: "index",
        intersect: false,
        position: "nearest",
        displayColors: false,
        callbacks: {
          /**
           * Default Tooltip component configurations.
           *
           * @typedef {Object} TooltipItemParam
           * @property {String} index
           */
          /**
           * Default Tooltip component configurations.
           *
           * @typedef {Object} DatasetObject
           * @property {Array<Number>} data
           */
          /**
           * Default Datasets object proteries
           *
           * @typedef {Array<DatasetObject>} DatasetCollection
           */
          /**
           * Default Dara params.
           *
           * @typedef {Object} DataParam
           * @property {DatasetCollection} datasets
           */
          /**
           * Tooltip configuration params.
           *
           * @param {TooltipItemParam} tooltipItem
           * @param {DataParam} data
           */
          //   label: (tooltipItem, data) => {
          //     let index = parseInt(tooltipItem.index);
          //     return "returns " + data.datasets[0].data[index];
          //   },
          //   afterLabel: () => {
          //     return new Date();
          //   },
        },
      },
      elements: {
        point: {
          radius: 0,
        },
        line: {
          tension: 0,
        },
      },
      scales: {
        xAxes: [
          {
            ticks: {
              display: false,
              fontFamily: "PlexSans-Bold",
            },
            gridLines: {
              display: false,
              tickMarkLength: 0,
            },
          },
        ],
        yAxes: [
          {
            stacked: true,
            ticks: {
              display: false,
            },
            gridLines: {
              display: false,
              tickMarkLength: 0,
            },
          },
        ],
      },
    },
    plugins: [
      {
        id: "responsiveGradient",
        /**
         * @typedef {Object} ChartWithScales
         * @property {*} scales
         *
         * @typedef {Chart & ChartWithScales} ExtendedChart
         */

        /**
         * Fill chart with gradient on layout change.
         *
         * @param {ExtendedChart} chart Chart instance.
         * @returns {void}
         */
        afterLayout: (chart /* options */) => {
          let scales = chart.scales;
          let color = chart.ctx.createLinearGradient(0, scales["y-axis-0"].bottom, 0, 0);
          color.addColorStop(0, colorsOptions.gradientColor2);
          color.addColorStop(1, colorsOptions.gradientColor1);
          chart.data.datasets[0].backgroundColor = color;
        },
      },
    ],
  };
};

/**
 * Prepare pie chart options.
 *
 * @param {Array<string>} chunksColors Pie chunks HTML colors.
 * @param {string} borderColor Border HTML color.
 * @returns {Object} Chart options.
 */
export const preparePieChartOptions = (chunksColors, borderColor) => {
  return {
    type: "doughnut",
    data: {
      labels: ["BTC", "ETH"],
      datasets: [
        {
          data: [25, 75],
          backgroundColor: chunksColors,
          borderColor: borderColor,
        },
      ],
    },
    options: {
      responsive: true,
      legend: {
        display: true,
        position: "right",
      },
    },
  };
};<|MERGE_RESOLUTION|>--- conflicted
+++ resolved
@@ -40,15 +40,9 @@
 /**
  * Prepare line chart options.
  *
-<<<<<<< HEAD
  * @param {ChartColorOptions} colorsOptions Chart colors.
  * @param {ChartData} chartData Chart dataset.
  * @param {string} label Tooltip label.
-=======
- * @param {CanvasGradient} backgroundColor Background HTML color.
- * @param {string} borderColor Border HTML color.
- * @param {Array<Object>} chartData Chart data (todo).
->>>>>>> cb3f7db8
  * @returns {Object} Chart options.
  */
 export const prepareLineChartOptions = (colorsOptions, chartData, label) => {
