--- conflicted
+++ resolved
@@ -81,15 +81,9 @@
             let index = parseInt(tooltipItem.index);
             return "returns " + data.datasets[0].data[index];
           },
-<<<<<<< HEAD
           //   afterLabel: () => {
           //     return new Date();
           //   },
-=======
-          afterLabel: () => {
-            return new Date().getTime();
-          },
->>>>>>> 1a5b602b
         },
       },
       elements: {
