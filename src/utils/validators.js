--- conflicted
+++ resolved
@@ -35,7 +35,24 @@
 };
 
 /**
-<<<<<<< HEAD
+ * Validate if value is valid integer or float without separators and only one fractional point.
+ *
+ * @param {number|string} value Numeric value to check.
+ * @returns {boolean} true if validation pass, false otherwise.
+ */
+export const isValidIntOrFloat = (value) => {
+  // Assume empty string as pass check.
+  if (isString(value) && isEmpty(value)) {
+    return true;
+  }
+
+  const pattern = new RegExp(/^-{0,1}\d*\.{0,1}\d+$/);
+  const passed = pattern.test(String(value));
+
+  return passed;
+};
+
+/**
  * Validate if number has correct amount of decimals
  * @param {string} value Value
  * @param {string} integerMultiple Precision number
@@ -55,21 +72,4 @@
     decimals < maxDecimals ||
     `Please enter numbers with no more than ${maxDecimals} decimal places.`
   );
-=======
- * Validate if value is valid integer or float without separators and only one fractional point.
- *
- * @param {number|string} value Numeric value to check.
- * @returns {boolean} true if validation pass, false otherwise.
- */
-export const isValidIntOrFloat = (value) => {
-  // Assume empty string as pass check.
-  if (isString(value) && isEmpty(value)) {
-    return true;
-  }
-
-  const pattern = new RegExp(/^-{0,1}\d*\.{0,1}\d+$/);
-  const passed = pattern.test(String(value));
-
-  return passed;
->>>>>>> 22da951e
 };