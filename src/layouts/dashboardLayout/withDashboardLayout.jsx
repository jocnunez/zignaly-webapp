--- conflicted
+++ resolved
@@ -14,22 +14,7 @@
  */
 
 const withDashboardLayout = (Component) => {
-  /**
-   *
-   * @typedef {Object} DefaultProps
-   * @property {String} path
-   */
-
-  /**
-   *
-   * @param {DefaultProps} props
-   */
-
   const WrapperComponent = (props) => {
-<<<<<<< HEAD
-=======
-    const { path } = props;
->>>>>>> 1a5b602b
     const [exchange] = useState(true);
 
     return (
@@ -42,7 +27,7 @@
       >
         {exchange && (
           <React.Fragment>
-            <DashboardHeader path={path} />
+            <DashboardHeader />
             <Box className="pageContent">
               <Component {...props} />
             </Box>
