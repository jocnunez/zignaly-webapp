import React, { useState } from "react";
import "../../styles/common.scss";
import './dashboardLayout.scss';
import { getDisplayName } from "../../utils";
import { Box, Typography } from '@material-ui/core';
import FAQ from "../../components/FAQ";
import DashboardHeader from "../../components/Dashboard/DashboardHeader";
<<<<<<< HEAD
import {FormattedHTMLMessage} from 'react-intl';
=======
import {FormattedMessage, FormattedHTMLMessage} from 'react-intl';
>>>>>>> 4b85ca04

const withDashboardLayout = Component => {
    const WrapperComponent = props => {
        const [exchange, setExchange] = useState(true)

        return (
            <Box className="dashboardLayout" display="flex" flexDirection="column" justifyContent="flex-start" alignItems="flex-start">
<<<<<<< HEAD
=======
                <Box className="titleBox" display="flex" flexDirection="row" justifyContent="flex-start" alignItems="center">
                    <Typography variant="h1"><FormattedMessage id="dashboard" /></Typography>
                    {exchange && <span className="exchangeTitle">KuCion (Demo)</span>}
                </Box>
>>>>>>> 4b85ca04
                {exchange &&
                    <React.Fragment>
                        <DashboardHeader path={props.path} />
                        <Box className="pageContent">
                            <Component {...props} />
                        </Box>
                        <Box className="faq">
                            <FAQ />
                        </Box>
                    </React.Fragment>
                }
                {!exchange &&
                    <Box className="noExchangeBox" display="flex" flexDirection="column" justifyContent="flex-start">
                        <span className="title">
                            <FormattedHTMLMessage id="dashboard.connectexchange.title" />
                        </span>
                        <span className="text">
                            <FormattedHTMLMessage id="dashboard.connectexchange.subtitle" />
                        </span>
                    </Box>
                }
            </Box>
        );
    };
    WrapperComponent.displayName = `Layout(${getDisplayName(Component)})`;
    return WrapperComponent;
};

export default withDashboardLayout;<|MERGE_RESOLUTION|>--- conflicted
+++ resolved
@@ -5,11 +5,7 @@
 import { Box, Typography } from '@material-ui/core';
 import FAQ from "../../components/FAQ";
 import DashboardHeader from "../../components/Dashboard/DashboardHeader";
-<<<<<<< HEAD
 import {FormattedHTMLMessage} from 'react-intl';
-=======
-import {FormattedMessage, FormattedHTMLMessage} from 'react-intl';
->>>>>>> 4b85ca04
 
 const withDashboardLayout = Component => {
     const WrapperComponent = props => {
@@ -17,13 +13,6 @@
 
         return (
             <Box className="dashboardLayout" display="flex" flexDirection="column" justifyContent="flex-start" alignItems="flex-start">
-<<<<<<< HEAD
-=======
-                <Box className="titleBox" display="flex" flexDirection="row" justifyContent="flex-start" alignItems="center">
-                    <Typography variant="h1"><FormattedMessage id="dashboard" /></Typography>
-                    {exchange && <span className="exchangeTitle">KuCion (Demo)</span>}
-                </Box>
->>>>>>> 4b85ca04
                 {exchange &&
                     <React.Fragment>
                         <DashboardHeader path={props.path} />
