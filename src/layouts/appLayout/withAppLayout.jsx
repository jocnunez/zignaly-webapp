import React, { useMemo } from "react";
import "./appLayout.scss";
import { getDisplayName } from "../../utils";
import { ThemeProvider, createMuiTheme, StylesProvider } from "@material-ui/core/styles";
import { CssBaseline, Box, Hidden } from "@material-ui/core";
import themeData from "../../services/theme";
import { useDispatch } from "react-redux";
import Header from "../../components/Navigation/Header";
import MobileHeader from "../../components/Navigation/MobileHeader";
import MobileAppbar from "../../components/Navigation/MobileAppbar";
import Sidebar from "../../components/Navigation/Sidebar";
import Alert from "../../components/Alert";
import Modal from "../../components/Modal";
import ConnectExchangeView from "../../components/ConnectExchangeView";
import useStoreSettingsSelector from "../../hooks/useStoreSettingsSelector";
import userStoreUIModalSelector from "../../hooks/useStoreUIModalSelector";
import { openExchangeConnectionView } from "../../store/actions/ui";

/**
 *  App layout is defined here, the placement of header, sidebar, mobile appbar.
 *
 * @param {React.ComponentType<any>} Component The component to wrap.
 *
 * @returns {Function} Wrapper component function.
 */
const withAppLayout = (Component) => {
  /**
   * Default component props.
   *
   * @param {Object} props Default component props.
   * @returns {Object} Component.
   */
  const WrapperComponent = (props) => {
    const storeSettings = useStoreSettingsSelector();
    const storeModal = userStoreUIModalSelector();
    const dispatch = useDispatch();
    const options = themeData(storeSettings.darkStyle);
    const theme = useMemo(() => createMuiTheme(options), [options]);

    return (
<<<<<<< HEAD
      <StylesProvider injectFirst>
        <ThemeProvider theme={theme}>
          <CssBaseline />
          <Alert />
          <Box bgcolor="background.default" className={"app"}>
=======
      <ThemeProvider theme={theme}>
        <CssBaseline />
        <Alert />
        <Modal
          onClose={() => dispatch(openExchangeConnectionView(false))}
          persist={false}
          size="large"
          state={storeModal.exchangeConnectionView}
        >
          <ConnectExchangeView onClose={() => dispatch(openExchangeConnectionView(false))} />
        </Modal>
        <Box bgcolor="background.default" className={"app"}>
          <Hidden xsDown>
            <Header />
          </Hidden>
          <Hidden smUp>
            <MobileHeader />
            <MobileAppbar />
          </Hidden>
          <Box className={"body"} display="flex" flexDirection="row" flexWrap="nowrap">
>>>>>>> 6c474830
            <Hidden xsDown>
              <Header />
            </Hidden>
            <Hidden smUp>
              <MobileHeader />
              <MobileAppbar />
            </Hidden>
            <Box className={"body"} display="flex" flexDirection="row" flexWrap="nowrap">
              <Hidden xsDown>
                <Box className={"side"}>
                  <Sidebar />
                </Box>
              </Hidden>
              <Box className={"appContent"}>
                <Component {...props} />
              </Box>
            </Box>
          </Box>
        </ThemeProvider>
      </StylesProvider>
    );
  };

  WrapperComponent.displayName = `Layout(${getDisplayName(Component)})`;

  return WrapperComponent;
};

export default withAppLayout;<|MERGE_RESOLUTION|>--- conflicted
+++ resolved
@@ -38,34 +38,19 @@
     const theme = useMemo(() => createMuiTheme(options), [options]);
 
     return (
-<<<<<<< HEAD
       <StylesProvider injectFirst>
         <ThemeProvider theme={theme}>
           <CssBaseline />
           <Alert />
+          <Modal
+            onClose={() => dispatch(openExchangeConnectionView(false))}
+            persist={false}
+            size="large"
+            state={storeModal.exchangeConnectionView}
+          >
+            <ConnectExchangeView onClose={() => dispatch(openExchangeConnectionView(false))} />
+          </Modal>
           <Box bgcolor="background.default" className={"app"}>
-=======
-      <ThemeProvider theme={theme}>
-        <CssBaseline />
-        <Alert />
-        <Modal
-          onClose={() => dispatch(openExchangeConnectionView(false))}
-          persist={false}
-          size="large"
-          state={storeModal.exchangeConnectionView}
-        >
-          <ConnectExchangeView onClose={() => dispatch(openExchangeConnectionView(false))} />
-        </Modal>
-        <Box bgcolor="background.default" className={"app"}>
-          <Hidden xsDown>
-            <Header />
-          </Hidden>
-          <Hidden smUp>
-            <MobileHeader />
-            <MobileAppbar />
-          </Hidden>
-          <Box className={"body"} display="flex" flexDirection="row" flexWrap="nowrap">
->>>>>>> 6c474830
             <Hidden xsDown>
               <Header />
             </Hidden>
