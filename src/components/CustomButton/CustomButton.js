--- conflicted
+++ resolved
@@ -1,12 +1,6 @@
-<<<<<<< HEAD
-import React from 'react';
-import './CustomButton.scss';
-import {Button, CircularProgress} from '@material-ui/core';
-=======
 import React from "react";
 import "./CustomButton.scss";
 import { Button, CircularProgress } from "@material-ui/core";
->>>>>>> 6f2671fe
 
 const CustomButton = (props) => {
   const { loading, className, children, onClick, disabled, type } = props;
