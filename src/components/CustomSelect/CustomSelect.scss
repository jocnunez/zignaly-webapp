--- conflicted
+++ resolved
@@ -30,10 +30,6 @@
     border-radius: 4px;
     height: 32px;
 
-<<<<<<< HEAD
-    & > div {
-      opacity: 0.6;
-=======
     > div {
       align-items: center;
       display: flex;
@@ -41,6 +37,10 @@
       opacity: 1;
       padding: 0 14px;
     }
+  }
+
+  .searchInput {
+    padding: 0;
   }
 }
 
@@ -60,11 +60,6 @@
         text-align: right;
         width: 100%;
       }
->>>>>>> 03df1432
-    }
-
-    .searchInput {
-      padding: 0;
     }
   }
 }