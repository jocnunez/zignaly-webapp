import React from "react";
import { Box, Typography } from "@material-ui/core";
import { FormattedMessage } from "react-intl";

/**
 * @typedef {Object} DefaultProps
 * @property {string} name
 * @property {JSX.Element} [info]
 * @property {JSX.Element} value
 */

/**
 * Render a part of the equity bar
 *
 * @param {DefaultProps} props Component props.
 * @returns {JSX.Element} JSX
 */
const EquityPart = ({ name, info, value }) => {
  return (
    <Box
      alignItems="center"
      className="dataBox"
      display="flex"
      flexDirection="column"
      justifyContent="flex-start"
      flex={1}
    >
<<<<<<< HEAD
      <Box>
        <Box
          alignItems="center"
          display="flex"
          flexDirection="row"
          justifyContent="space-between"
          mb={1}
        >
          <Typography variant="h4">
            <FormattedMessage id={name} />
          </Typography>
          {info && <Typography className="number3 smallText">{info}</Typography>}
        </Box>
        <Box alignItems="center" display="flex" flexDirection="row" justifyContent="flex-start">
          <Typography className="number1">{value}</Typography>
        </Box>
=======
      <Box
        alignItems="center"
        display="flex"
        flexDirection="row"
        justifyContent="space-between"
        mb={1}
      >
        <Typography variant="h4">
          <FormattedMessage id={name} />
        </Typography>
        {info && <span className="number3 smallText">{info}</span>}
      </Box>
      <Box alignItems="center" display="flex" flexDirection="row" justifyContent="flex-start">
        <span className="number1">{value}</span>
>>>>>>> cb8a70b2
      </Box>
    </Box>
  );
};

export default EquityPart;<|MERGE_RESOLUTION|>--- conflicted
+++ resolved
@@ -25,7 +25,6 @@
       justifyContent="flex-start"
       flex={1}
     >
-<<<<<<< HEAD
       <Box>
         <Box
           alignItems="center"
@@ -37,27 +36,11 @@
           <Typography variant="h4">
             <FormattedMessage id={name} />
           </Typography>
-          {info && <Typography className="number3 smallText">{info}</Typography>}
+          {info && <span className="number3 smallText">{info}</span>}
         </Box>
         <Box alignItems="center" display="flex" flexDirection="row" justifyContent="flex-start">
-          <Typography className="number1">{value}</Typography>
+          <span className="number1">{value}</span>
         </Box>
-=======
-      <Box
-        alignItems="center"
-        display="flex"
-        flexDirection="row"
-        justifyContent="space-between"
-        mb={1}
-      >
-        <Typography variant="h4">
-          <FormattedMessage id={name} />
-        </Typography>
-        {info && <span className="number3 smallText">{info}</span>}
-      </Box>
-      <Box alignItems="center" display="flex" flexDirection="row" justifyContent="flex-start">
-        <span className="number1">{value}</span>
->>>>>>> cb8a70b2
       </Box>
     </Box>
   );
