import React from "react";
import "./DashboardHeader.scss";
import { Box, Typography } from "@material-ui/core";
import SubNavHeader from "../../SubNavHeader";
import { routesMapping } from "../../../utils/routesMapping";
import { FormattedMessage } from "react-intl";
import useStoreSettingsSelector from "../../../hooks/useStoreSettingsSelector";
<<<<<<< HEAD
import useStoreSessionSelector from "../../../hooks/useStoreSessionSelector";
import tradeApi from "../../../services/tradeApiClient";
import { useDispatch } from "react-redux";
import { showErrorAlert } from "../../../store/actions/ui";
=======
import useConnectedProviders from "../../../hooks/useConnectedProviders";
>>>>>>> 1dd6b7fd

/**
 * Provides the navigation bar for the dashboard.
 *
 * @returns {JSX.Element} Component JSX.
 */
const DashboardHeader = () => {
  const storeSettings = useStoreSettingsSelector();
<<<<<<< HEAD
  const storeSession = useStoreSessionSelector();
  const [links, setLinks] = useState(routesMapping("dashboard").links);
  const dispatch = useDispatch();

  useEffect(() => {
    const loadProviders = async () => {
      try {
        const payload = {
          token: storeSession.tradeApi.accessToken,
          copyTradersOnly: false,
          type: "connected",
          timeFrame: 1,
        };
        const response = await tradeApi.providersGet(payload);
        if (response.length > 0) {
          let data = [...links];
          data.push({
            id: "dashboard.providers",
            to: "/dashboard/connectedProviders",
          });
          setLinks(data);
        }
      } catch (e) {
        dispatch(showErrorAlert(e));
      }
    };

    loadProviders();
    // eslint-disable-next-line react-hooks/exhaustive-deps
  }, []);
=======
  const links = routesMapping("dashboard").links;
  const providers = useConnectedProviders(1);

  if (providers.length > 0) {
    links.push({
      id: "dashboard.providers",
      to: "/dashboard/connectedProviders",
    });
  }
>>>>>>> 1dd6b7fd

  return (
    <Box className="dashboardHeader">
      <Box
        alignItems="center"
        className="titleBox"
        display="flex"
        flexDirection="row"
        justifyContent="flex-start"
      >
        <Typography variant="h1">
          <FormattedMessage id="dashboard" />
        </Typography>
        <span className="exchangeTitle">
          <span className="name"> {storeSettings.selectedExchange.internalName} </span>
          {storeSettings.selectedExchange.paperTrading && (
            <span className="name">
              (<FormattedMessage id="menu.demo" />){" "}
            </span>
          )}
          {storeSettings.selectedExchange.isTestnet && (
            <span className="name">
              (<FormattedMessage id="menu.testnet" />){" "}
            </span>
          )}
        </span>
      </Box>
      <SubNavHeader links={links} />
    </Box>
  );
};

export default DashboardHeader;<|MERGE_RESOLUTION|>--- conflicted
+++ resolved
@@ -5,14 +5,7 @@
 import { routesMapping } from "../../../utils/routesMapping";
 import { FormattedMessage } from "react-intl";
 import useStoreSettingsSelector from "../../../hooks/useStoreSettingsSelector";
-<<<<<<< HEAD
-import useStoreSessionSelector from "../../../hooks/useStoreSessionSelector";
-import tradeApi from "../../../services/tradeApiClient";
-import { useDispatch } from "react-redux";
-import { showErrorAlert } from "../../../store/actions/ui";
-=======
 import useConnectedProviders from "../../../hooks/useConnectedProviders";
->>>>>>> 1dd6b7fd
 
 /**
  * Provides the navigation bar for the dashboard.
@@ -21,40 +14,8 @@
  */
 const DashboardHeader = () => {
   const storeSettings = useStoreSettingsSelector();
-<<<<<<< HEAD
   const storeSession = useStoreSessionSelector();
   const [links, setLinks] = useState(routesMapping("dashboard").links);
-  const dispatch = useDispatch();
-
-  useEffect(() => {
-    const loadProviders = async () => {
-      try {
-        const payload = {
-          token: storeSession.tradeApi.accessToken,
-          copyTradersOnly: false,
-          type: "connected",
-          timeFrame: 1,
-        };
-        const response = await tradeApi.providersGet(payload);
-        if (response.length > 0) {
-          let data = [...links];
-          data.push({
-            id: "dashboard.providers",
-            to: "/dashboard/connectedProviders",
-          });
-          setLinks(data);
-        }
-      } catch (e) {
-        dispatch(showErrorAlert(e));
-      }
-    };
-
-    loadProviders();
-    // eslint-disable-next-line react-hooks/exhaustive-deps
-  }, []);
-=======
-  const links = routesMapping("dashboard").links;
-  const providers = useConnectedProviders(1);
 
   if (providers.length > 0) {
     links.push({
@@ -62,7 +23,6 @@
       to: "/dashboard/connectedProviders",
     });
   }
->>>>>>> 1dd6b7fd
 
   return (
     <Box className="dashboardHeader">
