--- conflicted
+++ resolved
@@ -1,24 +1,3 @@
-<<<<<<< HEAD
-import React from "react"
-import "./NoPositions.scss"
-import { Box, Typography } from "@material-ui/core"
-import { FormattedMessage } from "react-intl"
-import CustomButton from "../../CustomButton"
-import { navigate } from "@reach/router"
-
-const NoPositions = () => {
-  const redirect = () => {
-    navigate("/copyTraders")
-  }
-
-  return (
-    <Box
-      display="flex"
-      flexDirection="column"
-      justifyContent="center"
-      alignItems="center"
-      className="noPositions"
-=======
 import React from "react";
 import "./NoPositions.scss";
 import { Box, Typography } from "@material-ui/core";
@@ -38,25 +17,15 @@
       display="flex"
       flexDirection="column"
       justifyContent="center"
->>>>>>> 6f2671fe
     >
       <Typography variant="h3">
         <FormattedMessage id="dashboard.positions.nopositions" />
       </Typography>
-<<<<<<< HEAD
-      <CustomButton onClick={redirect} className="submit-btn">
-        <FormattedMessage id="dashboard.browsetraders" />
-      </CustomButton>
-    </Box>
-  )
-}
-=======
       <CustomButton className="submitButton" onClick={redirect}>
         <FormattedMessage id="dashboard.browsetraders" />
       </CustomButton>
     </Box>
   );
 };
->>>>>>> 6f2671fe
 
-export default NoPositions+export default NoPositions;