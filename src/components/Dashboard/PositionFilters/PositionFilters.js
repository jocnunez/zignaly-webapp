--- conflicted
+++ resolved
@@ -1,91 +1,41 @@
-<<<<<<< HEAD
-import React, { useState, useEffect } from "react"
-import PropTypes from "prop-types"
-import CustomFilters from "../../CustomFilters"
-import CustomSelect from "../../CustomSelect"
+import React, { useState, useEffect } from "react";
+import PropTypes from "prop-types";
+import CustomFilters from "../../CustomFilters";
+import CustomSelect from "../../CustomSelect";
 
 const PositionFilters = ({ onChange, onClose }) => {
-  const types = ["All types", "type 1"]
-  const mdas = ["MDA"]
-  const traders = ["All Traders"]
+  const types = ["All types", "type 1"];
+  const mdas = ["MDA"];
+  const traders = ["All Traders"];
 
-  const [type, setType] = useState(types[0])
-  const [mda, setMDA] = useState(mdas[0])
-  const [trader, setTrader] = useState(traders[0])
+  const [type, setType] = useState(types[0]);
+  const [mda, setMDA] = useState(mdas[0]);
+  const [trader, setTrader] = useState(traders[0]);
 
   const clearFilters = () => {
-    setType("")
-    setMDA("")
-    setTrader("")
-  }
+    setType("");
+    setMDA("");
+    setTrader("");
+  };
 
   useEffect(() => {
     if (onChange) {
-      onChange(type, mda, trader)
+      onChange(type, mda, trader);
     }
-  }, [type, mda, trader])
+  }, [type, mda, trader]);
 
   return (
-    <CustomFilters title="Filters" onClose={onClose} onClear={clearFilters}>
-      <CustomSelect options={types} onChange={setType} value={type} label="" />
-      <CustomSelect options={mdas} onChange={setMDA} value={mda} label="" />
-      <CustomSelect
-        options={traders}
-        onChange={setTrader}
-        value={trader}
-        label=""
-      />
+    <CustomFilters onClear={clearFilters} onClose={onClose} title="Filters">
+      <CustomSelect label="" onChange={setType} options={types} value={type} />
+      <CustomSelect label="" onChange={setMDA} options={mdas} value={mda} />
+      <CustomSelect label="" onChange={setTrader} options={traders} value={trader} />
     </CustomFilters>
-  )
-}
+  );
+};
 
 PositionFilters.propTypes = {
   onChange: PropTypes.func,
   onClose: PropTypes.func,
-}
-=======
-import React from "react";
-import "./PositionFilters.scss";
-import { Box } from "@material-ui/core";
-import CustomButtom from "../../CustomButton";
+};
 
-const PositionFilters = (props) => {
-  const { onClose } = props;
-
-  return (
-    <Box
-      alignItems="center"
-      className="positionFilters"
-      display="flex"
-      flexDirection="row"
-      justifyContent="space-between"
-    >
-      <Box
-        alignItems="center"
-        className="filters"
-        display="flex"
-        flexDirection="row"
-        justifyContent="space-between"
-      >
-        <span className="title">Filters</span>
-      </Box>
-      <Box
-        alignItems="center"
-        className="actions"
-        display="flex"
-        flexDirection="row"
-        justifyContent="space-between"
-      >
-        <CustomButtom className="textPurple" onClick={onClose}>
-          Clear All
-        </CustomButtom>
-        <CustomButtom className="textPurple" onClick={onClose}>
-          Hide
-        </CustomButtom>
-      </Box>
-    </Box>
-  );
-};
->>>>>>> 6f2671fe
-
-export default PositionFilters+export default PositionFilters;