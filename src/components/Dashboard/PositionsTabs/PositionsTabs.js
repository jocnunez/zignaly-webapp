--- conflicted
+++ resolved
@@ -1,32 +1,3 @@
-<<<<<<< HEAD
-import React, { useState } from "react"
-import "./PositionsTabs.scss"
-import { Box, Tab, Tabs, Popover } from "@material-ui/core"
-import SettingsIcon from "../../../images/dashboard/settings.svg"
-import FiltersUnchecked from "../../../images/dashboard/filtersHollow.svg"
-import FilstersChecked from "../../../images/dashboard/filtersFill.svg"
-import PositionSettingsForm from "../../Forms/PositionSettingsForm"
-import PositionsTable from "../PositionsTable"
-import PositionFilters from "../PositionFilters"
-import { FormattedMessage } from "react-intl"
-import NoPositions from "../NoPositions"
-import CustomFilters from "../../CustomFilters"
-
-const PositionsTabs = props => {
-  const [tabValue, setTabValue] = useState(0)
-  const [settingsAnchor, setSettingAnchor] = useState(undefined)
-  const [filters, showFilters] = useState(false)
-
-  const changeTab = (event, newValue) => {
-    setTabValue(newValue)
-  }
-
-  const handleFiltersChange = (type, mda, trader) => {}
-
-  return (
-    <Box bgcolor="grid.content" className="positionsTabs">
-      <Box
-=======
 import React, { useState } from "react";
 import "./PositionsTabs.scss";
 import { Box, Tab, Tabs, Popover } from "@material-ui/core";
@@ -38,6 +9,7 @@
 import PositionFilters from "../PositionFilters";
 import { FormattedMessage } from "react-intl";
 import NoPositions from "../NoPositions";
+import CustomFilters from "../../CustomFilters";
 
 const PositionsTabs = (props) => {
   const [tabValue, setTabValue] = useState(0);
@@ -48,39 +20,16 @@
     setTabValue(newValue);
   };
 
+  const handleFiltersChange = (type, mda, trader) => {};
+
   return (
     <Box bgcolor="grid.content" className="positionsTabs">
       <Box
         alignItems="center"
->>>>>>> 6f2671fe
         className="tabsBox"
         display="flex"
         flexDirection="row"
         justifyContent="space-between"
-<<<<<<< HEAD
-        alignItems="center"
-      >
-        <Tabs
-          value={tabValue}
-          onChange={changeTab}
-          classes={{ indicator: "indicator", flexContainer: "container" }}
-          className="tabs-menu"
-        >
-          <Tab
-            label={<FormattedMessage id="dashboard.positions.open" />}
-            classes={{ selected: "selected" }}
-          />
-          <Tab
-            label={<FormattedMessage id="dashboard.positions.closed" />}
-            classes={{ selected: "selected" }}
-          />
-          <Tab
-            label={<FormattedMessage id="dashboard.positions.log" />}
-            classes={{ selected: "selected" }}
-          />
-        </Tabs>
-        <Box
-=======
       >
         <Tabs
           classes={{ indicator: "indicator", flexContainer: "container" }}
@@ -103,55 +52,10 @@
         </Tabs>
         <Box
           alignItems="center"
->>>>>>> 6f2671fe
           className="settings"
           display="flex"
           flexDirection="row"
           justifyContent="space-between"
-<<<<<<< HEAD
-          alignItems="center"
-        >
-          <img
-            onClick={() => showFilters(!filters)}
-            src={filters ? FilstersChecked : FiltersUnchecked}
-            alt="zignaly"
-            className="icon"
-          />
-          <img
-            onClick={e => setSettingAnchor(e.currentTarget)}
-            src={SettingsIcon}
-            alt="zignaly"
-            className="icon"
-          />
-        </Box>
-      </Box>
-      {filters && (
-        <PositionFilters
-          onClose={() => showFilters(false)}
-          onChange={handleFiltersChange}
-        />
-      )}
-      {tabValue === 0 && (
-        <Box className="tabPanel">
-          <NoPositions />
-        </Box>
-      )}
-      {tabValue === 1 && (
-        <Box className="tabPanel">
-          <PositionsTable />
-        </Box>
-      )}
-      {tabValue === 2 && (
-        <Box className="tabPanel">
-          <PositionsTable />
-        </Box>
-      )}
-      <Popover
-        open={Boolean(settingsAnchor)}
-        onClose={() => setSettingAnchor(undefined)}
-        anchorEl={settingsAnchor}
-        anchorOrigin={{ vertical: "top", horizontal: "left" }}
-=======
         >
           <img
             alt="zignaly"
@@ -167,7 +71,9 @@
           />
         </Box>
       </Box>
-      {filters && <PositionFilters onClose={() => showFilters(false)} />}
+      {filters && (
+        <PositionFilters onChange={handleFiltersChange} onClose={() => showFilters(false)} />
+      )}
       {tabValue === 0 && (
         <Box className="tabPanel">
           <NoPositions />
@@ -188,18 +94,12 @@
         anchorOrigin={{ vertical: "top", horizontal: "left" }}
         onClose={() => setSettingAnchor(undefined)}
         open={Boolean(settingsAnchor)}
->>>>>>> 6f2671fe
         transformOrigin={{ vertical: "top", horizontal: "right" }}
       >
         <PositionSettingsForm onClose={() => setSettingAnchor(undefined)} />
       </Popover>
     </Box>
-<<<<<<< HEAD
-  )
-}
-=======
   );
 };
->>>>>>> 6f2671fe
 
-export default PositionsTabs+export default PositionsTabs;