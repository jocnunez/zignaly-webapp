--- conflicted
+++ resolved
@@ -28,11 +28,7 @@
     setTabValue(val);
   };
 
-<<<<<<< HEAD
-  const handleFiltersChange = (type, mda, trader) => {};
-=======
   const handleClose = () => setSettingAnchor(undefined);
->>>>>>> 1a5b602b
 
   return (
     <Box bgcolor="grid.content" className="positionsTabs">
