--- conflicted
+++ resolved
@@ -25,12 +25,6 @@
       setPositions(responseData);
     };
 
-<<<<<<< HEAD
-  console.log("aaaa");
-  useEffect(() => {
-    console.log("aa");
-=======
->>>>>>> d0c613d2
     loadPositions();
   }, []);
 
