<<<<<<< HEAD
import React, { useEffect, useState } from "react"
import "./PositionsTable.scss"
import {
  Box,
  Table,
  TableHead,
  TableBody,
  TableRow,
  TableCell,
} from "@material-ui/core"
import tradeApi from "../../../services/tradeApiClient"
import * as TradeApiTypes from "../../../services/tradeApiClient.types"
=======
import React, { useEffect, useState } from "react";
import "./PositionsTable.scss";
import { Box, Table, TableHead, TableBody, TableRow, TableCell } from "@material-ui/core";
import tradeApi from "../../../services/tradeApiClient";
import * as TradeApiTypes from "../../../services/tradeApiClient.types";
>>>>>>> 6f2671fe

const PositionsTable = (props) => {
  const [positions, setPositions] = useState([]);
  const authenticateUser = async () => {
    const loginPayload = {
      email: "mailxuftg1pxzk@example.test",
      password: "abracadabra",
    };

    return await tradeApi.userLogin(loginPayload);
  };

  const loadPositions = async () => {
    const userEntity = await authenticateUser();
    const sessionPayload = {
      token: userEntity.token,
    };

    const positions = await tradeApi.openPositionsGet(sessionPayload);
    setPositions(positions);
  };

  useEffect(() => {
    loadPositions();
  }, []);

  /**
   * @type {TradeApiTypes.UserPositionsCollection} positionsCollection
   */
  const positionsCollection = positions;

  return (
    <Box
      alignItems="center"
      className="positionsTable"
      display="flex"
      flexDirection="column"
      justifyContent="center"
    >
      <Box className="tableBox" display="flex" flexDirection="row" justifyContent="center">
        <Table className="table">
          <TableHead className="head">
            <TableRow className="row">
              <TableCell align="left" className="cell">
                Time
              </TableCell>
              <TableCell align="left" className="cell">
                Type
              </TableCell>
              <TableCell align="left" className="cell">
                Pair
              </TableCell>
              <TableCell align="left" className="cell">
                Trader
              </TableCell>
              <TableCell align="left" className="cell">
                Invested
              </TableCell>
              <TableCell align="left" className="cell">
                Entry Price
              </TableCell>
              <TableCell align="left" className="cell">
                Current Price
              </TableCell>
              <TableCell align="left" className="cell">
                P/L %
              </TableCell>
              <TableCell align="left" className="cell">
                P/L #
              </TableCell>
              <TableCell align="left" className="cell">
                Net Profit
              </TableCell>
              <TableCell align="left" className="cell">
                Risk
              </TableCell>
            </TableRow>
          </TableHead>
          <TableBody className="body">
            {positionsCollection.map((position) => (
              <TableRow className="row" key={position.positionId}>
                <TableCell align="left" className="cell">
                  {position.openDate}
                </TableCell>
                <TableCell align="left" className="cell">
                  {position.side}
                </TableCell>
                <TableCell align="left" className="cell">
                  {"data"}
                </TableCell>
                <TableCell align="left" className="cell">
                  {"data"}
                </TableCell>
                <TableCell align="left" className="cell">
                  {"time"}
                </TableCell>
                <TableCell align="left" className="cell">
                  {"data"}
                </TableCell>
                <TableCell align="left" className="cell">
                  {"data"}
                </TableCell>
                <TableCell align="left" className="cell">
                  {"data"}
                </TableCell>
                <TableCell align="left" className="cell">
                  {"time"}
                </TableCell>
                <TableCell align="left" className="cell">
                  {"data"}
                </TableCell>
                <TableCell align="left" className="cell">
                  {"time"}
                </TableCell>
              </TableRow>
            ))}
          </TableBody>
        </Table>
      </Box>
    </Box>
  );
};

export default PositionsTable;<|MERGE_RESOLUTION|>--- conflicted
+++ resolved
@@ -1,23 +1,8 @@
-<<<<<<< HEAD
-import React, { useEffect, useState } from "react"
-import "./PositionsTable.scss"
-import {
-  Box,
-  Table,
-  TableHead,
-  TableBody,
-  TableRow,
-  TableCell,
-} from "@material-ui/core"
-import tradeApi from "../../../services/tradeApiClient"
-import * as TradeApiTypes from "../../../services/tradeApiClient.types"
-=======
 import React, { useEffect, useState } from "react";
 import "./PositionsTable.scss";
 import { Box, Table, TableHead, TableBody, TableRow, TableCell } from "@material-ui/core";
 import tradeApi from "../../../services/tradeApiClient";
 import * as TradeApiTypes from "../../../services/tradeApiClient.types";
->>>>>>> 6f2671fe
 
 const PositionsTable = (props) => {
   const [positions, setPositions] = useState([]);
