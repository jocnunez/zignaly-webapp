--- conflicted
+++ resolved
@@ -49,7 +49,6 @@
         flexDirection="row"
         justifyContent="space-between"
       >
-<<<<<<< HEAD
         {onClear && (
           <CustomButtom
             className="textPurple"
@@ -59,15 +58,6 @@
             <FormattedMessage id="fil.clearall" />
           </CustomButtom>
         )}
-=======
-        <CustomButtom
-          className="textPurple"
-          onClick={onClear}
-          startIcon={<img className="icon" src={ClosetIcon} />}
-        >
-          <FormattedMessage id="fil.clearall" />
-        </CustomButtom>
->>>>>>> 03df1432
         {onClose && (
           <CustomButtom
             className="textPurple"
