.customFilters {
  background: $transparentBackground;
  border-bottom: 1px solid $borderColor;
  margin-bottom: 16px;
  min-height: 70px;
  padding: 0 25px;
  width: 100%;
  border-radius: 4px;

<<<<<<< HEAD
  .title {
    color: $purple;
    font-family: "PlexSans-Medium";
    font-size: 16px;
    width: 100px;
  }

  .customSelect {
    margin-left: 0;
=======
  .filters {
    .title {
      color: $purple;
      font-family: "PlexSans-Medium";
      font-size: 16px;
    }
>>>>>>> b0fc261a
  }
}

@include media("<=sm") {
  .customFilters {
    flex-direction: column;
    flex-wrap: wrap;
    padding: 10px 0;

    .filters {
      align-items: center;
      flex-direction: column;
      margin-bottom: 10px;
      min-height: 60px;
      width: 100%;

      .title {
        display: none;
      }

      label {
        margin-bottom: 5px;
        margin-top: 5px;
      }

      .customSelect {
        margin-left: 16px;
      }
    }

    .actions {
      min-height: 40px;
      width: 100%;
    }
  }
}<|MERGE_RESOLUTION|>--- conflicted
+++ resolved
@@ -7,24 +7,13 @@
   width: 100%;
   border-radius: 4px;
 
-<<<<<<< HEAD
-  .title {
-    color: $purple;
-    font-family: "PlexSans-Medium";
-    font-size: 16px;
-    width: 100px;
-  }
-
-  .customSelect {
-    margin-left: 0;
-=======
   .filters {
     .title {
       color: $purple;
       font-family: "PlexSans-Medium";
       font-size: 16px;
+      width: 100px;
     }
->>>>>>> b0fc261a
   }
 }
 
