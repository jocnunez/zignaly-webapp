--- conflicted
+++ resolved
@@ -8,11 +8,6 @@
   width: 100%;
 
   .filters {
-<<<<<<< HEAD
-    width: calc(100% - 290px);
-
-=======
->>>>>>> e1b38373
     .title {
       color: $purple;
       font-family: "PlexSans-Medium";
@@ -20,13 +15,6 @@
       margin-right: 34px;
     }
   }
-<<<<<<< HEAD
-
-  .actions {
-    width: 290px;
-  }
-=======
->>>>>>> e1b38373
 }
 
 @include media("<=sm") {
