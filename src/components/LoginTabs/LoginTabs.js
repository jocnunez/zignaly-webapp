<<<<<<< HEAD
import React, { useState } from 'react';
import './LoginTabs.scss';
import { Box, Tab, Tabs } from '@material-ui/core';
import LoginForm from '../Forms/LoginForm';
import SignupForm from '../Forms/SignupForm';
=======
import React, { useState } from "react";
import "./LoginTabs.scss";
import { Box, Tab, Tabs } from "@material-ui/core";
import LoginForm from "../Forms/LoginForm";
import SignupForm from "../Forms/SignupForm";
>>>>>>> 6f2671fe

const LoginTabs = (props) => {
  const [tabValue, setTabValue] = useState(0);

  const changeTab = (event, newValue) => {
    setTabValue(newValue);
  };

  return (
    <Box className="loginTabs">
      <Tabs
        classes={{ indicator: "indicator", flexContainer: "container" }}
        className="tabs-menu"
        onChange={changeTab}
        value={tabValue}
      >
        <Tab classes={{ selected: "selected" }} label="Sign in" />
        <Tab classes={{ selected: "selected" }} label="Register" />
      </Tabs>
      {tabValue === 0 && (
        <Box className="section">
          <LoginForm />
        </Box>
      )}
      {tabValue === 1 && (
        <Box className="section">
          <SignupForm />
        </Box>
      )}
    </Box>
  );
};

export default LoginTabs;<|MERGE_RESOLUTION|>--- conflicted
+++ resolved
@@ -1,16 +1,8 @@
-<<<<<<< HEAD
-import React, { useState } from 'react';
-import './LoginTabs.scss';
-import { Box, Tab, Tabs } from '@material-ui/core';
-import LoginForm from '../Forms/LoginForm';
-import SignupForm from '../Forms/SignupForm';
-=======
 import React, { useState } from "react";
 import "./LoginTabs.scss";
 import { Box, Tab, Tabs } from "@material-ui/core";
 import LoginForm from "../Forms/LoginForm";
 import SignupForm from "../Forms/SignupForm";
->>>>>>> 6f2671fe
 
 const LoginTabs = (props) => {
   const [tabValue, setTabValue] = useState(0);
