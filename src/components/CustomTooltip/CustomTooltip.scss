--- conflicted
+++ resolved
@@ -2,13 +2,14 @@
   transform: translate(0, -100%);
 
   .customTooltip {
-<<<<<<< HEAD
     @extend %body1;
     background-color: $tooltipBackground;
     border: solid 1px $tooltipBorder;
     color: $tooltipText;
     font-size: 12px;
     padding: 5px 10px;
+    transform: translate(-50%, 0) !important; // sass-lint:disable-line no-important
+    transition: none !important; // sass-lint:disable-line no-important
 
     .label {
       font-family: "PlexSans-Regular";
@@ -18,10 +19,6 @@
         font-family: "PlexSans-Bold";
       }
     }
-=======
-    transform: translate(-50%, 0) !important; // sass-lint:disable-line no-important
-    transition: none !important; // sass-lint:disable-line no-important
->>>>>>> b5b8f486
   }
 
   .lineTooltip {
