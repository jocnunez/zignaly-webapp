.customTooltipPopper {
  transform: translate(0, -100%);

  .innerPopper {
    transform: translate(-50%, 0);
  }

  .customTooltip {
    padding: 5px 10px;
<<<<<<< HEAD
    transform: translate(-50%, 0); // sass-lint:disable-line no-important
    transition: none; // sass-lint:disable-line no-important
=======
    text-align: left;
>>>>>>> 46d68eff

    .label {
      font-family: "PlexSans-Regular";
      margin-right: 5px;

      & + span {
        font-family: "PlexSans-Bold";
      }
    }
  }

  .lineTooltip {
    border: solid 2px $borderColor;
    height: 21px;
    transform: translate(-2px, -8px);
    width: 1px;
  }
}

.customTooltip {
  @extend %body1;
  background-color: $tooltipBackground;
  border: solid 1px $tooltipBorder;
  color: $tooltipText;
  padding: 16px;
  text-align: center;
}<|MERGE_RESOLUTION|>--- conflicted
+++ resolved
@@ -7,12 +7,7 @@
 
   .customTooltip {
     padding: 5px 10px;
-<<<<<<< HEAD
-    transform: translate(-50%, 0); // sass-lint:disable-line no-important
-    transition: none; // sass-lint:disable-line no-important
-=======
     text-align: left;
->>>>>>> 46d68eff
 
     .label {
       font-family: "PlexSans-Regular";
