--- conflicted
+++ resolved
@@ -30,9 +30,7 @@
     setList(data);
   };
 
-  const embedFilter = (
-    <HistoryFilter list={storeUser.dailyBalance.balances} onChange={handleChange} />
-  );
+  const embedFilter = <HistoryFilter list={dailyBalance.balances} onChange={handleChange} />;
 
   return (
     <Box
@@ -49,23 +47,12 @@
         display="flex"
         flexDirection="row"
         justifyContent="flex-end"
-<<<<<<< HEAD
-      >
-        <EquityFilter list={dailyBalance.balances} onChange={handleChange} />
-      </Box>
+      />
       <HistoryTable
         list={list}
         persistKey="dailyBalance"
         quotes={dailyBalance.quotes}
-        title={<FormattedMessage id="dashboard.balance.historical" />}
-=======
-       />
-      <HistoryTable
-        list={list}
-        persistKey="dailyBalance"
-        quotes={storeUser.dailyBalance.quotes}
         title={embedFilter}
->>>>>>> ee35de7d
       />
     </Box>
   );
