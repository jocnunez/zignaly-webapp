--- conflicted
+++ resolved
@@ -49,13 +49,8 @@
   };
 
   const prepareChartData = () => {
-<<<<<<< HEAD
-    const key = selectedExchange.exchangeType === "futures" ? "totalUSDT" : "totalWalletUSDT";
+    const key = selectedExchange.exchangeType === "futures" ? "totalWalletUSDT" : "totalUSDT";
     list.forEach((item) => {
-=======
-    const key = selectedExchange.exchangeType === "futures" ? "totalWalletUSDT" : "totalUSDT";
-    [...list].forEach((item) => {
->>>>>>> d8b1e478
       chartData.values.push(item[key]);
       chartData.labels.push("");
     });
