--- conflicted
+++ resolved
@@ -7,7 +7,6 @@
 import { formatFloat } from "../../../../utils/format";
 
 /**
-<<<<<<< HEAD
  * @typedef {import("../../../../services/tradeApiClient.types").ExchangeConnectionEntity} ExchangeConnectionEntity
  */
 
@@ -18,11 +17,6 @@
  * @property {number} [totalBTC]
  * @property {number} [totalWalletUSDT]
  * @property {number} [totalWalletBTC]
-=======
- *
- * @typedef {import("../../../../services/tradeApiClient.types").UserEquityEntity} UserEquityEntity
- * @typedef {import("../../../../services/tradeApiClient.types").ExchangeConnectionEntity} ExchangeConnectionEntity
->>>>>>> 2658c55f
  */
 
 /**
@@ -86,15 +80,6 @@
           {list[tooltipItem.index].totalWalletBTC && (
             <Box>
               <span className="label">BTC:</span>
-<<<<<<< HEAD
-              <span>{formatFloat(list[tooltipItem.index].totalWalletUSDT)}</span>
-            </Box>
-          )}
-          {list[tooltipItem.index].totalUSDT && (
-            <Box>
-              <span className="label">USDT:</span>
-              <span>{formatFloat(list[tooltipItem.index].totalUSDT)}</span>
-=======
               <span>{formatFloat(list[tooltipItem.index].totalWalletBTC)}</span>
             </Box>
           )}
@@ -102,7 +87,6 @@
             <Box>
               <span className="label">USDT:</span>
               <span>{formatFloat(list[tooltipItem.index].totalWalletUSDT)}</span>
->>>>>>> 2658c55f
             </Box>
           )}
         </Box>
