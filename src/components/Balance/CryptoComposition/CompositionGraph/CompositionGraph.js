import React from "react";
import Doughnut from "../../../Graphs/Doughnut";
import { useIntl } from "react-intl";

/**
 *
 * @typedef {import("../../../../services/tradeApiClient.types").UserEquityEntity} UserEquityEntity
 */

/**
 *
 * @typedef {Object} DefaultProps
 * @property {Array<UserEquityEntity>} list
 * @property {Array<String>} quotes
 */

/**
 *
 * @param {DefaultProps} props Default props.
 */

const CompositionGraph = ({ list, quotes }) => {
  const intl = useIntl();

  const sectionColors = [
    "#770fc8",
    "#f63f82",
    "#b52a00",
    "#c12860",
    "#c91919",
    "#08a441",
    "#f6ad3f",
    "#017aff",
  ];

  /**
<<<<<<< HEAD
   * @type {Array<Number>}
=======
   * @typedef {import("../../../Graphs/GradientLineChart/GradientLineChart").ChartData} ChartData
   * @type {ChartData}
>>>>>>> c90fb5ed
   */
  let values = [];

  /**
   * @type {Array<String>}
   */
  let labels = [];

  const colorsOptions = {
    backgroundColor: sectionColors,
  };

  const prepareChartData = () => {
    /**
     * @type {*}
     */
    let equity = list.length ? list[0] : {};
    if (equity) {
      for (let a = 0; a < quotes.length; a++) {
        let property = quotes[a] + "percentage";
        let value =
          typeof equity[property] === "string" ? parseFloat(equity[property]) : equity[property];
        if (value > 0) {
<<<<<<< HEAD
          values.push(value);
          labels.push(quotes[a]);
=======
          chartData.values.push(value.toFixed(2));
          chartData.labels.push(quotes[a]);
>>>>>>> c90fb5ed
        }
      }
      values.push(
        typeof equity.otherPercentage === "string"
          ? parseFloat(equity.otherPercentage)
          : equity.otherPercentage,
      );
      labels.push(intl.formatMessage({ id: "graph.others" }));
    }
  };

  prepareChartData();

  return <Doughnut colorOptions={colorsOptions} labels={labels} values={values} />;
};

export default CompositionGraph;<|MERGE_RESOLUTION|>--- conflicted
+++ resolved
@@ -34,12 +34,7 @@
   ];
 
   /**
-<<<<<<< HEAD
    * @type {Array<Number>}
-=======
-   * @typedef {import("../../../Graphs/GradientLineChart/GradientLineChart").ChartData} ChartData
-   * @type {ChartData}
->>>>>>> c90fb5ed
    */
   let values = [];
 
@@ -63,13 +58,8 @@
         let value =
           typeof equity[property] === "string" ? parseFloat(equity[property]) : equity[property];
         if (value > 0) {
-<<<<<<< HEAD
-          values.push(value);
+          values.push(value.toFixed(2));
           labels.push(quotes[a]);
-=======
-          chartData.values.push(value.toFixed(2));
-          chartData.labels.push(quotes[a]);
->>>>>>> c90fb5ed
         }
       }
       values.push(
