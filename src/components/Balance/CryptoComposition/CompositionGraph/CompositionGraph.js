--- conflicted
+++ resolved
@@ -54,31 +54,20 @@
     let equity = list.length ? list[0] : {};
     if (equity) {
       for (let a = 0; a < quotes.length; a++) {
-<<<<<<< HEAD
-        let property = quotes[a] + "percantage";
-        if (equity[property]) {
-          values.push(equity[property]);
-          labels.push(quotes[a]);
-        }
-      }
-      values.push(equity.otherPercentage);
-      labels.push("Others");
-=======
         let property = quotes[a] + "percentage";
         let value =
           typeof equity[property] === "string" ? parseFloat(equity[property]) : equity[property];
         if (value > 0) {
-          chartData.values.push(value);
-          chartData.labels.push(quotes[a]);
+          values.push(value);
+          labels.push(quotes[a]);
         }
       }
-      chartData.values.push(
+      values.push(
         typeof equity.otherPercentage === "string"
           ? parseFloat(equity.otherPercentage)
           : equity.otherPercentage,
       );
-      chartData.labels.push(intl.formatMessage({ id: "graph.others" }));
->>>>>>> ee35de7d
+      labels.push(intl.formatMessage({ id: "graph.others" }));
     }
   };
 
