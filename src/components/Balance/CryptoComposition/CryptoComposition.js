<<<<<<< HEAD
import React from 'react';
import './CryptoComposition.scss';
import { Box, Typography } from '@material-ui/core';
import Doughnut from '../../Graphs/Doughnut';
=======
import React from "react";
import "./CryptoComposition.scss";
import { Box, Typography } from "@material-ui/core";
import Doughnut from "../../Graphs/Doughnut";
import { FormattedMessage } from "react-intl";
>>>>>>> 6f2671fe

const CryptoComposition = (props) => {
  return (
    <Box
      alignItems="flex-start"
      className="cryptoComposition"
      display="flex"
      flexDirection="column"
      justifyContent="flex-start"
    >
      <Typography className="boxTitle" variant="h3">
        <FormattedMessage id="dashboard.balance.cryptocompo" />
      </Typography>
      <Doughnut />
    </Box>
  );
};

export default CryptoComposition;<|MERGE_RESOLUTION|>--- conflicted
+++ resolved
@@ -1,15 +1,8 @@
-<<<<<<< HEAD
-import React from 'react';
-import './CryptoComposition.scss';
-import { Box, Typography } from '@material-ui/core';
-import Doughnut from '../../Graphs/Doughnut';
-=======
 import React from "react";
 import "./CryptoComposition.scss";
 import { Box, Typography } from "@material-ui/core";
 import Doughnut from "../../Graphs/Doughnut";
 import { FormattedMessage } from "react-intl";
->>>>>>> 6f2671fe
 
 const CryptoComposition = (props) => {
   return (
