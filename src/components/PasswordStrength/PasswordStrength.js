--- conflicted
+++ resolved
@@ -1,14 +1,7 @@
-<<<<<<< HEAD
-import React, { useState, useEffect } from 'react';
-import './PasswordStrength.scss';
-import { Box } from '@material-ui/core';
-import CloseIcon from '@material-ui/icons/Close';
-=======
 import React, { useState, useEffect } from "react";
 import "./PasswordStrength.scss";
 import { Box } from "@material-ui/core";
 import CloseIcon from "@material-ui/icons/Close";
->>>>>>> 6f2671fe
 
 const PasswordStrength = (props) => {
   const { strength, onClose } = props;
