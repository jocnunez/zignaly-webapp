import React, { useState } from "react";
import { Box, Grow, Typography, Popper } from "@material-ui/core";
import LogoWhite from "../../../images/logo/logoWhite.svg";
import LogoBlack from "../../../images/logo/logoBlack.svg";
import ProfileIcon from "../../../images/header/profileIcon.svg";
import { useDispatch } from "react-redux";
import LeftIcon from "../../../images/header/chevron-left.svg";
import RightIcon from "../../../images/header/chevron-right.svg";
import Link from "../../LocalizedLink";
import UserExchangeList from "./UserExchangeList";
import BalanceBox from "./BalanceBox";
import ConnectExchangeButton from "./ConnectExchangeButton";
import { FormattedMessage } from "react-intl";
import UserMenu from "./UserMenu";
import useStoreSettingsSelector from "../../../hooks/useStoreSettingsSelector";
import { useStoreUserExchangeConnections } from "../../../hooks/useStoreUserSelector";
import { toggleBalanceBox } from "../../../store/actions/settings";
import "./Header.scss";
import DownIcon from "../../../images/header/chevronDownPurple.svg";

/**
 * @typedef {import('../../../store/initialState').DefaultState} DefaultState
 * @typedef {import('../../../services/tradeApiClient.types').ExchangeConnectionEntity} ExchangeConnectionEntity
 */

const Header = () => {
  const storeSettings = useStoreSettingsSelector();
  const exchangeConnections = useStoreUserExchangeConnections();
  const [anchorEl, setAnchorEl] = useState(undefined);
  const dispatch = useDispatch();

  const showHideBalance = () => {
    dispatch(toggleBalanceBox(!storeSettings.balanceBox));
  };

  return (
    <Box
      alignItems="center"
      className={"header"}
      display="flex"
      flexDirection="row"
      justifyContent="space-between"
    >
      <Box alignItems="center" className={"logoContainer"} display="flex" flexDirection="row">
        <Link to="/dashboard/positions">
          <img
            alt="zignaly-logo"
            className={"headerLogo"}
            src={storeSettings.darkStyle ? LogoWhite : LogoBlack}
          />
        </Link>
      </Box>
      <Box
        alignItems="center"
        className={"linksContainer"}
        display="flex"
        flexDirection="row"
        justifyContent="flex-end"
      >
        {exchangeConnections.length > 0 && (
          <Box
            alignItems="center"
            className={"balanceWrapper " + (storeSettings.balanceBox ? "full" : "")}
            display="flex"
            flexDirection="row"
            justifyContent="flex-start"
          >
            <Box
              alignItems="center"
              className="iconBox"
              display="flex"
              flexDirection="row"
              justifyContent="center"
            >
              <img
                alt="zignaly"
                className={"expandIcon"}
                onClick={showHideBalance}
                src={storeSettings.balanceBox ? RightIcon : LeftIcon}
              />
            </Box>
            {storeSettings.balanceBox && <BalanceBox />}
            {!storeSettings.balanceBox && (
              <Grow in={true}>
                <Box
                  className="iconBox"
                  display="flex"
                  flexDirection="column"
                  justifyContent="center"
                >
                  <Typography variant="h4">
                    <FormattedMessage id="dashboard.balance" />
                  </Typography>
                </Box>
              </Grow>
            )}
          </Box>
        )}
        {exchangeConnections.length === 0 && <ConnectExchangeButton />}
        {exchangeConnections.length > 0 && <UserExchangeList />}
        <Box className="linkBox">
          <img
            alt="zignaly-user"
            className="icon"
            onClick={(e) => setAnchorEl(e.currentTarget)}
            src={ProfileIcon}
          />
<<<<<<< HEAD
          <img className="arrow" src={DownIcon} />
          <Popper anchorEl={anchorEl} open={Boolean(anchorEl)} placement="bottom-start" transition>
=======
          <Popper
            anchorEl={anchorEl}
            className="popper"
            open={Boolean(anchorEl)}
            placement="bottom-start"
            transition
          >
>>>>>>> 84697090
            {({ TransitionProps }) => (
              <Grow {...TransitionProps} timeout={350}>
                <Box
                  bgcolor="grid.main"
                  className="menuWrapper"
                  onMouseLeave={() => setAnchorEl(undefined)}
                >
                  <UserMenu />
                </Box>
              </Grow>
            )}
          </Popper>
        </Box>
      </Box>
    </Box>
  );
};

export default Header;<|MERGE_RESOLUTION|>--- conflicted
+++ resolved
@@ -105,10 +105,7 @@
             onClick={(e) => setAnchorEl(e.currentTarget)}
             src={ProfileIcon}
           />
-<<<<<<< HEAD
           <img className="arrow" src={DownIcon} />
-          <Popper anchorEl={anchorEl} open={Boolean(anchorEl)} placement="bottom-start" transition>
-=======
           <Popper
             anchorEl={anchorEl}
             className="popper"
@@ -116,7 +113,6 @@
             placement="bottom-start"
             transition
           >
->>>>>>> 84697090
             {({ TransitionProps }) => (
               <Grow {...TransitionProps} timeout={350}>
                 <Box
