--- conflicted
+++ resolved
@@ -14,13 +14,6 @@
 import { FormattedMessage } from "react-intl";
 import UserMenu from "./UserMenu";
 import useStoreSettingsSelector from "../../../hooks/useStoreSettingsSelector";
-<<<<<<< HEAD
-import { setShowBalance } from "../../../store/actions/settings";
-import { useDispatch } from "react-redux";
-=======
-import { useStoreUserExchangeConnections } from "../../../hooks/useStoreUserSelector";
-import { toggleBalanceBox } from "../../../store/actions/settings";
->>>>>>> e7dd0530
 
 /**
  * @typedef {import('../../../store/initialState').DefaultState} DefaultState
@@ -29,21 +22,7 @@
 
 const Header = () => {
   const storeSettings = useStoreSettingsSelector();
-<<<<<<< HEAD
-  const dispatch = useDispatch();
-
-  /**
-   *
-   * @param {DefaultState} state
-   * @returns {Array<ExchangeConnectionEntity>}
-   */
-
-  const userExchangeSelector = (state) => state.user.exchangeConnections;
-  const exchangeConnections = useSelector(userExchangeSelector);
-
-=======
   const exchangeConnections = useStoreUserExchangeConnections();
->>>>>>> e7dd0530
   const [anchorEl, setAnchorEl] = useState(undefined);
   const dispatch = useDispatch();
 
@@ -78,11 +57,7 @@
         {exchangeConnections.length > 0 && (
           <Box
             alignItems="center"
-<<<<<<< HEAD
-            className={"balanceWrapper " + (storeSettings.showBalance ? "full" : "")}
-=======
             className={"balanceWrapper " + (storeSettings.balanceBox ? "full" : "")}
->>>>>>> e7dd0530
             display="flex"
             flexDirection="row"
             justifyContent="flex-start"
@@ -97,21 +72,12 @@
               <img
                 alt="zignaly"
                 className={"expandIcon"}
-<<<<<<< HEAD
-                onClick={() => dispatch(setShowBalance(!storeSettings.showBalance))}
-                src={storeSettings.showBalance ? RightIcon : LeftIcon}
-              />
-            </Box>
-            {storeSettings.showBalance && <BalanceBox />}
-            {!storeSettings.showBalance && (
-=======
                 onClick={showHideBalance}
                 src={storeSettings.balanceBox ? RightIcon : LeftIcon}
               />
             </Box>
             {storeSettings.balanceBox && <BalanceBox />}
             {!storeSettings.balanceBox && (
->>>>>>> e7dd0530
               <Grow in={true}>
                 <Box
                   className="iconBox"
