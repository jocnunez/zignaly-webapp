import React from "react";
import CustomButton from "../../CustomButton";
import { FormattedMessage } from "react-intl";
<<<<<<< HEAD
import { navigate as navigateReach } from "@reach/router";

const ConnectExchangeButton = () => {
  return (
    <>
      <CustomButton
        className="headerButton"
        onClick={() => {
          navigateReach("#exchangeAccounts");
        }}
      >
=======
import { navigate } from "gatsby";

const ConnectExchangeButton = () => {
  const exchangeAcccountsView = () => {
    navigate("#exchangeAccounts");
  };

  return (
    <>
      <CustomButton className="headerButton" onClick={exchangeAcccountsView}>
>>>>>>> c42e0596
        <FormattedMessage id="menu.connectexchange" />
      </CustomButton>
    </>
  );
};

export default ConnectExchangeButton;<|MERGE_RESOLUTION|>--- conflicted
+++ resolved
@@ -1,30 +1,16 @@
 import React from "react";
 import CustomButton from "../../CustomButton";
 import { FormattedMessage } from "react-intl";
-<<<<<<< HEAD
 import { navigate as navigateReach } from "@reach/router";
 
 const ConnectExchangeButton = () => {
-  return (
-    <>
-      <CustomButton
-        className="headerButton"
-        onClick={() => {
-          navigateReach("#exchangeAccounts");
-        }}
-      >
-=======
-import { navigate } from "gatsby";
-
-const ConnectExchangeButton = () => {
   const exchangeAcccountsView = () => {
-    navigate("#exchangeAccounts");
+    navigateReach("#exchangeAccounts");
   };
 
   return (
     <>
       <CustomButton className="headerButton" onClick={exchangeAcccountsView}>
->>>>>>> c42e0596
         <FormattedMessage id="menu.connectexchange" />
       </CustomButton>
     </>
