<<<<<<< HEAD
import React, {useState, useEffect} from 'react';
import style from './Testimonials.module.scss';
import { Box } from '@material-ui/core';
import Testimonial from './Testimonial';
import CustomButton from '../CustomButton';
import testominalFeed from '../../helpers/testimonialFeed.json';
=======
import React, { useState, useEffect } from "react";
import style from "./Testimonials.module.scss";
import { Box } from "@material-ui/core";
import Testimonial from "./Testimonial";
import CustomButton from "../CustomButton";
import testominalFeed from "../../utils/testimonialFeed.json";
>>>>>>> 6f2671fe

const Testimonials = () => {
  const [data, setData] = useState([]);
  const [pageSize, setPageSize] = useState(6);

  useEffect(() => {
    const feedData = (size) => {
      let arr = [];
      for (let a = 0; a < size; a++) {
        arr.push(testominalFeed[a]);
      }
      setData(arr);
    };

    feedData(pageSize);
  }, [pageSize]);

  const loadMoreData = () => {
    let size = pageSize + 6 > testominalFeed.length ? testominalFeed.length : pageSize + 6;
    setPageSize(size);
  };

  return (
    <Box className={style.testimonials}>
      <span className={style.title}>Testimonials</span>
      <Box display="flex" flexDirection="row" flexWrap="wrap" justifyContent="space-between">
        {data && data.map((item) => <Testimonial data={item} key={item.id} />)}
      </Box>
      <Box display="flex" flexDirection="row" justifyContent="center">
        <CustomButton
          className="loadMoreButton"
          disabled={pageSize === testominalFeed.length}
          onClick={loadMoreData}
        >
          Load More
        </CustomButton>
      </Box>
    </Box>
  );
};

export default Testimonials;<|MERGE_RESOLUTION|>--- conflicted
+++ resolved
@@ -1,18 +1,9 @@
-<<<<<<< HEAD
-import React, {useState, useEffect} from 'react';
-import style from './Testimonials.module.scss';
-import { Box } from '@material-ui/core';
-import Testimonial from './Testimonial';
-import CustomButton from '../CustomButton';
-import testominalFeed from '../../helpers/testimonialFeed.json';
-=======
 import React, { useState, useEffect } from "react";
 import style from "./Testimonials.module.scss";
 import { Box } from "@material-ui/core";
 import Testimonial from "./Testimonial";
 import CustomButton from "../CustomButton";
 import testominalFeed from "../../utils/testimonialFeed.json";
->>>>>>> 6f2671fe
 
 const Testimonials = () => {
   const [data, setData] = useState([]);
