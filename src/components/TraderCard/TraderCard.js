<<<<<<< HEAD
import React from 'react';
import './TraderCard.scss';
import { Box, Typography } from '@material-ui/core';
import ConnectedIcon from '../../images/dashboard/connected.svg';
import LogoIcon from '../../images/logo/logoIcon.svg';
import Chart from '../Graphs/Chart';
import UserSummary from './UserSummary';
import CustomButton from '../CustomButton';
import PropTypes from "prop-types"
=======
import React from "react";
import "./TraderCard.scss";
import { Box, Typography } from "@material-ui/core";
import ConnectedIcon from "../../images/dashboard/connected.svg";
import LogoIcon from "../../images/logo/logoIcon.svg";
import Chart from "../Graphs/Chart";
import UserSummary from "./UserSummary";
import CustomButton from "../CustomButton";
import PropTypes from "prop-types";
import { navigate } from "@reach/router";
>>>>>>> 6f2671fe

const TraderCard = (props) => {
  const { data, showSummary } = props;
  let id = "traderCard" + data;

  return (
    <Box
      bgcolor="grid.main"
      className="traderCard"
      display="flex"
      flexDirection="column"
      justifyContent="flex-start"
    >
      <Box alignItems="center" className="traderCardHeader" display="flex" flexDirection="row">
        <img alt="zignaly" className="logoIcon" src={LogoIcon} />
        <Box
          alignItems="center"
          className="traderCardHeaderTitleBox"
          display="flex"
          flexDirection="row"
          justifyContent="space-between"
        >
          <Box
            className="nameBox"
            display="flex"
            flexDirection="column"
            justifyContent="space-between"
          >
            <Box
              alignItems="flex-start"
              display="flex"
              flexDirection="row"
              justifyContent="flex-start"
            >
              <Typography className="name" variant="h4">
                Ritoku Trendalyst
              </Typography>
              <img alt="zignaly" className="connectedIcon" src={ConnectedIcon} />
            </Box>
            <Typography className="tradeType" variant="caption">
              Trades BTC
            </Typography>
          </Box>
          <Box
            alignItems="flex-end"
            className="commissionBox"
            display="flex"
            flexDirection="column"
            justifyContent="space-between"
          >
            <Typography variant="h4">20%</Typography>
            <Typography variant="subtitle1">commission fee</Typography>
          </Box>
        </Box>
      </Box>
      <Box className="traderCardBody">
        <Box
          alignItems="center"
          className="returnsBox"
          display="flex"
          flexDirection="row"
          justifyContent="space-between"
        >
          <Box
            className="returns"
            display="flex"
            flexDirection="column"
            justifyContent="space-between"
          >
            <Typography className="green" variant="h4">
              16%
            </Typography>
            <Typography variant="subtitle1">returns(90D)</Typography>
          </Box>
          <Box
            alignItems="flex-end"
            className="openPositions"
            display="flex"
            flexDirection="column"
            justifyContent="space-between"
          >
            <Typography className="green" variant="h4">
              10%
            </Typography>
            <Typography variant="subtitle1">open positions</Typography>
          </Box>
        </Box>
        <Box className="traderCardGraph">
          <Chart id={id}>
            <canvas className="chartCanvas" id={id} />
          </Chart>
          <Box
            alignItems="center"
            className="actions"
            display="flex"
            flexDirection="row"
            justifyContent="space-around"
          >
            <CustomButton className="textDefault">Stop Copying</CustomButton>
            <CustomButton className="textDefault" onClick={() => navigate("/copyTrader/profile")}>
              View Trader
            </CustomButton>
          </Box>
        </Box>
        {showSummary && <UserSummary />}
      </Box>
    </Box>
  );
};

TraderCard.propTypes = {
  data: PropTypes.number,
  showSummary: PropTypes.bool,
};

export default TraderCard;<|MERGE_RESOLUTION|>--- conflicted
+++ resolved
@@ -1,14 +1,3 @@
-<<<<<<< HEAD
-import React from 'react';
-import './TraderCard.scss';
-import { Box, Typography } from '@material-ui/core';
-import ConnectedIcon from '../../images/dashboard/connected.svg';
-import LogoIcon from '../../images/logo/logoIcon.svg';
-import Chart from '../Graphs/Chart';
-import UserSummary from './UserSummary';
-import CustomButton from '../CustomButton';
-import PropTypes from "prop-types"
-=======
 import React from "react";
 import "./TraderCard.scss";
 import { Box, Typography } from "@material-ui/core";
@@ -19,7 +8,6 @@
 import CustomButton from "../CustomButton";
 import PropTypes from "prop-types";
 import { navigate } from "@reach/router";
->>>>>>> 6f2671fe
 
 const TraderCard = (props) => {
   const { data, showSummary } = props;
