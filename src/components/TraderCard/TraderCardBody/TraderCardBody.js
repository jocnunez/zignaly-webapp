import React from "react";
import "./TraderCardBody.scss";
import { Box, Typography } from "@material-ui/core";
import LineChart from "../../Graphs/GradientLineChart";
import UserSummary from "../UserSummary";
import CustomButton from "../../CustomButton";
<<<<<<< HEAD
import { navigate } from "@reach/router";
import { FormattedMessage, useIntl } from "react-intl";
=======
import { navigate } from "gatsby";
import { FormattedMessage } from "react-intl";
>>>>>>> ac2531d7
import CustomToolip from "../../CustomTooltip";
import { useSelector } from "react-redux";
import { formatFloat2Dec } from "../../../utils/format";

/**
 * @typedef {import("../../Graphs/GradientLineChart/GradientLineChart").ChartColorOptions} ChartColorOptions
 * @typedef {import("../../Graphs/GradientLineChart/GradientLineChart").ChartData} ChartData
 * @typedef {import('chart.js').ChartTooltipItem} ChartTooltipItem
 * @typedef {import("../../../services/tradeApiClient.types").DailyReturn} DailyReturn
 * @typedef {import("../../../services/tradeApiClient.types").ProviderEntity} ProviderEntity
 * @typedef {import('../../../store/initialState').DefaultState} DefaultState
 *
 */

/**
 * Format tooltip content.
 * @param {ChartTooltipItem} tooltipItem Tooltip object.
 * @returns {React.ReactNode} Tooltip content.
 */
const tooltipFormat = (tooltipItem) => (
  <Box className="traderCardTooltip">
    <Box>{formatFloat2Dec(tooltipItem.yLabel) + "%"}</Box>
    <Box className="subtitleTooltip">{tooltipItem.xLabel}</Box>
  </Box>
);

/**
 * @typedef {Object} TraderCardBodyPropTypes
 * @property {boolean} showSummary Flag to indicate if summary should be rendered.
 * @property {ProviderEntity} provider The provider to display.
 * @property {number} timeFrame Selected timeFrame.
 */

/**
 * Provides a body for a trader card.
 *
 * @param {TraderCardBodyPropTypes} props Component properties.
 * @returns {JSX.Element} Component JSX.
 */
const TraderCard = (props) => {
  const intl = useIntl();
  const { provider, showSummary, timeFrame } = props;
  const {
    openPositions,
    floating,
    isCopyTrading,
    followers,
    disable,
    dailyReturns,
    id,
    quote,
    closedPositions,
    returns,
  } = provider;
  /**
   * Settings darkStyle selector.
   *
   * @param {DefaultState} state Redux store state data.
   * @return {boolean} Flag that indicates if darkStyle is enabled.
   */
  const darkStyleSelector = (state) => state.settings.darkStyle;
  const darkStyle = useSelector(darkStyleSelector);

  /**
   * @type {ChartData}
   */
  let chartData = { values: [], labels: [] };
  //   let cumulativeTotalProfits = 0;
  //   let cumulativeTotalInvested = 0;
  dailyReturns.reduce((acc, item) => {
    // if (isCopyTrading) {
    acc += item.returns;
    // } else {
    //   //   cumulativeTotalProfits += parseFloat(item.totalProfit);
    //   //   cumulativeTotalInvested += parseFloat(item.totalInvested);
    //   //   if (cumulativeTotalInvested) {
    //   //     acc = (cumulativeTotalProfits / cumulativeTotalInvested) * 100;
    //   //   }
    // }
    // chartData.push({
    //   day: item.name,
    //   returns: acc.toFixed(2),
    // });
    chartData.values.push(acc);
    chartData.labels.push(item.name);
    return acc;
  }, 0);

  let colorClass = "green";
  /**
   * @type {ChartColorOptions} colorsOptions
   */
  let colorsOptions = {
    backgroundColor: "",
    borderColor: "#00cb3a",
    gradientColor1: "#b6f2cb",
    gradientColor2: "#e5f8ed",
  };

  if (returns < 0) {
    colorClass = "red";
    colorsOptions = {
      ...colorsOptions,
      borderColor: "#f0226f",
      gradientColor1: "#fccbde",
      gradientColor2: "#fcecf3",
    };
  }

  return (
    <Box className="traderCardBody">
      <Box
        alignItems="center"
        className="returnsBox"
        display="flex"
        flexDirection="row"
        justifyContent="space-between"
      >
        <CustomToolip
          title={
            <FormattedMessage
              id="srv.closedpos.tooltip"
              values={{ count: closedPositions, days: timeFrame }}
            />
          }
        >
          <Box
            className="returns"
            display="flex"
            flexDirection="column"
            justifyContent="space-between"
          >
            <Typography className={colorClass} variant="h4">
              {formatFloat2Dec(returns)}%
            </Typography>
            <Typography variant="subtitle1">{`${intl.formatMessage({
              id: "sort.return",
            })} (${intl.formatMessage({ id: "time." + timeFrame + "d" })})`}</Typography>
          </Box>
        </CustomToolip>

        <CustomToolip
          title={<FormattedMessage id="srv.openpos.tooltip" values={{ count: openPositions }} />}
        >
          <Box
            alignItems="flex-end"
            className="openPositions"
            display="flex"
            flexDirection="column"
            justifyContent="space-between"
          >
            <Typography className={colorClass} variant="h4">
              {formatFloat2Dec(floating)}%
            </Typography>
            <Typography variant="subtitle1">
              <FormattedMessage id="srv.openpos" />
            </Typography>
          </Box>
        </CustomToolip>
      </Box>
      <Box>
        <Box className="traderCardGraph">
          <Box className="chartWrapper">
            <LineChart
              chartData={chartData}
              colorsOptions={colorsOptions}
              tooltipFormat={tooltipFormat}
            />
          </Box>
        </Box>
        <Box
          className={`actionsWrapper ${returns >= 0 ? "positive" : "negative"}`}
          display="flex"
          flexDirection="column"
          justifyContent="center"
        >
          <Box className="followers" display="flex" flexDirection="row" justifyContent="center">
            {!disable ? (
              <h6 className={`callout2 ${colorClass}`}>
                <FormattedMessage
                  id={isCopyTrading ? "trader.others" : "provider.others"}
                  values={{
                    count: followers - 1,
                  }}
                />
              </h6>
            ) : (
              <h6 className="callout1">
                {followers}{" "}
                <FormattedMessage id={isCopyTrading ? "trader.people" : "provider.people"} />
              </h6>
            )}
          </Box>

          <Box
            alignItems="center"
            className="actions"
            display="flex"
            flexDirection="row"
            justifyContent="space-around"
          >
            {!disable && (
              <CustomButton className={darkStyle ? "textPurple" : "textDefault"}>
                <FormattedMessage id={isCopyTrading ? "trader.stop" : "provider.stop"} />
              </CustomButton>
            )}
            <CustomButton
              className={darkStyle ? "textPurple" : "textDefault"}
              onClick={() => navigate(`/copyTraders/${provider.id}/profile`)}
            >
              <FormattedMessage id={isCopyTrading ? "trader.view" : "provider.view"} />
            </CustomButton>
          </Box>
        </Box>
      </Box>
      {showSummary && <UserSummary providerId={id} quote={quote} />}
    </Box>
  );
};

export default TraderCard;<|MERGE_RESOLUTION|>--- conflicted
+++ resolved
@@ -4,13 +4,8 @@
 import LineChart from "../../Graphs/GradientLineChart";
 import UserSummary from "../UserSummary";
 import CustomButton from "../../CustomButton";
-<<<<<<< HEAD
-import { navigate } from "@reach/router";
+import { navigate } from "gatsby";
 import { FormattedMessage, useIntl } from "react-intl";
-=======
-import { navigate } from "gatsby";
-import { FormattedMessage } from "react-intl";
->>>>>>> ac2531d7
 import CustomToolip from "../../CustomTooltip";
 import { useSelector } from "react-redux";
 import { formatFloat2Dec } from "../../../utils/format";
