<<<<<<< HEAD
import React, { useEffect } from 'react';
import './Doughnut.scss';
import { Box } from '@material-ui/core';
import {Chart} from 'chart.js';
=======
import React, { useEffect } from "react";
import "./Doughnut.scss";
import { Box } from "@material-ui/core";
import { Chart } from "chart.js";
>>>>>>> 6f2671fe

const Doughnut = (props) => {
  useEffect(() => {
    let ctx = document.getElementById("myDoughnut").getContext("2d");
    let background = ctx.createLinearGradient(0, 0, 0, 500);
    background.addColorStop(1, "rgba(216, 216, 216, 1)");
    background.addColorStop(0, "#a946f6");
    let border = "#770fc8";
    new Chart(ctx, {
      type: "doughnut",
      data: {
        labels: ["BTC", "ETH"],
        datasets: [
          {
            data: [25, 75],
            backgroundColor: ["#a946f6", "#770fc8"],
            borderColor: border,
          },
        ],
      },
      options: {
        responsive: true,
        legend: {
          display: true,
          position: "right",
        },
      },
    });
  }, []);

  return (
    <Box className="doughnut">
      <canvas className="doughnutCanvas" id="myDoughnut" />
    </Box>
  );
};

export default Doughnut;<|MERGE_RESOLUTION|>--- conflicted
+++ resolved
@@ -1,14 +1,7 @@
-<<<<<<< HEAD
-import React, { useEffect } from 'react';
-import './Doughnut.scss';
-import { Box } from '@material-ui/core';
-import {Chart} from 'chart.js';
-=======
 import React, { useEffect } from "react";
 import "./Doughnut.scss";
 import { Box } from "@material-ui/core";
 import { Chart } from "chart.js";
->>>>>>> 6f2671fe
 
 const Doughnut = (props) => {
   useEffect(() => {
