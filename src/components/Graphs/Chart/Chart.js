--- conflicted
+++ resolved
@@ -9,6 +9,7 @@
  * @typedef {Object} DefaultProps
  * @property {String} id ID of the cnavas passed as a child.
  * @property {Object} children Canvas component to render the chart.
+ * @property {Array<Object>} data Chart data. (todo)
  */
 
 /**
@@ -17,12 +18,8 @@
  */
 
 const GenericChart = (props) => {
-<<<<<<< HEAD
-  const { id, data } = props;
-=======
-  const { id, children } = props;
+  const { id, data, children } = props;
 
->>>>>>> 1a5b602b
   useEffect(() => {
     const elementId = id;
     const context = document.getElementById(elementId).getContext("2d");
@@ -30,7 +27,6 @@
     background.addColorStop(1, "rgba(216, 216, 216, .1)");
     background.addColorStop(0, "#a946f6");
     const borderColor = "#770fc8";
-    console.log(background, borderColor);
     generateChart(context, prepareLineChartOptions(background, borderColor, data));
   }, [id]);
 
@@ -40,6 +36,7 @@
 GenericChart.prototype = {
   children: PropTypes.node.isRequired, // Need a canvas component with unique id to render the chart.
   id: PropTypes.string.isRequired,
+  data: PropTypes.array.isRequired,
 };
 
 export default GenericChart;