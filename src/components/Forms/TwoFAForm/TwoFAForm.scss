--- conflicted
+++ resolved
@@ -1,16 +1,8 @@
 .twoFAForm {
-<<<<<<< HEAD
-  min-height: inherit;
-  padding: 40px 20px;
-  width: 100%;
-
-  .boxTitle {
-=======
   padding: 60px 75px;
 
   h3 {
     font-size: 27px;
->>>>>>> c557f75c
     margin-bottom: 40px;
   }
 
@@ -44,35 +36,12 @@
 
 @include media("<=sm") {
   .twoFAForm {
-<<<<<<< HEAD
-    width: 100%;
-    padding: 30px 10px;
-
-    .inputBox {
-      width: 90%;
-    }
-
-    h3 {
-      font-size: 21px;
-      margin-bottom: 20px;
-    }
-
-    .codeInput {
-      width: 100% !important; // scss-lint:disable ImportantRule
-
-      input {
-        height: 44px;
-        max-width: 16.66%;
-        width: 46px;
-=======
     padding: 60px 12px;
 
     .codeInput {
       input {
         max-height: 46px;
         max-width: 43px;
-        // max-width: 16.66%;
->>>>>>> c557f75c
       }
     }
   }
