<<<<<<< HEAD
import React, {useState} from 'react';
import './ForgotPasswordForm.scss';
import common from '../../../styles/common.module.scss';
import {Box, TextField} from '@material-ui/core';
import CustomButton from '../../CustomButton/CustomButton';
import {useForm} from 'react-hook-form';
import {useDispatch} from 'react-redux';
=======
import React, { useState } from "react";
import "./ForgotPasswordForm.scss";
import common from "../../../styles/common.module.scss";
import { Box, TextField } from "@material-ui/core";
import CustomButton from "../../CustomButton/CustomButton";
import { useForm } from "react-hook-form";
import { useDispatch } from "react-redux";
>>>>>>> 6f2671fe

const ForgotPasswordForm = () => {
  const [loading, setLoading] = useState(false);
  const dispatch = useDispatch();
  const { errors, handleSubmit, register } = useForm();

  const onSubmit = (data) => {
    setLoading(true);
    const params = {
      email: data.email,
      array: true,
    };
    // dispatch(recover1(params, this.hideLoader));
  };

  const handleKeyPress = (event) => {
    if (event.key === "Enter") {
      handleSubmit();
    }
  };

  return (
    <form onSubmit={handleSubmit(onSubmit)}>
      <Box
        alignItems="center"
        className="forgotPasswordForm"
        display="flex"
        flexDirection="column"
        justifyContent="center"
      >
        <h3>Password Recovery Form</h3>
        <Box
          alignItems="start"
          className="input-box"
          display="flex"
          flexDirection="column"
          justifyContent="start"
        >
          <label className="custom-label">Enter your email address</label>
          <TextField
            className={common.customInput}
            error={errors.email}
            fullWidth
            inputRef={register({
              required: true,
              pattern: /^\w+([.-]?\w+)*@\w+([.-]?\w+)*(\.\w{2,10})+$/,
            })}
            name="email"
            type="email"
            variant="outlined"
          />
          {errors.email && <span className="error-text">email should be valid</span>}
        </Box>

        <Box className="input-box">
          <CustomButton
            className={"full submitButton"}
            loading={loading}
            onClick={handleSubmit}
            type="submit"
          >
            Recover Account
          </CustomButton>
        </Box>
      </Box>
    </form>
  );
};

export default ForgotPasswordForm;<|MERGE_RESOLUTION|>--- conflicted
+++ resolved
@@ -1,12 +1,3 @@
-<<<<<<< HEAD
-import React, {useState} from 'react';
-import './ForgotPasswordForm.scss';
-import common from '../../../styles/common.module.scss';
-import {Box, TextField} from '@material-ui/core';
-import CustomButton from '../../CustomButton/CustomButton';
-import {useForm} from 'react-hook-form';
-import {useDispatch} from 'react-redux';
-=======
 import React, { useState } from "react";
 import "./ForgotPasswordForm.scss";
 import common from "../../../styles/common.module.scss";
@@ -14,7 +5,6 @@
 import CustomButton from "../../CustomButton/CustomButton";
 import { useForm } from "react-hook-form";
 import { useDispatch } from "react-redux";
->>>>>>> 6f2671fe
 
 const ForgotPasswordForm = () => {
   const [loading, setLoading] = useState(false);
