--- conflicted
+++ resolved
@@ -98,15 +98,7 @@
   }
 
   .strategyBox {
-<<<<<<< HEAD
     min-height: 250px;
-
-    .editor {
-      min-height: inherit;
-    }
-=======
-    min-height: 400px;
->>>>>>> 219dc5de
   }
 
   .profileBox {
