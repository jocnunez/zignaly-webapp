--- conflicted
+++ resolved
@@ -21,12 +21,7 @@
     }
 
     .signalUrl {
-<<<<<<< HEAD
-      font-size: 0.75rem;
       font-weight: 400;
-=======
-      font-family: "PlexSans-Regular";
->>>>>>> 6a0a30f0
       width: 100%;
     }
 
