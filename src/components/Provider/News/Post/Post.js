import React, { useState } from "react";
import { Box, Paper, Typography, MenuItem, Menu, IconButton } from "@material-ui/core";
import ProviderLogo from "../../../Provider/ProviderHeader/ProviderLogo";
import CustomButton from "../../../CustomButton";
import "./Post.scss";
import ProfileIcon from "../../../../images/header/profileIcon.svg";
import { formatDate } from "../../../../utils/format";
import DOMPurify from "dompurify";
import tradeApi from "../../../../services/tradeApiClient";
import useStoreSessionSelector from "../../../../hooks/useStoreSessionSelector";
import { useDispatch } from "react-redux";
import { showErrorAlert, showSuccessAlert } from "../../../../store/actions/ui";
import { FormattedMessage } from "react-intl";
import { MoreHoriz } from "@material-ui/icons";
import { useStoreUserData } from "../../../../hooks/useStoreUserSelector";
<<<<<<< HEAD
import Modal from "../../../Modal";
import EditPost from "../EditPost";
=======
>>>>>>> fb072da7

/**
 * Parse html to embed medias
 * @param {string} html original html
 * @returns {string} new html
 */
const embedMedias = (html) => {
  const oembed = html.split("</oembed>");
  let content = "";

  oembed.forEach((item, index) => {
    content += oembed[index] + "</oembed>";
    const oembed1 = item.split('url="')[1];
    if (oembed1) {
      const oembed2 = oembed1.split('">')[0];
      if (oembed2) {
        const youtube = oembed2.split("https://www.youtube.com/watch?v=")[1];
        if (youtube) {
          content +=
            '<div class="iframeContainer"><iframe src="https://youtube.com/embed/' +
            youtube +
            '" style="position: absolute; width: 100%; height: 100%; top: 0; left: 0;" frameborder="0" allow="autoplay; encrypted-media" allowfullscreen></iframe></div>';
        }
      }
    }
  });
  return content;
};

/**
 * @typedef {import('../../../../services/tradeApiClient.types').Post} Post
 */

/**
 * @typedef {Object} DefaultProps
 * @property {Post} post
 */

/**
 * Render a post.
 *
 * @param {DefaultProps} props Component props.
 * @returns {JSX.Element} JSX
 */
const Post = ({ post }) => {
  const originalContent = DOMPurify.sanitize(post.content, {
    ADD_TAGS: ["oembed"],
    ADD_ATTR: ["url"],
  });
  const content = embedMedias(originalContent);
  const [isApproving, setApproving] = useState(false);
  const [editPostModal, setEditPostModal] = useState(false);
  const storeSession = useStoreSessionSelector();
  const dispatch = useDispatch();
  const userData = useStoreUserData();
  const [anchorEl, setAnchorEl] = React.useState(null);

  /**
   * Handle action element click event.
   *
   * @param {React.MouseEvent<HTMLButtonElement>} event Action element click.
   * @returns {Void} None.
   */
  const handleMenuOpen = (event) => {
    setAnchorEl(event.currentTarget);
  };

  const handleMenuClose = () => {
    setAnchorEl(null);
  };
<<<<<<< HEAD

  const handleEdit = () => {
    handleMenuClose();
    setEditPostModal(true);
  };
=======
>>>>>>> fb072da7

  const approvePost = () => {
    setApproving(true);

    const payload = {
      token: storeSession.tradeApi.accessToken,
      postId: post.id,
    };

    tradeApi
      .approvePost(payload)
      .then(() => {
        dispatch(showSuccessAlert("", "wall.post.approved"));
        post.approved = true;
      })
      .catch((e) => {
        dispatch(showErrorAlert(e));
      })
      .finally(() => {
        setApproving(false);
      });
  };

  return (
    <Box className="post">
      <Modal
        onClose={() => setEditPostModal(false)}
        persist={false}
        size="medium"
        state={editPostModal}
      >
        <EditPost post={post} />
      </Modal>
      <Paper className="postContent">
        <Box className="adminActions" width={1}>
          {!post.approved &&
            (userData.isAdmin ? (
              <CustomButton className="bgPurple" loading={isApproving} onClick={approvePost}>
                <Typography className="bold" variant="body1">
                  <FormattedMessage id="wall.approve" />
                </Typography>
              </CustomButton>
            ) : (
              <Typography className="bold" variant="body1">
                <FormattedMessage id="wall.approve.pending" />
              </Typography>
            ))}
        </Box>
        <div className={post.approved ? "" : "disabled"}>
          <Box
            alignItems="center"
            className="postHeader"
            display="flex"
            justifyContent="space-between"
          >
            <Box alignItems="center" display="flex">
              <ProviderLogo
                defaultImage={ProfileIcon}
                size="40px"
                title={post.author.userName}
                url={post.author.imageUrl}
              />
              <Box className="metaBox">
                <Typography className="username callout2">{post.author.userName}</Typography>
                <Typography className="date callout1">{formatDate(post.createdAt)}</Typography>
              </Box>
            </Box>
            {post.author.userId === userData.userId && (
              <>
                <IconButton
                  aria-controls="simple-menu"
                  aria-haspopup="true"
                  onClick={handleMenuOpen}
                >
                  <MoreHoriz />
                </IconButton>
                <Menu
                  anchorEl={anchorEl}
                  id="simple-menu"
                  keepMounted
                  onClose={handleMenuClose}
                  open={Boolean(anchorEl)}
                >
<<<<<<< HEAD
                  {post.approved && post.author.userId === userData.userId && (
                    <MenuItem onClick={handleEdit}>
                      <FormattedMessage id="srv.edit" />
                    </MenuItem>
                  )}
=======
                  <MenuItem onClick={handleMenuClose}>
                    <FormattedMessage id="srv.edit" />
                  </MenuItem>
>>>>>>> fb072da7
                </Menu>
              </>
            )}
          </Box>
          <div dangerouslySetInnerHTML={{ __html: content }} />
        </div>
      </Paper>
    </Box>
  );
};
export default Post;<|MERGE_RESOLUTION|>--- conflicted
+++ resolved
@@ -13,11 +13,8 @@
 import { FormattedMessage } from "react-intl";
 import { MoreHoriz } from "@material-ui/icons";
 import { useStoreUserData } from "../../../../hooks/useStoreUserSelector";
-<<<<<<< HEAD
 import Modal from "../../../Modal";
 import EditPost from "../EditPost";
-=======
->>>>>>> fb072da7
 
 /**
  * Parse html to embed medias
@@ -88,14 +85,11 @@
   const handleMenuClose = () => {
     setAnchorEl(null);
   };
-<<<<<<< HEAD
 
   const handleEdit = () => {
     handleMenuClose();
     setEditPostModal(true);
   };
-=======
->>>>>>> fb072da7
 
   const approvePost = () => {
     setApproving(true);
@@ -179,17 +173,11 @@
                   onClose={handleMenuClose}
                   open={Boolean(anchorEl)}
                 >
-<<<<<<< HEAD
                   {post.approved && post.author.userId === userData.userId && (
                     <MenuItem onClick={handleEdit}>
                       <FormattedMessage id="srv.edit" />
                     </MenuItem>
                   )}
-=======
-                  <MenuItem onClick={handleMenuClose}>
-                    <FormattedMessage id="srv.edit" />
-                  </MenuItem>
->>>>>>> fb072da7
                 </Menu>
               </>
             )}
