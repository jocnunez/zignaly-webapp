--- conflicted
+++ resolved
@@ -5,13 +5,8 @@
 
   .strategyBody {
     margin-top: 20px;
-<<<<<<< HEAD
-    width: 100%;
-    word-wrap: break-word;
-=======
     overflow: hidden;
     width: 100%;
->>>>>>> f8297352
   }
 
   p {
