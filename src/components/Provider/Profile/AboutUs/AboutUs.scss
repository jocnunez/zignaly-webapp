--- conflicted
+++ resolved
@@ -10,13 +10,8 @@
 
   .aboutBody {
     margin-top: 20px;
-<<<<<<< HEAD
-    width: 100%;
-    word-wrap: break-word;
-=======
     overflow: hidden;
     width: 100%;
->>>>>>> f8297352
   }
 }
 
