--- conflicted
+++ resolved
@@ -22,11 +22,7 @@
  * @property {string | React.ReactNode} title Table title.
  * @property {Array<MUIDataTableColumn>} columns Table Columns.
  * @property {Array<Object>} data Table Data.
-<<<<<<< HEAD
- * @property {'ctAnalytics'|'spAnalytics'|'dailyBalance'} persistKey Key to save display columns settings.
-=======
  * @property {string} persistKey Key to save display columns settings.
->>>>>>> b5b8f486
  *
  * @param {DefaultProps} props Component props.
  * @returns {JSX.Element} Component JSX.
