<<<<<<< HEAD
import React, { useState } from 'react';
import './Alert.scss';
import {Snackbar} from '@material-ui/core';
import Message from './Message';
=======
import React, { useState } from "react";
import "./Alert.scss";
import { Snackbar } from "@material-ui/core";
import Message from "./Message";
>>>>>>> 6f2671fe

const Popup = () => {
  const [alert, showAlert] = useState(false);

  return (
    <Snackbar
      anchorOrigin={{
        vertical: "top",
        horizontal: "right",
      }}
      autoHideDuration={5000}
      className={"alert success"}
      onClose={() => showAlert(true)}
      open={alert}
    >
      <Message data={{}} />
    </Snackbar>
  );
};

export default Popup;<|MERGE_RESOLUTION|>--- conflicted
+++ resolved
@@ -1,14 +1,7 @@
-<<<<<<< HEAD
-import React, { useState } from 'react';
-import './Alert.scss';
-import {Snackbar} from '@material-ui/core';
-import Message from './Message';
-=======
 import React, { useState } from "react";
 import "./Alert.scss";
 import { Snackbar } from "@material-ui/core";
 import Message from "./Message";
->>>>>>> 6f2671fe
 
 const Popup = () => {
   const [alert, showAlert] = useState(false);
