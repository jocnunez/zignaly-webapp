--- conflicted
+++ resolved
@@ -1,5 +1,6 @@
 import React, { useEffect } from "react";
 import { FormattedMessage } from "react-intl";
+import { useFormContext } from "react-hook-form";
 import HelperLabel from "../HelperLabel/HelperLabel";
 import { Button, Box, OutlinedInput, Typography } from "@material-ui/core";
 import { AddCircle, RemoveCircle } from "@material-ui/icons";
@@ -54,99 +55,6 @@
   const { limits } = symbolData;
 
   /**
-<<<<<<< HEAD
-=======
-   * Handle toggle switch action.
-   *
-   * @param {React.ChangeEvent<HTMLInputElement>} event Click event.
-   * @returns {Void} None.
-   */
-  const handleToggle = (event) => {
-    const targetElement = event.currentTarget;
-    setExpand(targetElement.checked);
-  };
-
-  const handleTargetAdd = () => {
-    setCardinality(cardinality + 1);
-  };
-
-  const handleTargetRemove = () => {
-    if (cardinality > 0) {
-      setCardinality(cardinality - 1);
-    }
-  };
-
-  /**
-   * Compose dynamic target property name.
-   *
-   * @param {string} propertyName Property base name.
-   * @param {string} targetId Target index ID.
-   * @returns {string} Property name for a given target index.
-   */
-  const composeTargetPropertyName = (propertyName, targetId) => {
-    const targetPropertyName = `${propertyName}${targetId}`;
-
-    return targetPropertyName;
-  };
-
-  /**
-   * Get target property form state value.
-   *
-   * @param {string} propertyName Property base name.
-   * @param {string} targetId Target index ID.
-   * @returns {number} Target property value.
-   */
-  const getTargetPropertyValue = (propertyName, targetId) => {
-    const draftPosition = getValues();
-    const targetPropertyName = composeTargetPropertyName(propertyName, targetId);
-
-    return parseFloat(draftPosition[targetPropertyName]) || 0;
-  };
-
-  /**
-   * Set target property form state value.
-   *
-   * @param {string} propertyName Property base name.
-   * @param {string} targetId Target index ID.
-   * @param {string} value Value to set.
-   * @returns {Void} None.
-   */
-  const setTargetPropertyValue = (propertyName, targetId, value) => {
-    const targetPropertyName = composeTargetPropertyName(propertyName, targetId);
-
-    return setValue(targetPropertyName, value);
-  };
-
-  /**
-   * Validate that target units is within limits.
-   *
-   * @param {string} targetId Target index ID.
-   * @returns {Void} None.
-   */
-  const validateTargetExitUnitsLimits = (targetId) => {
-    const unitsProperty = composeTargetPropertyName("exitUnits", targetId);
-    const exitUnits = getTargetPropertyValue("exitUnits", targetId);
-
-    clearError(unitsProperty);
-    if (limits.amount.min && exitUnits < limits.amount.min) {
-      setError(
-        unitsProperty,
-        "error",
-        `Target units to exit cannot be lower than ${limits.amount.min}`,
-      );
-    }
-
-    if (limits.amount.max && exitUnits > limits.amount.max) {
-      setError(
-        unitsProperty,
-        "error",
-        `Target units to exit cannot be greater than ${limits.amount.max}`,
-      );
-    }
-  };
-
-  /**
->>>>>>> 8aa30bfd
    * Validate result of changed target units event.
    *
    * @param {React.ChangeEvent<HTMLInputElement>} event Input change event.
@@ -273,9 +181,6 @@
     validateExitUnits(event);
   };
 
-<<<<<<< HEAD
-  const invertPricePercentage = () => {
-=======
   /**
    * Validate that target price is within limits.
    *
@@ -341,7 +246,6 @@
   };
 
   const chainedPriceUpdates = () => {
->>>>>>> 8aa30bfd
     cardinalityRange.forEach((index) => {
       const targetId = String(index);
       const currentValue = getTargetPropertyValue("targetPricePercentage", targetId);
