--- conflicted
+++ resolved
@@ -317,25 +317,13 @@
             )}
             <Box className="tradingViewChart" id="trading_view_chart" />
             {!isLoading && lastPrice && (
-<<<<<<< HEAD
               <StrategyForm
                 lastPrice={lastPrice}
                 notifyPositionUpdate={notifyPositionUpdate}
                 positionEntity={positionEntity}
-                selectedSymbol={symbolData}
+                selectedSymbol={selectedSymbol}
                 tradingViewWidget={tradingViewWidget}
               />
-=======
-              <>
-                <StrategyForm
-                  lastPrice={lastPrice}
-                  notifyPositionUpdate={notifyPositionUpdate}
-                  positionEntity={positionEntity}
-                  selectedSymbol={selectedSymbol}
-                  tradingViewWidget={tradingViewWidget}
-                />
-              </>
->>>>>>> 9230fb5b
             )}
           </Box>
           {positionRawData && (
