--- conflicted
+++ resolved
@@ -1,16 +1,8 @@
-<<<<<<< HEAD
-import React from "react"
-import PropTypes from "prop-types"
-import { Box } from "@material-ui/core"
-import Link from "../LocalizedLink"
-import "./SubNavHeader.scss"
-=======
 import React from "react";
 import PropTypes from "prop-types";
 import { Box } from "@material-ui/core";
 import Link from "../LocalizedLink";
 import "./SubNavHeader.scss";
->>>>>>> 6f2671fe
 
 const SubNavHeader = ({ links, children }) => {
   return (
