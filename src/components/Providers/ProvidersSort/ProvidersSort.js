--- conflicted
+++ resolved
@@ -8,15 +8,10 @@
 /**
  * @typedef {import("react").MouseEventHandler} MouseEventHandler
  * @typedef {Object} ProvidersSortPropTypes
-<<<<<<< HEAD
- * @property {function} onChange Callback that delegate sorting changes to caller.
- * @property {function} onClose Callback that delegate sorting toggle state to caller.
- * @property {string} sort value Selected value.
- * @property {function} clearFilters Callback that delegate filters clearing to caller.
-=======
  * @property {Function} onChange Callback that delegate sorting changes to caller.
  * @property {MouseEventHandler} onClose Callback that delegate sorting toggle state to caller.
->>>>>>> cb3f7db8
+ * @property {string} sort value Selected value.
+ * @property {Function} clearFilters Callback that delegate filters clearing to caller.
  */
 
 /**
@@ -27,49 +22,38 @@
  */
 const ProvidersSort = ({ onChange, onClose, sort, clearFilters }) => {
   const sorts = [
-<<<<<<< HEAD
     {
       label: "Descending Results",
-      val: "returns-desc",
+      val: "RETURNS_DESC",
     },
     {
       label: "Ascending Results",
-      val: "returns-asc",
+      val: "RETURNS_ASC",
     },
     {
       label: "Descending Name",
-      val: "name-desc",
+      val: "NAME_DESC",
     },
     {
       label: "Ascending Name",
-      val: "name-asc",
+      val: "NAME_ASC",
     },
     {
       label: "Descending Subscription Fee",
-      val: "fee-desc",
+      val: "FEE_DESC",
     },
     {
       label: "Ascending Subscription Fee",
-      val: "fee-asc",
+      val: "FEE_ASC",
     },
     {
       label: "Descending Creation Date",
-      val: "createdAt-desc",
+      val: "CREATEDAT_DESC",
     },
     {
       label: "Ascending Creation Date",
-      val: "createdAt-asc",
+      val: "createdAt_asc",
     },
-=======
-    { label: "Descending Results", val: "RESULTS_DESC" },
-    { label: "Ascending Results", val: "RESULST_ASC" },
-    { label: "Descending Name", val: "NAME_DES" },
-    { label: "Ascending Name", val: "NAME_ASC" },
-    { label: "Descending Subscription Fee", val: "FEE_DESC" },
-    { label: "Ascending Subscription Fee", val: "FEE_ASC" },
-    { label: "Descending Creation Date", val: "DATE_DESC" },
-    { label: "Ascending Creation Date", val: "DATE_ASC" },
->>>>>>> cb3f7db8
   ];
 
   const intl = useIntl();
