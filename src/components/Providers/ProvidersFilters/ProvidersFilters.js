import React, { useState, useEffect } from "react";
import PropTypes from "prop-types";
import CustomFilters from "../../CustomFilters";
import CustomSelect from "../../CustomSelect";

const ProvidersFilters = ({ onChange, onClose }) => {
  const coins = ["BTC", "USDT"];
  const exchanges = ["Binance", "KuCoin"];

  const [coin, setCoin] = useState(coins[0]);
  const [exchange, setExchange] = useState(exchanges[0]);

  const clearFilters = () => {
    setCoin("");
    setExchange("");
  };

  useEffect(() => {
    if (onChange) {
      onChange(coin, exchange);
    }
  }, [coin, exchange]);

  return (
    <CustomFilters onClear={clearFilters} onClose={onClose} title="Filters">
      <CustomSelect label="Coin" onChange={setCoin} options={coins} value={coin} />
      <CustomSelect label="Exchange" onChange={setExchange} options={exchanges} value={exchanges} />
    </CustomFilters>
  );
};

ProvidersFilters.propTypes = {
<<<<<<< HEAD
  onChange: PropTypes.func,
  onClose: PropTypes.func,
=======
  onClear: PropTypes.func.isRequired,
  onClose: PropTypes.func.isRequired,
  title: PropTypes.string.isRequired,
>>>>>>> d0c613d2
};

export default ProvidersFilters;<|MERGE_RESOLUTION|>--- conflicted
+++ resolved
@@ -30,14 +30,8 @@
 };
 
 ProvidersFilters.propTypes = {
-<<<<<<< HEAD
-  onChange: PropTypes.func,
-  onClose: PropTypes.func,
-=======
-  onClear: PropTypes.func.isRequired,
+  onChange: PropTypes.func.isRequired,
   onClose: PropTypes.func.isRequired,
-  title: PropTypes.string.isRequired,
->>>>>>> d0c613d2
 };
 
 export default ProvidersFilters;