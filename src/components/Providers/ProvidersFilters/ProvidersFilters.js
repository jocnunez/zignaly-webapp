--- conflicted
+++ resolved
@@ -4,18 +4,13 @@
 
 /**
  * @typedef {Object} ProvidersFiltersPropTypes
-<<<<<<< HEAD
- * @property {function} onClose Callback that delegate filters toggle state to caller.
+ * @property {React.MouseEventHandler} onClose Callback that delegate filters toggle state to caller.
  * @property {function} clearFilters Callback that delegate filters clearing to caller.
  * @property {function} onCoinChange Callback that delegate coin change to caller.
  * @property {function} onExchangeChange Callback that delegate exchange change to caller.
  * @property {string} coin Selected coin.
  * @property {string} exchange Selected exchange.
  *
-=======
- * @property {function} onChange Callback that delegate filters changes to caller.
- * @property {React.MouseEventHandler} onClose Callback that delegate filters toggle state to caller.
->>>>>>> cb3f7db8
  */
 
 /**
@@ -24,7 +19,6 @@
  * @param {ProvidersFiltersPropTypes} props Component properties.
  * @returns {JSX.Element} Component JSX.
  */
-<<<<<<< HEAD
 const ProvidersFilters = ({
   onClose,
   coin,
@@ -36,30 +30,6 @@
   const coins = ["BTC", "USDT"];
   const exchanges = ["Binance", "KuCoin"];
 
-=======
-const ProvidersFilters = ({ onChange, onClose }) => {
-  const coins = [
-    { label: "BTC", val: "BTC" },
-    { label: "USDT", val: "USDT" },
-  ];
-  const exchanges = [
-    { label: "Binance", val: "BINANCE" },
-    { label: "KuCoin", val: "KUCOIN" },
-  ];
-
-  const [coin, setCoin] = useState(coins[0].val);
-  const [exchange, setExchange] = useState(exchanges[0].val);
-
-  const clearFilters = () => {
-    setCoin("");
-    setExchange("");
-  };
-
-  useEffect(() => {
-    onChange(coin, exchange);
-  }, [coin, exchange, onChange]);
-
->>>>>>> cb3f7db8
   return (
     <CustomFilters onClear={clearFilters} onClose={onClose} title="Filters">
       <CustomSelect label="Coin" onChange={onCoinChange} options={coins} value={coin} />
