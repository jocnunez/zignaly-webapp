<<<<<<< HEAD
import React, { useState, useEffect } from "react"
import PropTypes from "prop-types"
import CustomFilters from "../../CustomFilters"
import CustomSelect from "../../CustomSelect"

const ProvidersFilters = ({ onChange, onClose }) => {
  const coins = ["BTC", "USDT"]
  const exchanges = ["Binance", "KuCoin"]

  const [coin, setCoin] = useState(coins[0])
  const [exchange, setExchange] = useState(exchanges[0])

  const clearFilters = () => {
    setCoin("")
    setExchange("")
  }

  useEffect(() => {
    if (onChange) {
      onChange(coin, exchange)
    }
  }, [coin, exchange])

  return (
    <CustomFilters title="Filters" onClose={onClose} onClear={clearFilters}>
      <CustomSelect
        options={coins}
        onChange={setCoin}
        value={coin}
        label="Coin"
      />
      <CustomSelect
        options={exchanges}
        onChange={setExchange}
        value={exchanges}
        label="Exchange"
      />
    </CustomFilters>
  )
}

ProvidersFilters.propTypes = {
  onChange: PropTypes.func,
  onClose: PropTypes.func,
}
=======
import React from "react";
import PropTypes from "prop-types";
import "./ProvidersFilters.scss";
import { Box } from "@material-ui/core";
import CustomButtom from "../../CustomButton";

const ProvidersFilters = (props) => {
  const { onClose, onClear, title } = props;

  return (
    <Box
      alignItems="center"
      className="providersFilters"
      display="flex"
      flexDirection="row"
      justifyContent="space-between"
    >
      <Box
        alignItems="center"
        className="filters"
        display="flex"
        flexDirection="row"
        justifyContent="flex-start"
      >
        <span className="title">{title}</span>
        {props.children}
      </Box>
      <Box
        alignItems="center"
        className="actions"
        display="flex"
        flexDirection="row"
        justifyContent="space-between"
      >
        <CustomButtom className="textPurple" onClick={onClear}>
          Clear All
        </CustomButtom>
        <CustomButtom className="textPurple" onClick={onClose}>
          Hide
        </CustomButtom>
      </Box>
    </Box>
  );
};

ProvidersFilters.propTypes = {
  onClose: PropTypes.func.isRequired,
  onClear: PropTypes.func.isRequired,
  title: PropTypes.string.isRequired,
};
>>>>>>> 6f2671fe

export default ProvidersFilters;<|MERGE_RESOLUTION|>--- conflicted
+++ resolved
@@ -1,100 +1,37 @@
-<<<<<<< HEAD
-import React, { useState, useEffect } from "react"
-import PropTypes from "prop-types"
-import CustomFilters from "../../CustomFilters"
-import CustomSelect from "../../CustomSelect"
+import React, { useState, useEffect } from "react";
+import PropTypes from "prop-types";
+import CustomFilters from "../../CustomFilters";
+import CustomSelect from "../../CustomSelect";
 
 const ProvidersFilters = ({ onChange, onClose }) => {
-  const coins = ["BTC", "USDT"]
-  const exchanges = ["Binance", "KuCoin"]
+  const coins = ["BTC", "USDT"];
+  const exchanges = ["Binance", "KuCoin"];
 
-  const [coin, setCoin] = useState(coins[0])
-  const [exchange, setExchange] = useState(exchanges[0])
+  const [coin, setCoin] = useState(coins[0]);
+  const [exchange, setExchange] = useState(exchanges[0]);
 
   const clearFilters = () => {
-    setCoin("")
-    setExchange("")
-  }
+    setCoin("");
+    setExchange("");
+  };
 
   useEffect(() => {
     if (onChange) {
-      onChange(coin, exchange)
+      onChange(coin, exchange);
     }
-  }, [coin, exchange])
+  }, [coin, exchange]);
 
   return (
-    <CustomFilters title="Filters" onClose={onClose} onClear={clearFilters}>
-      <CustomSelect
-        options={coins}
-        onChange={setCoin}
-        value={coin}
-        label="Coin"
-      />
-      <CustomSelect
-        options={exchanges}
-        onChange={setExchange}
-        value={exchanges}
-        label="Exchange"
-      />
+    <CustomFilters onClear={clearFilters} onClose={onClose} title="Filters">
+      <CustomSelect label="Coin" onChange={setCoin} options={coins} value={coin} />
+      <CustomSelect label="Exchange" onChange={setExchange} options={exchanges} value={exchanges} />
     </CustomFilters>
-  )
-}
+  );
+};
 
 ProvidersFilters.propTypes = {
   onChange: PropTypes.func,
   onClose: PropTypes.func,
-}
-=======
-import React from "react";
-import PropTypes from "prop-types";
-import "./ProvidersFilters.scss";
-import { Box } from "@material-ui/core";
-import CustomButtom from "../../CustomButton";
-
-const ProvidersFilters = (props) => {
-  const { onClose, onClear, title } = props;
-
-  return (
-    <Box
-      alignItems="center"
-      className="providersFilters"
-      display="flex"
-      flexDirection="row"
-      justifyContent="space-between"
-    >
-      <Box
-        alignItems="center"
-        className="filters"
-        display="flex"
-        flexDirection="row"
-        justifyContent="flex-start"
-      >
-        <span className="title">{title}</span>
-        {props.children}
-      </Box>
-      <Box
-        alignItems="center"
-        className="actions"
-        display="flex"
-        flexDirection="row"
-        justifyContent="space-between"
-      >
-        <CustomButtom className="textPurple" onClick={onClear}>
-          Clear All
-        </CustomButtom>
-        <CustomButtom className="textPurple" onClick={onClose}>
-          Hide
-        </CustomButtom>
-      </Box>
-    </Box>
-  );
 };
 
-ProvidersFilters.propTypes = {
-  onClose: PropTypes.func.isRequired,
-  onClear: PropTypes.func.isRequired,
-  title: PropTypes.string.isRequired,
-};
->>>>>>> 6f2671fe
-
 export default ProvidersFilters;